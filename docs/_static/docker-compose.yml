version: "3.9"

###################################################################################
######  Do not skip. These variables need to be customized.                  ######
###################################################################################
x-user-variables: &user-variables
<<<<<<< HEAD
  HOST_NAME: http://localhost:81
  SECRET_KEY: ""
  AZURE_OCR_KEY: ""

x-user-azure-ocr-variables: &user-azure-ocr-variables
  Eula: accept
  Billing: ""
  ApiKey: ""

x-konfuzio_image: &konfuzio_image
  image: git.konfuzio.com:5050/konfuzio/text-annotation/master:<INSERT_DOCKER_TAG>
=======
  HOST_NAME: 
  SECRET_KEY: 
  AZURE_OCR_KEY: 

x-user-azure-ocr-variables: &user-azure-ocr-variables
  Eula: accept
  Billing: 
  ApiKey: 

konfuzio_image: &konfuzio_image
  image: git.konfuzio.com:5050/konfuzio/text-annotation/master:<<INSERT_DOCKER_TAG>>
>>>>>>> 51578dac
##################################################################################



##################################################################################
######  Common variables. These can be adjusted to you needs,               ######
######  however the default values are fully functional.                    ######
##################################################################################
x-common-variables: &common-variables
  DATABASE_URL: postgres://postgres:postgres@db/konfuzio
  BROKER_URL: redis://:eYVX7EwVmmxKPCDmwMtyKVge8oLd2t81@redis:6379/0
  RESULT_BACKEND: redis://:eYVX7EwVmmxKPCDmwMtyKVge8oLd2t81@redis:6379/1
  ACCOUNT_EMAIL_VERIFICATION: none
  EMAIL_BACKEND: django.core.mail.backends.smtp.EmailBackend
  AZURE_OCR_BASE_URL: http://azure-ocr:5000
  FLOWER_URL: http://flower:5555/flower
<<<<<<< HEAD
  SESSION_COOKIE_SECURE: False
  CSRF_COOKIE_SECURE: False
=======
>>>>>>> 51578dac
##################################################################################

##################################################################################
######  This section starts the Containers, for more details see:                #
######  https://dev.konfuzio.com/web/explanations.html#architectural-overview    #
##################################################################################
services:
  web:
    <<: *konfuzio_image
    ports:
      - "81:8000"
    volumes:
      - konfuzio:/data
    environment:
      <<: [*common-variables, *user-variables]
    depends_on:
<<<<<<< HEAD
      - migration
=======
      - migration  
>>>>>>> 51578dac
  flower:
    <<: *konfuzio_image
    command: celery -A app flower --url_prefix=flower --address=0.0.0.0 --port=5555
    environment:
      <<: [*common-variables, *user-variables]
    depends_on:
<<<<<<< HEAD
      - migration
=======
      - migration 
>>>>>>> 51578dac
  migration:
    <<: *konfuzio_image
    command: >
      bash -c "python manage.py migrate --noinput && python manage.py init_user_permissions && python manage.py init_email_templates"
    volumes:
      - konfuzio:/data
    environment:
      <<: [*common-variables, *user-variables]
    depends_on:
      - db
  worker:
    <<: *konfuzio_image
    command: celery -A app worker -l INFO --concurrency 1 -Q celery,extract,processing,local_ocr,ocr,training,training_heavy,finalize,categorize
    environment:
      <<: [*common-variables, *user-variables]
    depends_on:
      - web
    volumes: 
      - konfuzio:/data    
    deploy:
      mode: replicated
      replicas: 1
      restart_policy:
        condition: on-failure
        delay: 5s
        max_attempts: 3
        window: 120s
  db:
    image: postgres:14.1-alpine
    restart: always
    environment:
      - POSTGRES_USER=postgres
      - POSTGRES_PASSWORD=postgres
      - POSTGRES_DB=konfuzio
    volumes: 
      - db:/var/lib/postgresql/data
  redis:
    image: redis:6.2-alpine
    restart: always
    ports:
      - '6379:6379'
    command: redis-server --save 20 1 --loglevel warning --requirepass eYVX7EwVmmxKPCDmwMtyKVge8oLd2t81
    volumes: 
      - redis:/data
  azure-ocr:
    image: 'mcr.microsoft.com/azure-cognitive-services/vision/read:3.2-model-2022-04-30'
    restart: always 
    environment:
      <<: *user-azure-ocr-variables
##################################################################################


##################################################################################
######  This section starts the Containers, for more details see:                #
######  https://dev.konfuzio.com/web/explanations.html#architectural-overview    #
##################################################################################
volumes:
  db:
    driver: local
  redis:
    driver: local    
  konfuzio:
    driver: local        
##################################################################################    <|MERGE_RESOLUTION|>--- conflicted
+++ resolved
@@ -4,7 +4,6 @@
 ######  Do not skip. These variables need to be customized.                  ######
 ###################################################################################
 x-user-variables: &user-variables
-<<<<<<< HEAD
   HOST_NAME: http://localhost:81
   SECRET_KEY: ""
   AZURE_OCR_KEY: ""
@@ -15,22 +14,8 @@
   ApiKey: ""
 
 x-konfuzio_image: &konfuzio_image
-  image: git.konfuzio.com:5050/konfuzio/text-annotation/master:<INSERT_DOCKER_TAG>
-=======
-  HOST_NAME: 
-  SECRET_KEY: 
-  AZURE_OCR_KEY: 
-
-x-user-azure-ocr-variables: &user-azure-ocr-variables
-  Eula: accept
-  Billing: 
-  ApiKey: 
-
-konfuzio_image: &konfuzio_image
   image: git.konfuzio.com:5050/konfuzio/text-annotation/master:<<INSERT_DOCKER_TAG>>
->>>>>>> 51578dac
 ##################################################################################
-
 
 
 ##################################################################################
@@ -45,12 +30,10 @@
   EMAIL_BACKEND: django.core.mail.backends.smtp.EmailBackend
   AZURE_OCR_BASE_URL: http://azure-ocr:5000
   FLOWER_URL: http://flower:5555/flower
-<<<<<<< HEAD
   SESSION_COOKIE_SECURE: False
   CSRF_COOKIE_SECURE: False
-=======
->>>>>>> 51578dac
 ##################################################################################
+
 
 ##################################################################################
 ######  This section starts the Containers, for more details see:                #
@@ -66,22 +49,14 @@
     environment:
       <<: [*common-variables, *user-variables]
     depends_on:
-<<<<<<< HEAD
       - migration
-=======
-      - migration  
->>>>>>> 51578dac
   flower:
     <<: *konfuzio_image
     command: celery -A app flower --url_prefix=flower --address=0.0.0.0 --port=5555
     environment:
       <<: [*common-variables, *user-variables]
     depends_on:
-<<<<<<< HEAD
       - migration
-=======
-      - migration 
->>>>>>> 51578dac
   migration:
     <<: *konfuzio_image
     command: >
@@ -99,8 +74,8 @@
       <<: [*common-variables, *user-variables]
     depends_on:
       - web
-    volumes: 
-      - konfuzio:/data    
+    volumes:
+      - konfuzio:/data
     deploy:
       mode: replicated
       replicas: 1
@@ -116,7 +91,7 @@
       - POSTGRES_USER=postgres
       - POSTGRES_PASSWORD=postgres
       - POSTGRES_DB=konfuzio
-    volumes: 
+    volumes:
       - db:/var/lib/postgresql/data
   redis:
     image: redis:6.2-alpine
@@ -124,11 +99,11 @@
     ports:
       - '6379:6379'
     command: redis-server --save 20 1 --loglevel warning --requirepass eYVX7EwVmmxKPCDmwMtyKVge8oLd2t81
-    volumes: 
+    volumes:
       - redis:/data
   azure-ocr:
     image: 'mcr.microsoft.com/azure-cognitive-services/vision/read:3.2-model-2022-04-30'
-    restart: always 
+    restart: always
     environment:
       <<: *user-azure-ocr-variables
 ##################################################################################
@@ -142,7 +117,7 @@
   db:
     driver: local
   redis:
-    driver: local    
+    driver: local
   konfuzio:
-    driver: local        
-##################################################################################    +    driver: local
+##################################################################################