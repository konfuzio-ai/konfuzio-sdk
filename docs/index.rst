--- conflicted
+++ resolved
@@ -26,17 +26,10 @@
 use further integrations, see `help.konfuzio.com <https://help.konfuzio.com/integrations/index.html>`_.
 Also see `What is the Konfuzio Server? <https://www.konfuzio.com/web/index.html>`_
 
-<<<<<<< HEAD
-**Document Validation UI:** The Document Validation UI is a white-label app, developed with Vue.js, that lets you
-preview and interact with Documents uploaded to Konfuzio Server. Review the release notes and and the source code on `GitHub <https://github.com/konfuzio-ai/document-validation-ui>`_.
-Also see `What is the Konfuzio DVUI? <https://www.konfuzio.com/dvui/index.html>`_
-=======
-**Konfuzio Document Validation UI:** This Open Source User Interface allows you to interact with Documents uploaded to the Konfuzio Server and with the data extracted from them. Check out our :ref:`Document Validation UI overview <Konfuzio Document Validation UI overview>` for technical information about the application or our `Konfuzio guide <https://help.konfuzio.com/document-validation-ui/index.html>` to learn how to use it.
-
-.. Note::
-    Konfuzio Trainer will no longer be available.
-    The functionality of Trainer will be moved to Server or become open source in SDK.
->>>>>>> 07c81c36
+**Document Validation UI:** This Open Source User Interface allows you to interact with Documents uploaded to the Konfuzio Server and with the data extracted from them.
+Check out our `Document Validation UI overview <Konfuzio Document Validation UI overview>`_ for technical information about the application or our `Konfuzio guide <https://help.konfuzio.com/document-validation-ui/index.html>`_ to learn how to use it.
+Review the release notes and and the source code on `GitHub <https://github.com/konfuzio-ai/document-validation-ui>`_.
+Also see `What is the Konfuzio DVUI? <https://dev.konfuzio.com/dvui/index.html>`_
 
 .. toctree::
    :hidden:
