# What is the Konfuzio SDK?

## Overview

The Open Source Konfuzio Software Development Kit (Konfuzio SDK) provides a Python API to build custom document processes. For a quick introduction to the SDK, check out the [Get Started](get_started.html) section. Review the release notes and the source code on [GitHub](https://github.com/konfuzio-ai/konfuzio-sdk/releases).

| Section                                                           | Description                                                                                                 |
|-------------------------------------------------------------------|-------------------------------------------------------------------------------------------------------------|
| [Get Started](get_started.html)                                   | Learn more about the Konfuzio SDK and how it works.                                                         |
| [Tutorials](tutorials.html)                                       | Learn how to build your first document extraction pipeline, speed up your annotation process and many more. |
| [Explanations](explanations.html)                                 | Here are links to teaching material about the Konfuzio SDK.                                                 |
| [API Reference](sourcecode.html)                                  | Get to know all major Data Layer concepts of the Konfuzio SDK.                                              |
| [Contribution Guide](contribution.html)                           | Learn how to contribute, run the tests locally, and submit a Pull Request.                                  |
| [Changelog](https://github.com/konfuzio-ai/konfuzio-sdk/releases) | Review the release notes and the source code of the Konfuzio SDK.                                           |

### Customizing document processes with the Konfuzio SDK

For documentation about how to train and evaluate document understanding AIs, as well as use a trained AI in the
Konfuzio Server web interface, please see our [Konfuzio Guide](https://help.konfuzio.com/tutorials/quickstart/index.html).

If you need to **add custom functionality** to the document processes of the Konfuzio Server, the Konfuzio SDK 
is the tool for you. You can customize pipelines for automatic document [Categorization](https://dev.konfuzio.com/sdk/tutorials.html#document-categorization),
[File Splitting](https://dev.konfuzio.com/sdk/tutorials.html#file-splitting-tutorials), and [Extraction](https://dev.konfuzio.com/sdk/tutorials.html#document-information-extraction).
These processes allow to split stack scans, categorize and extract information from the Documents.

.. note::
  Customizing document AI pipelines with the Konfuzio SDK requires a self-hosted installation of the Konfuzio Server.

<<<<<<< HEAD
### Three steps to customize document AI pipelines

1. The Konfuzio SDK defines abstract Python classes and interfaces for [Categorization](sourcecode.html#categorization-ai), [File Splitting](sourcecode.html#file-splitting-ai), and [Extraction](sourcecode.html#extraction-ai) AI pipelines. 
By implementing the abstract methods in a custom subclass, custom behaviours can be defined for each AI pipeline. Make
sure to familiarize yourself with the [Data Layer concepts](explanations.html#data-layer-concepts) so that you can 
manipulate data effectively within your custom pipelines.

2. All AIs inherit from [BaseModel](sourcecode.html#base-model), which provides `BaseModel.save` to generate a pickle file, 
to be directly uploaded to the Konfuzio Server (see [Upload Extraction or Category AI to target instance](https://help.konfuzio.com/tutorials/migrate-trained-ai-to-an-new-project-to-annotate-documents-faster/index.html#upload-extraction-or-category-ai-to-target-instance)). 

4. Finally, activating the uploaded AI on the web interface will enable the custom pipeline on your self-hosted installation.

### Customize Extraction AI

Any Custom [Extraction AI](sourcecode.html#extraction-ai) (derived from the Konfuzio `AbstractExtractionAI` class) should implement 
the following interface:

```python
from konfuzio_sdk.trainer.information_extraction import AbstractExtractionAI
from konfuzio_sdk.data import Document
from typing import List


class CustomExtractionAI(AbstractExtractionAI):

    def __init__(self, *args, **kwargs):

    # initialize key variables required by the custom AI

    def fit(self):

    # Define architecture and training that the model undergoes, i.e. a NN architecture or a custom hardcoded logic
    # This method is allowed to be implemented as a no-op if you provide the trained model in other ways

    def extract(self, document: Document) -> Document:
# define how the model extracts information from Documents
# **NB:** The result of extraction must be a copy of the input Document with added Annotations attribute `Document._annotations`
```

Example usage of your Custom Extraction AI:
```python
from konfuzio_sdk.data import Project, Document
from konfuzio_sdk.trainer.information_extraction import load_model

# Initialize Project and provide the AI training and test data
project = Project(id_=YOUR_PROJECT_ID)  # see https://dev.konfuzio.com/sdk/get_started.html#example-usage

extraction_pipeline = CustomExtractionAI(*args, **kwargs)
extraction_pipeline.category = project.get_category_by_id(id_=YOUR_CATEGORY_ID)
extraction_pipeline.documents = extraction_pipeline.category.documents()
extraction_pipeline.test_documents = extraction_pipeline.category.test_documents()

# Train the AI
extraction_pipeline.fit()

# Evaluate the AI
data_quality = extraction_pipeline.evaluate_full(use_training_docs=True)
ai_quality = extraction_pipeline.evaluate_full(use_training_docs=False)

# Extract a Document
document = self.project.get_document_by_id(YOUR_DOCUMENT_ID)
extraction_result: Document = extraction_pipeline.extract(document=document)

# Save and load a pickle file for the model
pickle_model_path = extraction_pipeline.save(output_dir=project.model_folder, include_konfuzio=True)
extraction_pipeline_loaded = load_model(pickle_model_path)
```

For a more in depth tutorial about the usage of Extraction AIs in the SDK see 
[Train a Konfuzio SDK Model to Extract Information From Payslip Documents](tutorials/information_extraction/index.html#train-a-konfuzio-sdk-model-to-extract-information-from-payslip-documents).

### Customize Categorization AI

Any custom [Categorization AI](sourcecode.html#categorization-ai) (derived from the Konfuzio `AbstractCategorizationModel` class)  
should implement the following interface:
```python
from konfuzio_sdk.trainer.document_categorization import AbstractCategorizationModel
from konfuzio_sdk.data import Document
from typing import List

class CustomCategorizationAI(AbstractCategorizationModel):

    def __init__(self, *args, **kwargs):
        # initialize key variables required by the custom AI

    def fit(self):
        # Define architecture and training that the model undergoes, i.e. a NN architecture or a custom hardcoded logic
        # This method is allowed to be implemented as a no-op if you provide the trained model in other ways
    
    def _categorize_page(self, page: Page) -> Page:
        # define how the model assigns a Category to a Page
        # **NB:** The result of extraction must be the input Page with added Categorization attribute `Page.category`
```

Example usage of your Custom Categorization AI:
```python
from konfuzio_sdk.data import Project
from konfuzio_sdk.trainer.information_extraction import load_model

# Initialize Project and provide the AI training and test data
project = Project(id_=YOUR_PROJECT_ID)  # see https://dev.konfuzio.com/sdk/get_started.html#example-usage

categorization_pipeline = CustomCategorizationAI(*args, **kwargs)
categorization_pipeline.categories = project.categories
categorization_pipeline.documents = [category.documents for category in categorization_pipeline.categories]
categorization_pipeline.test_documents = [category.test_documents() for category in categorization_pipeline.categories]

# Calculate features and train the AI
categorization_pipeline.fit()

# Evaluate the AI
data_quality = categorization_pipeline.evaluate(use_training_docs=True)
ai_quality = categorization_pipeline.evaluate(use_training_docs=False)

# Categorize a Document
document = self.project.get_document_by_id(YOUR_DOCUMENT_ID)
categorization_result = categorization_model.categorize(document=document)
for page in categorization_result.pages():
    print(f"Found category {page.category} for {page}")
print(f"Found category {categorization_result.category} for {result_doc}")

# Save and load a pickle file for the model
pickle_model_path = categorization_pipeline.save(output_dir=project.model_folder, include_konfuzio=True)
categorization_pipeline_loaded = load_model(pickle_model_path)
```

For a more in depth tutorial about the usage of Categorization AIs in the SDK see 
[Tutorials - Document Categorization](tutorials.html#document-categorization).

### Customize File Splitting AI

Any Custom [File Splitting AI](sourcecode.html#file-splitting-ai) (derived from the Konfuzio `AbstractFileSplittingModel` class) 
should implement the following interface:
```python
from konfuzio_sdk.trainer.file_spltting import AbstractFileSplittingModel
from konfuzio_sdk.data import Document, Page
from typing import List

class CustomFileSplittingModel(AbstractFileSplittingModel):

    def __init__(self, *args, **kwargs):
        # initialize key variables required by the custom AI

    def fit(self):
        # Define architecture and training that the model undergoes, i.e. a NN architecture or a custom hardcoded logic
        # This method is allowed to be implemented as a no-op if you provide the trained model in other ways

    def predict(self, page: Page) -> Page:
        # Define how the model determines a split point for a Page
        # **NB:** The classification needs to be ran on the Page level, not the Document level – the result of 
        # classification is reflected in `is_first_page` attribute value, which is unique to the Page class and is not 
        # present in Document class. Pages with `is_first_page = True` become splitting points, thus, each new 
        # sub-Document has a Page predicted as first as its starting point.
```

Example usage of your Custom File Splitting AI:
```python
from konfuzio_sdk.data import Project
from konfuzio_sdk.trainer.file_splitting import SplittingAI
from konfuzio_sdk.trainer.information_extraction import load_model

# Initialize Project and provide the AI training and test data
project = Project(id_=YOUR_PROJECT_ID)  # see https://dev.konfuzio.com/sdk/get_started.html#example-usage

file_splitting_model = CustomFileSplittingModel(categories=project.categories, *args, *kwargs)
file_splitting_model.documents = [category.documents for category in categorization_pipeline.categories]
file_splitting_model.test_documents = [category.test_documents() for category in categorization_pipeline.categories]

# Calculate features and train the AI
file_splitting_model.fit()

# Initialize the Splitting pipeline by providing the trained model
file_splitting_pipeline = SplittingAI(file_splitting_model)

# Evaluate the AI
data_quality = file_splitting_pipeline.evaluate(use_training_docs=True)
ai_quality = file_splitting_pipeline.evaluate(use_training_docs=False)

# Suggest Page splits for a Document
document = project.get_document_by_id(YOUR_DOCUMENT_ID)
splitting_results = file_splitting_pipeline.propose_split_documents(document, return_pages=True)
for page in splitting_results.pages():
    if page.is_first_page:
        print(f'{page} is a suggested split point for {document}')

# Save and load a pickle file for the model
pickle_model_path = file_splitting_model.save()
file_splitting_model_loaded = load_model(pickle_model_path)
file_splitting_pipeline_loaded = SplittingAI(file_splitting_model_loaded)
```

For a more in depth tutorial about the usage of File Splitting AIs in the SDK see 
[Splitting for multi-Document files: Step-by-step guide](tutorials.html#splitting-for-multi-document-files-step-by-step-guide).

=======
>>>>>>> 900df46f
### Other use cases around documents

You can also use the Konfuzio SDK for other Document-related purposes like filling in the PDF forms via the generator. 
For further information, check out our tutorial on [how to create a PDF form generator](https://dev.konfuzio.com/sdk/tutorials.html#build-your-own-pdf-form-generator).

<|MERGE_RESOLUTION|>--- conflicted
+++ resolved
@@ -26,203 +26,6 @@
 .. note::
   Customizing document AI pipelines with the Konfuzio SDK requires a self-hosted installation of the Konfuzio Server.
 
-<<<<<<< HEAD
-### Three steps to customize document AI pipelines
-
-1. The Konfuzio SDK defines abstract Python classes and interfaces for [Categorization](sourcecode.html#categorization-ai), [File Splitting](sourcecode.html#file-splitting-ai), and [Extraction](sourcecode.html#extraction-ai) AI pipelines. 
-By implementing the abstract methods in a custom subclass, custom behaviours can be defined for each AI pipeline. Make
-sure to familiarize yourself with the [Data Layer concepts](explanations.html#data-layer-concepts) so that you can 
-manipulate data effectively within your custom pipelines.
-
-2. All AIs inherit from [BaseModel](sourcecode.html#base-model), which provides `BaseModel.save` to generate a pickle file, 
-to be directly uploaded to the Konfuzio Server (see [Upload Extraction or Category AI to target instance](https://help.konfuzio.com/tutorials/migrate-trained-ai-to-an-new-project-to-annotate-documents-faster/index.html#upload-extraction-or-category-ai-to-target-instance)). 
-
-4. Finally, activating the uploaded AI on the web interface will enable the custom pipeline on your self-hosted installation.
-
-### Customize Extraction AI
-
-Any Custom [Extraction AI](sourcecode.html#extraction-ai) (derived from the Konfuzio `AbstractExtractionAI` class) should implement 
-the following interface:
-
-```python
-from konfuzio_sdk.trainer.information_extraction import AbstractExtractionAI
-from konfuzio_sdk.data import Document
-from typing import List
-
-
-class CustomExtractionAI(AbstractExtractionAI):
-
-    def __init__(self, *args, **kwargs):
-
-    # initialize key variables required by the custom AI
-
-    def fit(self):
-
-    # Define architecture and training that the model undergoes, i.e. a NN architecture or a custom hardcoded logic
-    # This method is allowed to be implemented as a no-op if you provide the trained model in other ways
-
-    def extract(self, document: Document) -> Document:
-# define how the model extracts information from Documents
-# **NB:** The result of extraction must be a copy of the input Document with added Annotations attribute `Document._annotations`
-```
-
-Example usage of your Custom Extraction AI:
-```python
-from konfuzio_sdk.data import Project, Document
-from konfuzio_sdk.trainer.information_extraction import load_model
-
-# Initialize Project and provide the AI training and test data
-project = Project(id_=YOUR_PROJECT_ID)  # see https://dev.konfuzio.com/sdk/get_started.html#example-usage
-
-extraction_pipeline = CustomExtractionAI(*args, **kwargs)
-extraction_pipeline.category = project.get_category_by_id(id_=YOUR_CATEGORY_ID)
-extraction_pipeline.documents = extraction_pipeline.category.documents()
-extraction_pipeline.test_documents = extraction_pipeline.category.test_documents()
-
-# Train the AI
-extraction_pipeline.fit()
-
-# Evaluate the AI
-data_quality = extraction_pipeline.evaluate_full(use_training_docs=True)
-ai_quality = extraction_pipeline.evaluate_full(use_training_docs=False)
-
-# Extract a Document
-document = self.project.get_document_by_id(YOUR_DOCUMENT_ID)
-extraction_result: Document = extraction_pipeline.extract(document=document)
-
-# Save and load a pickle file for the model
-pickle_model_path = extraction_pipeline.save(output_dir=project.model_folder, include_konfuzio=True)
-extraction_pipeline_loaded = load_model(pickle_model_path)
-```
-
-For a more in depth tutorial about the usage of Extraction AIs in the SDK see 
-[Train a Konfuzio SDK Model to Extract Information From Payslip Documents](tutorials/information_extraction/index.html#train-a-konfuzio-sdk-model-to-extract-information-from-payslip-documents).
-
-### Customize Categorization AI
-
-Any custom [Categorization AI](sourcecode.html#categorization-ai) (derived from the Konfuzio `AbstractCategorizationModel` class)  
-should implement the following interface:
-```python
-from konfuzio_sdk.trainer.document_categorization import AbstractCategorizationModel
-from konfuzio_sdk.data import Document
-from typing import List
-
-class CustomCategorizationAI(AbstractCategorizationModel):
-
-    def __init__(self, *args, **kwargs):
-        # initialize key variables required by the custom AI
-
-    def fit(self):
-        # Define architecture and training that the model undergoes, i.e. a NN architecture or a custom hardcoded logic
-        # This method is allowed to be implemented as a no-op if you provide the trained model in other ways
-    
-    def _categorize_page(self, page: Page) -> Page:
-        # define how the model assigns a Category to a Page
-        # **NB:** The result of extraction must be the input Page with added Categorization attribute `Page.category`
-```
-
-Example usage of your Custom Categorization AI:
-```python
-from konfuzio_sdk.data import Project
-from konfuzio_sdk.trainer.information_extraction import load_model
-
-# Initialize Project and provide the AI training and test data
-project = Project(id_=YOUR_PROJECT_ID)  # see https://dev.konfuzio.com/sdk/get_started.html#example-usage
-
-categorization_pipeline = CustomCategorizationAI(*args, **kwargs)
-categorization_pipeline.categories = project.categories
-categorization_pipeline.documents = [category.documents for category in categorization_pipeline.categories]
-categorization_pipeline.test_documents = [category.test_documents() for category in categorization_pipeline.categories]
-
-# Calculate features and train the AI
-categorization_pipeline.fit()
-
-# Evaluate the AI
-data_quality = categorization_pipeline.evaluate(use_training_docs=True)
-ai_quality = categorization_pipeline.evaluate(use_training_docs=False)
-
-# Categorize a Document
-document = self.project.get_document_by_id(YOUR_DOCUMENT_ID)
-categorization_result = categorization_model.categorize(document=document)
-for page in categorization_result.pages():
-    print(f"Found category {page.category} for {page}")
-print(f"Found category {categorization_result.category} for {result_doc}")
-
-# Save and load a pickle file for the model
-pickle_model_path = categorization_pipeline.save(output_dir=project.model_folder, include_konfuzio=True)
-categorization_pipeline_loaded = load_model(pickle_model_path)
-```
-
-For a more in depth tutorial about the usage of Categorization AIs in the SDK see 
-[Tutorials - Document Categorization](tutorials.html#document-categorization).
-
-### Customize File Splitting AI
-
-Any Custom [File Splitting AI](sourcecode.html#file-splitting-ai) (derived from the Konfuzio `AbstractFileSplittingModel` class) 
-should implement the following interface:
-```python
-from konfuzio_sdk.trainer.file_spltting import AbstractFileSplittingModel
-from konfuzio_sdk.data import Document, Page
-from typing import List
-
-class CustomFileSplittingModel(AbstractFileSplittingModel):
-
-    def __init__(self, *args, **kwargs):
-        # initialize key variables required by the custom AI
-
-    def fit(self):
-        # Define architecture and training that the model undergoes, i.e. a NN architecture or a custom hardcoded logic
-        # This method is allowed to be implemented as a no-op if you provide the trained model in other ways
-
-    def predict(self, page: Page) -> Page:
-        # Define how the model determines a split point for a Page
-        # **NB:** The classification needs to be ran on the Page level, not the Document level – the result of 
-        # classification is reflected in `is_first_page` attribute value, which is unique to the Page class and is not 
-        # present in Document class. Pages with `is_first_page = True` become splitting points, thus, each new 
-        # sub-Document has a Page predicted as first as its starting point.
-```
-
-Example usage of your Custom File Splitting AI:
-```python
-from konfuzio_sdk.data import Project
-from konfuzio_sdk.trainer.file_splitting import SplittingAI
-from konfuzio_sdk.trainer.information_extraction import load_model
-
-# Initialize Project and provide the AI training and test data
-project = Project(id_=YOUR_PROJECT_ID)  # see https://dev.konfuzio.com/sdk/get_started.html#example-usage
-
-file_splitting_model = CustomFileSplittingModel(categories=project.categories, *args, *kwargs)
-file_splitting_model.documents = [category.documents for category in categorization_pipeline.categories]
-file_splitting_model.test_documents = [category.test_documents() for category in categorization_pipeline.categories]
-
-# Calculate features and train the AI
-file_splitting_model.fit()
-
-# Initialize the Splitting pipeline by providing the trained model
-file_splitting_pipeline = SplittingAI(file_splitting_model)
-
-# Evaluate the AI
-data_quality = file_splitting_pipeline.evaluate(use_training_docs=True)
-ai_quality = file_splitting_pipeline.evaluate(use_training_docs=False)
-
-# Suggest Page splits for a Document
-document = project.get_document_by_id(YOUR_DOCUMENT_ID)
-splitting_results = file_splitting_pipeline.propose_split_documents(document, return_pages=True)
-for page in splitting_results.pages():
-    if page.is_first_page:
-        print(f'{page} is a suggested split point for {document}')
-
-# Save and load a pickle file for the model
-pickle_model_path = file_splitting_model.save()
-file_splitting_model_loaded = load_model(pickle_model_path)
-file_splitting_pipeline_loaded = SplittingAI(file_splitting_model_loaded)
-```
-
-For a more in depth tutorial about the usage of File Splitting AIs in the SDK see 
-[Splitting for multi-Document files: Step-by-step guide](tutorials.html#splitting-for-multi-document-files-step-by-step-guide).
-
-=======
->>>>>>> 900df46f
 ### Other use cases around documents
 
 You can also use the Konfuzio SDK for other Document-related purposes like filling in the PDF forms via the generator. 
