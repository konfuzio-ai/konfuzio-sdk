--- conflicted
+++ resolved
@@ -93,11 +93,7 @@
         'pympler>=1.0.1',  # Use to get pickle file size.
         'scikit-learn>=1.0.2',
         'timm==0.6.7',  # for extra pytorch models, i.e. EfficientNet
-<<<<<<< HEAD
-        'spacy==3.1.4',  # used for spaCy tokenization
-=======
         'spacy>=2.3.5, <=3.1.4',  # used for spaCy tokenization
->>>>>>> b22759f8
     ],
     extras_require={
         'dev': [
