"""Setup."""
import subprocess
import sys
import textwrap
from os import path, getenv

import setuptools


# Define version or calculate it for nightly build.
#
# PEP0440 compatible formatted version, see:
# https://www.python.org/dev/peps/pep-0440/
#
# Generic release markers:
#   X.Y.0   # For first release after an increment in Y
#   X.Y.Z   # For bugfix releases
#
# Admissible pre-release markers:
#   X.Y.ZaN   # Alpha release
#   X.Y.ZbN   # Beta release
#   X.Y.ZrcN  # Release Candidate
#   X.Y.Z     # Final release
#
# Dev branch marker is: 'X.Y.dev' or 'X.Y.devN' where N is an integer.
# 'X.Y.dev0' is the canonical version of 'X.Y.dev'
#

with open(path.join('konfuzio_sdk', 'VERSION')) as version_file:
    version_number = version_file.read().strip()

if getenv('NIGHTLY_BUILD'):
    # create a pre-release
    last_commit = (
        subprocess.check_output(['git', 'log', '-1', '--pretty=%cd', '--date=format:%Y%m%d%H%M%S'])
        .decode('ascii')
        .strip()
    )
    version = f"{version_number}.dev{last_commit}"
else:
    version = f"{version_number}"

CURRENT_PYTHON = sys.version_info[:2]
REQUIRED_PYTHON = (3, 7)

if CURRENT_PYTHON < REQUIRED_PYTHON:
    sys.stderr.write(
        textwrap.dedent(
            f"""
    ==========================
    Unsupported Python version
    ==========================
    This version of Konfuzio SDK requires Python {REQUIRED_PYTHON}, but you're trying to
    install it on Python {CURRENT_PYTHON}.
    """
        )
    )
    sys.exit(1)

this_directory = path.abspath(path.dirname(__file__))
with open(path.join(this_directory, 'README.md'), encoding='utf-8') as f:
    long_description = f.read()

setuptools.setup(
    name="konfuzio_sdk",
    version=version,
    author='Helm & Nagel GmbH',
    author_email="info@helm-nagel.com",
    description="Konfuzio Software Development Kit",
    long_description=long_description,
    long_description_content_type='text/markdown',
    url="https://github.com/konfuzio-ai/konfuzio-sdk/",
    packages=['konfuzio_sdk', 'konfuzio_sdk.tokenizer', 'konfuzio_sdk.trainer'],
    include_package_data=True,
    entry_points={'console_scripts': ['konfuzio_sdk=konfuzio_sdk.cli:main']},
    install_requires=[
        'filetype==1.0.7',  # Used to check that files are in the correct format
        'nltk',
        'numpy>=1.22.4',
        'pandas>=1.3.5,<2.0.0',
        'Pillow>=8.4.0',
        'python-dateutil',
        'python-decouple',  # todo add ==3.3 ?
        'requests',  # todo add ==2.24.0 ?
        'regex>=2020.6.8',  # re module but better
        'scikit-learn>=1.0.2',
        'tabulate>=0.9.0',  # Used to pretty print DataFrames
        'tqdm',
        'pympler>=1.0.1',  # Use to get pickle file size.
<<<<<<< HEAD
=======
        'scikit-learn>=1.0.2',
        'timm==0.6.7',  # for extra pytorch models, i.e. EfficientNet
        'spacy>=2.3.5, <=3.1.4',  # used for spaCy tokenization
>>>>>>> b22759f8
    ],
    extras_require={
        'dev': [
            'flake8',
            'pydocstyle',
            'pytest',
            'pre-commit',
            'parameterized',
            'Sphinx==4.4.0',
            'sphinx-reload==0.2.0',
            'sphinx-notfound-page==0.8',
            'm2r2==0.3.2',
            'sphinx-sitemap==2.2.0',
            'sphinx-rtd-theme==1.0.0',
            'sphinxcontrib-mermaid==0.8.1',
            'matplotlib==3.7.1',
        ],
        'extraction': [
            'cloudpickle==2.2.1',  # Used to pickle objects
            'torch>=1.8',
        ],
        'categorization': [
            'cloudpickle==2.2.1',
            'torch>=1.8',
            'torchvision>=0.9',
            'transformers>=4.21.2',  # huggingface transformers and tokenizers
            'timm==0.6.7',  # for extra pytorch models, i.e. EfficientNet
            'spacy>=2.3.5',  # used for spaCy tokenization
        ],
        'file_splitting': [
            'cloudpickle==2.2.1',
            'tensorflow-cpu==2.12.0',
            'torch>=1.8',
            'transformers>=4.21.2',
        ],
        'all_ais': [
            'chardet==5.1.0',
            'cloudpickle==2.2.1',
            'torch>=1.8',
            'torchvision>=0.9',
            'transformers>=4.21.2',
            'tensorflow-cpu==2.12.0',
            'timm==0.6.7',
            'scipy==1.10.1',
            'spacy>=2.3.5',
        ],
    },
)<|MERGE_RESOLUTION|>--- conflicted
+++ resolved
@@ -87,12 +87,6 @@
         'tabulate>=0.9.0',  # Used to pretty print DataFrames
         'tqdm',
         'pympler>=1.0.1',  # Use to get pickle file size.
-<<<<<<< HEAD
-=======
-        'scikit-learn>=1.0.2',
-        'timm==0.6.7',  # for extra pytorch models, i.e. EfficientNet
-        'spacy>=2.3.5, <=3.1.4',  # used for spaCy tokenization
->>>>>>> b22759f8
     ],
     extras_require={
         'dev': [
@@ -120,7 +114,7 @@
             'torchvision>=0.9',
             'transformers>=4.21.2',  # huggingface transformers and tokenizers
             'timm==0.6.7',  # for extra pytorch models, i.e. EfficientNet
-            'spacy>=2.3.5',  # used for spaCy tokenization
+            'spacy>=2.3.5, <=3.1.4',  # used for spaCy tokenization
         ],
         'file_splitting': [
             'cloudpickle==2.2.1',
@@ -137,7 +131,7 @@
             'tensorflow-cpu==2.12.0',
             'timm==0.6.7',
             'scipy==1.10.1',
-            'spacy>=2.3.5',
+            'spacy>=2.3.5, <=3.1.4',
         ],
     },
 )