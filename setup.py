"""Setup."""
import subprocess
import sys
import textwrap
from os import path, getenv

import setuptools

from extras_list import EXTRAS

# Define version or calculate it for nightly build.
#
# PEP0440 compatible formatted version, see:
# https://www.python.org/dev/peps/pep-0440/
#
# Generic release markers:
#   X.Y.0   # For first release after an increment in Y
#   X.Y.Z   # For bugfix releases
#
# Admissible pre-release markers:
#   X.Y.ZaN   # Alpha release
#   X.Y.ZbN   # Beta release
#   X.Y.ZrcN  # Release Candidate
#   X.Y.Z     # Final release
#
# Dev branch marker is: 'X.Y.dev' or 'X.Y.devN' where N is an integer.
# 'X.Y.dev0' is the canonical version of 'X.Y.dev'
#

with open(path.join('konfuzio_sdk', 'VERSION')) as version_file:
    version_number = version_file.read().strip()

if getenv('NIGHTLY_BUILD'):
    # create a pre-release
    last_commit = (
        subprocess.check_output(['git', 'log', '-1', '--pretty=%cd', '--date=format:%Y%m%d%H%M%S'])
        .decode('ascii')
        .strip()
    )
    version = f"{version_number}.dev{last_commit}"
else:
    version = f"{version_number}"

CURRENT_PYTHON = sys.version_info[:2]
REQUIRED_PYTHON = (3, 7)

if CURRENT_PYTHON < REQUIRED_PYTHON:
    sys.stderr.write(
        textwrap.dedent(
            f"""
    ==========================
    Unsupported Python version
    ==========================
    This version of Konfuzio SDK requires Python {REQUIRED_PYTHON}, but you're trying to
    install it on Python {CURRENT_PYTHON}.
    """
        )
    )
    sys.exit(1)

this_directory = path.abspath(path.dirname(__file__))
with open(path.join(this_directory, 'README.md'), encoding='utf-8') as f:
    long_description = f.read()


setuptools.setup(
    name="konfuzio_sdk",
    version=version,
    author='Helm & Nagel GmbH',
    author_email="info@helm-nagel.com",
    description="Konfuzio Software Development Kit",
    long_description=long_description,
    long_description_content_type='text/markdown',
    url="https://github.com/konfuzio-ai/konfuzio-sdk/",
    packages=['konfuzio_sdk', 'konfuzio_sdk.tokenizer', 'konfuzio_sdk.trainer'],
    include_package_data=True,
    entry_points={'console_scripts': ['konfuzio_sdk=konfuzio_sdk.cli:main']},
    install_requires=[
        'filetype==1.0.7',  # Used to check that files are in the correct format
        'lz4',  # Used to compress pickles
        'nltk',
        'numpy>=1.22.4',
        'pandas>=1.3.5,<2.0.0',
        'Pillow>=8.4.0',
        'python-dateutil',
        'python-decouple',  # todo add ==3.3 ?
        'requests',  # todo add ==2.24.0 ?
        'regex>=2020.6.8',  # re module but better
        'scikit-learn>=1.0.2',
        'tabulate>=0.9.0',  # Used to pretty print DataFrames
        'tqdm',
        'pympler>=1.0.1',  # Use to get pickle file size.
<<<<<<< HEAD
=======
        'pydantic==1.10.8',  # pydantic is used by spacy. We need to force a higher pydantic version to avoid
        # https://github.com/tiangolo/fastapi/issues/5048
        'scikit-learn==1.2.2',
        'timm==0.6.7',  # for extra pytorch models, i.e. EfficientNet
        'spacy>=2.3.5',  # used for spaCy tokenization
>>>>>>> 56b712ba
    ],
    extras_require=EXTRAS,
)<|MERGE_RESOLUTION|>--- conflicted
+++ resolved
@@ -62,7 +62,6 @@
 with open(path.join(this_directory, 'README.md'), encoding='utf-8') as f:
     long_description = f.read()
 
-
 setuptools.setup(
     name="konfuzio_sdk",
     version=version,
@@ -76,6 +75,7 @@
     include_package_data=True,
     entry_points={'console_scripts': ['konfuzio_sdk=konfuzio_sdk.cli:main']},
     install_requires=[
+        'cloudpickle==2.2.1',  # Used to pickle objects
         'filetype==1.0.7',  # Used to check that files are in the correct format
         'lz4',  # Used to compress pickles
         'nltk',
@@ -86,18 +86,9 @@
         'python-decouple',  # todo add ==3.3 ?
         'requests',  # todo add ==2.24.0 ?
         'regex>=2020.6.8',  # re module but better
-        'scikit-learn>=1.0.2',
         'tabulate>=0.9.0',  # Used to pretty print DataFrames
         'tqdm',
         'pympler>=1.0.1',  # Use to get pickle file size.
-<<<<<<< HEAD
-=======
-        'pydantic==1.10.8',  # pydantic is used by spacy. We need to force a higher pydantic version to avoid
-        # https://github.com/tiangolo/fastapi/issues/5048
-        'scikit-learn==1.2.2',
-        'timm==0.6.7',  # for extra pytorch models, i.e. EfficientNet
-        'spacy>=2.3.5',  # used for spaCy tokenization
->>>>>>> 56b712ba
     ],
     extras_require=EXTRAS,
 )