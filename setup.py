--- conflicted
+++ resolved
@@ -84,27 +84,16 @@
         'python-decouple',  # todo add ==3.3 ?
         'requests',  # todo add ==2.24.0 ?
         'regex>=2020.6.8',  # re module but better
-<<<<<<< HEAD
-        'tabulate==0.9.0',  # Used to pretty print DataFrames
-        'tensorflow==2.9.1',
-        'torch==1.12.0',  # for compatibility with corresponding torchvision version
-        'torchvision==0.13.0',
-        'transformers==4.23.1',  # huggingface transformers and tokenizers
-        'tqdm',
-        'pympler==1.0.1',  # Use to get pickle file size.
-        'scikit-learn==1.0.2',
-        'timm==0.6.11',  # for extra pytorch models, i.e. EfficientNet
-        'spacy==2.3.5',  # used for spaCy tokenization
-        'parameterized',
-=======
         'tabulate>=0.9.0',  # Used to pretty print DataFrames
         'tensorflow-cpu',
         'torch>=1.8',
-        'transformers>=4.21.2',
+        'torchvision>=0.9',
+        'transformers>=4.21.2',  # huggingface transformers and tokenizers
         'tqdm',
         'pympler>=1.0.1',  # Use to get pickle file size.
         'scikit-learn>=1.0.2',
->>>>>>> cbd6dd1e
+        'timm>=0.6.11',  # for extra pytorch models, i.e. EfficientNet
+        'spacy>=2.3.5',  # used for spaCy tokenization
     ],
     extras_require={
         'dev': [
