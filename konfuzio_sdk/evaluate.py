--- conflicted
+++ resolved
@@ -662,10 +662,6 @@
                         f'of is_first_page.'
                     )
         for ground_truth, prediction in zip(ground_truth_documents, prediction_documents):
-<<<<<<< HEAD
-            print(ground_truth.id_, [prediction.copy_of_id, prediction.id_])
-=======
->>>>>>> 22b1f99a
             if ground_truth.id_ not in [prediction.copy_of_id, prediction.id_]:
                 raise ValueError(
                     f"Incorrect prediction passed for {ground_truth}. Prediction has to be a copy of a "
