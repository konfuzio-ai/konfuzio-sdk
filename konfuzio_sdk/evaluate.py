"""Calculate the accuracy on any level in a  Document."""
from typing import Tuple, List, Optional, Union

import pandas
import numpy
from sklearn.utils.extmath import weighted_mode

from konfuzio_sdk.utils import sdk_isinstance
from konfuzio_sdk.data import Document, Category

RELEVANT_FOR_EVALUATION = [
    "is_matched",  # needed to group spans in Annotations
    "id_local",  # needed to group spans in Annotations
    "id_",  # even we won't care of the id_, as the ID is defined by the start and end span
    # "confidence", we don't care about the confidence of doc_a
    "start_offset",  # only relevant for the merge but allows to track multiple sequences per annotation
    "end_offset",  # only relevant for the merge but allows to track multiple sequences per annotation
    "is_correct",  # we care if it is correct, humans create Annotations without confidence
    "label_id",
    "label_threshold",
    "above_predicted_threshold",
    "revised",  # we need it to filter feedback required Annotations
    "annotation_set_id",
    "label_set_id",
    "document_id",
    "document_id_local",
    "category_id",  # Identify the Category to be able to run an evaluation across categories
    # "id__predicted", we don't care of the id_ see "id_"
    "id_local_predicted",
    "confidence_predicted",  # we care about the confidence of the prediction
    "start_offset_predicted",
    "end_offset_predicted",
    # "is_correct_predicted", # it's a prediction so we don't know if it is correct
    "label_id_predicted",
    "label_threshold_predicted",  # we keep a flexibility to be able to predict the threshold
    # "revised_predicted",  # it's a prediction so we ignore if it is revised
    "annotation_set_id_predicted",
    "label_set_id_predicted",
    "document_id_predicted",
    "document_id_local_predicted",
    "is_correct_label",
    "is_correct_label_set",
    "is_correct_annotation_set_id",
    "is_correct_id_",
    "duplicated",
    "duplicated_predicted",
]


def grouped(group, target: str):
    """Define which of the correct element in the predicted group defines the "correct" group id_."""
    verbose_validation_column_name = f"defined_to_be_correct_{target}"
    # all rows where is_correct is nan relate to an element which has no correct element partner
    eligible_to_vote = group['above_predicted_threshold'].fillna(False) & group['is_matched'].fillna(False)
    if not eligible_to_vote.any():  # no Spans provide confidence above Threshold of Label
        if not group['confidence_predicted'].any() or not group[target].any():
            group[verbose_validation_column_name] = group[target].mode(dropna=False)[0]
        else:
            group[verbose_validation_column_name] = int(weighted_mode(group[target], group['confidence_predicted'])[0])
    elif not group.loc[eligible_to_vote][target].any():  # no Spans should be predicted
        group[verbose_validation_column_name] = None
    else:  # get the most frequent annotation_set_id from the high confidence Spans in this group
        if not group.loc[eligible_to_vote]['confidence_predicted'].any():  # CLF does not provide a confidence score
            # get the most frequent annotation_set_id from the *correct* Annotations in this group
            group[verbose_validation_column_name] = group.loc[eligible_to_vote][target].mode(dropna=False)[0]
        else:
            group[verbose_validation_column_name] = int(
                weighted_mode(group.loc[eligible_to_vote][target], group.loc[eligible_to_vote]['confidence_predicted'])[
                    0
                ]
            )
    validation_column_name = f"is_correct_{target}"
    group[validation_column_name] = group[target] == group[verbose_validation_column_name]
    return group


def compare(doc_a, doc_b, only_use_correct=False, strict=True) -> pandas.DataFrame:
    """Compare the Annotations of two potentially empty Documents wrt. to **all** Annotations.

    :param doc_a: Document which is assumed to be correct
    :param doc_b: Document which needs to be evaluated
    :param only_use_correct: Unrevised feedback in doc_a is assumed to be correct.
    :param strict: Evaluate on a Character exact level without any postprocessing, an amount Span "5,55 " will not be
     exact with "5,55"
    :raises ValueError: When the Category differs.
    :return: Evaluation DataFrame
    """
    df_a = pandas.DataFrame(doc_a.eval_dict(use_correct=only_use_correct))
    df_b = pandas.DataFrame(doc_b.eval_dict(use_correct=False))
    if doc_a.category != doc_b.category:
        raise ValueError(f'Categories of {doc_a} with {doc_a.category} and {doc_b} with {doc_a.category} do not match.')
    if strict:  # many to many inner join to keep all Spans of both Documents
        spans = pandas.merge(df_a, df_b, how="outer", on=["start_offset", "end_offset"], suffixes=('', '_predicted'))
        # add criteria to evaluate Spans
        spans["is_matched"] = spans['id_local'].notna()  # start and end offset are identical
        spans["start_offset_predicted"] = spans['start_offset']  # start and end offset are identical
        spans["end_offset_predicted"] = spans['end_offset']  # start and end offset are identical

        spans["above_predicted_threshold"] = spans["confidence_predicted"] >= spans["label_threshold_predicted"]

        spans["is_correct_label"] = spans["label_id"] == spans["label_id_predicted"]
        spans["is_correct_label_set"] = spans["label_set_id"] == spans["label_set_id_predicted"]
        spans['duplicated'] = False
        spans['duplicated_predicted'] = False

        # add check to evaluate multiline Annotations
        spans = spans.groupby("id_local", dropna=False).apply(lambda group: grouped(group, "id_"))
        # add check to evaluate Annotation Sets
        spans = spans.groupby("annotation_set_id_predicted", dropna=False).apply(
            lambda group: grouped(group, "annotation_set_id")
        )
    else:
        # allows  start_offset_predicted <= end_offset and end_offset_predicted >= start_offset
        spans = pandas.merge(df_a, df_b, how="outer", on=["label_id", "label_set_id"], suffixes=('', '_predicted'))
        # add criteria to evaluate Spans
        spans["is_matched"] = (spans["start_offset_predicted"] <= spans["end_offset"]) & (
            spans["end_offset_predicted"] >= spans["start_offset"]
        )
        spans["above_predicted_threshold"] = spans["confidence_predicted"] >= spans["label_threshold_predicted"]
        spans["is_correct_label"] = True
        spans["is_correct_label_set"] = True
        spans["label_id_predicted"] = spans["label_id"]
        spans["label_set_id_predicted"] = spans["label_set_id"]

        spans = spans.sort_values(by='is_matched', ascending=False)
        spans['duplicated'] = spans.duplicated(subset=['id_local'], keep='first')
        spans['duplicated_predicted'] = spans.duplicated(subset=['id_local_predicted'], keep='first')
        spans = spans.drop(spans[(spans['duplicated']) & (spans['duplicated_predicted'])].index)
        # add check to evaluate multiline Annotations
        spans = spans.groupby("id_local", dropna=False).apply(lambda group: grouped(group, "id_"))
        # add check to evaluate Annotation Sets
        spans = spans.groupby("annotation_set_id_predicted", dropna=False).apply(
            lambda group: grouped(group, "annotation_set_id")
        )
    spans = spans[RELEVANT_FOR_EVALUATION]

    assert not spans.empty  # this function must be able to evaluate any two docs even without annotations

    spans["tokenizer_true_positive"] = (
        (spans["is_correct"])
        & (spans["is_matched"])
        & (spans["start_offset_predicted"] == spans['start_offset'])
        & (spans["end_offset_predicted"] == spans['end_offset'])
        & (spans["document_id_local_predicted"].notna())
    )

    spans["tokenizer_false_negative"] = (
        (spans["is_correct"]) & (spans["is_matched"]) & (spans["document_id_local_predicted"].isna())
    )

    spans["tokenizer_false_positive"] = (
        (~spans["tokenizer_false_negative"])
        & (~spans["tokenizer_true_positive"])
        & (spans["document_id_local_predicted"].notna())
        & (spans["end_offset"] != 0)  # ignore placeholder
    )

    spans["clf_true_positive"] = (
        (spans["is_correct"])
        & (spans["is_matched"])
        & (spans["document_id_local_predicted"].notna())
        & (spans["above_predicted_threshold"])
        & (spans["is_correct_label"])
    )

    spans["clf_false_negative"] = (
        (spans["is_correct"])
        & (spans["is_matched"])
        & (spans["document_id_local_predicted"].notna())
        & (~spans["above_predicted_threshold"])
        & (spans["is_correct_label"])
    )

    spans["clf_false_positive"] = (
        (spans["is_correct"])
        & (spans["is_matched"])
        & (spans["document_id_local_predicted"].notna())
        & (~spans["is_correct_label"])
    )

    # Evaluate which **spans** are TN, TP, FP and keep RELEVANT_FOR_MAPPING to allow grouping of confidence measures
    spans["true_positive"] = (
        (spans["is_matched"])
        & (spans["is_correct"])
        & (spans["above_predicted_threshold"])
        & (~spans["duplicated"])
        & (  # Everything is correct
            (spans["is_correct_label"])
            & (spans["is_correct_label_set"])
            & (spans["is_correct_annotation_set_id"])
            & (spans["is_correct_id_"])
        )
    )

    spans["false_negative"] = (
        (spans["is_correct"])
        & (~spans["duplicated"])
        & ((~spans["is_matched"]) | (~spans["above_predicted_threshold"]) | (spans["label_id_predicted"].isna()))
    )

    spans["false_positive"] = (  # commented out on purpose (spans["is_correct"]) &
        (spans["above_predicted_threshold"])
        & (~spans["false_negative"])
        & (~spans["true_positive"])
        & (~spans["duplicated_predicted"])
        & (  # Something is wrong
            (~spans["is_correct_label"])
            | (~spans["is_correct_label_set"])
            | (~spans["is_correct_annotation_set_id"])
            | (~spans["is_correct_id_"])
            | (~spans["is_matched"])
        )
    )
    spans = spans.replace({numpy.nan: None})
    # one Span must not be defined as TP or FP or FN more than once
    quality = (spans[['true_positive', 'false_positive', 'false_negative']].sum(axis=1) <= 1).all()
    assert quality
    return spans


class EvaluationCalculator:
    """Calculate precision, recall, f1, based on TP, FP, FN."""

    def __init__(self, tp: int = 0, fp: int = 0, fn: int = 0, tn: int = 0, allow_zero: bool = True):
        """
        Store evaluation information.

        :param tp: True Positives.
        :param fp: False Positives.
        :param fn: False Negatives.
        :param tn: True Negatives.
        :param allow_zero: If true, will calculate None for precision and recall when the straightforward application
        of the formula would otherwise result in 0/0. Raises ZeroDivisionError otherwise.
        """
        self.tp = tp
        self.fp = fp
        self.fn = fn
        self.tn = tn
        self._valid(allow_zero)

    def _valid(self, allow_zero: bool = True) -> None:
        """Check for 0/0 on precision, recall, and F1 calculation."""
        if allow_zero:
            return
        if self.fp + self.fn == 0:
            raise ZeroDivisionError("FP and FN are zero, please specify allow_zero=True if you want F1 to be None.")
        if self.tp + self.fp == 0:
            raise ZeroDivisionError(
                "TP and FP are zero, please specify allow_zero=True if you want precision to be None."
            )
        if self.tp + self.fn == 0:
            raise ZeroDivisionError("TP and FN are zero, please specify allow_zero=True if you want recall to be None.")

    @property
    def precision(self) -> Optional[float]:
        """Apply precision formula. Returns None if TP+FP=0."""
        return None if (self.tp + self.fp == 0) else self.tp / (self.tp + self.fp)

    @property
    def recall(self) -> Optional[float]:
        """Apply recall formula. Returns None if TP+FN=0."""
        return None if (self.tp + self.fn == 0) else self.tp / (self.tp + self.fn)

    @property
    def f1(self) -> Optional[float]:
        """Apply F1-score formula. Returns None if precision and recall are both None."""
        return None if (self.tp + 0.5 * (self.fp + self.fn) == 0) else self.tp / (self.tp + 0.5 * (self.fp + self.fn))


class Evaluation:
    """Calculated accuracy measures by using the detailed comparison on Span Level."""

    def __init__(self, documents: List[Tuple[Document, Document]], strict: bool = True):
        """
        Relate to the two document instances.

        :param documents: A list of tuple Documents that should be compared.
        :param strict: A boolean passed to the `compare` function.
        """
        self.documents = documents
        self.strict = strict
        self.only_use_correct = True
        self.data = None
        self.calculate()

    def calculate(self):
        """Calculate and update the data stored within this Evaluation."""
        evaluations = []  # start anew, the configuration of the Evaluation might have changed.
        for ground_truth, predicted in self.documents:
            evaluation = compare(
                doc_a=ground_truth, doc_b=predicted, only_use_correct=self.only_use_correct, strict=self.strict
            )
            evaluations.append(evaluation)

        self.data = pandas.concat(evaluations)

    def _query(self, search=None):
        """Query the comparison data.

        :param search: use a search query in pandas
        """
        from konfuzio_sdk.data import Label, Document, LabelSet

        if search is None:
            return self.data
        elif sdk_isinstance(search, Label):
            assert search.id_ is not None, f'{search} must have a ID'
            query = f'label_id == {search.id_} | (label_id_predicted == {search.id_})'
        elif sdk_isinstance(search, Document):
            assert search.id_ is not None, f'{search} must have a ID.'
            query = f'document_id == {search.id_} | (document_id_predicted == {search.id_})'
        elif sdk_isinstance(search, LabelSet):
            assert search.id_ is not None, f'{search} must have a ID.'
            query = f'label_set_id == {search.id_} | (label_set_id_predicted == {search.id_})'
        else:
            raise NotImplementedError
        return self.data.query(query)

    def tp(self, search=None) -> int:
        """Return the True Positives of all Spans."""
        return self._query(search=search)["true_positive"].sum()

    def fp(self, search=None) -> int:
        """Return the False Positives of all Spans."""
        return self._query(search=search)["false_positive"].sum()

    def fn(self, search=None) -> int:
        """Return the False Negatives of all Spans."""
        return self._query(search=search)["false_negative"].sum()

    def tn(self, search=None) -> int:
        """Return the True Negatives of all Spans."""
        return (
            len(self._query(search=search)) - self.tp(search=search) - self.fn(search=search) - self.fp(search=search)
        )

    def tokenizer_tp(self, search=None) -> int:
        """Return the tokenizer True Positives of all Spans."""
        return self._query(search=search)["tokenizer_true_positive"].sum()

    def tokenizer_fp(self, search=None) -> int:
        """Return the tokenizer False Positives of all Spans."""
        return self._query(search=search)["tokenizer_false_positive"].sum()

    def tokenizer_fn(self, search=None) -> int:
        """Return the tokenizer False Negatives of all Spans."""
        return self._query(search=search)["tokenizer_false_negative"].sum()

    def clf_tp(self, search=None) -> int:
        """Return the Label classifier True Positives of all Spans."""
        return self._query(search=search)["clf_true_positive"].sum()

    def clf_fp(self, search=None) -> int:
        """Return the Label classifier False Positives of all Spans."""
        return self._query(search=search)["clf_false_positive"].sum()

    def clf_fn(self, search=None) -> int:
        """Return the Label classifier False Negatives of all Spans."""
        return self._query(search=search)["clf_false_negative"].sum()

    def get_evaluation_data(self, search, allow_zero: bool = True) -> EvaluationCalculator:
        """Get precision, recall, f1, based on TP, FP, FN."""
        return EvaluationCalculator(
            tp=self.tp(search), fp=self.fp(search), fn=self.fn(search), tn=self.tn(search), allow_zero=allow_zero
        )

    def precision(self, search=None) -> Optional[float]:
        """Calculate the Precision and see f1 to calculate imbalanced classes."""
        return EvaluationCalculator(tp=self.tp(search=search), fp=self.fp(search=search)).precision

    def recall(self, search=None) -> Optional[float]:
        """Calculate the Recall and see f1 to calculate imbalanced classes."""
        return EvaluationCalculator(tp=self.tp(search=search), fn=self.fn(search=search)).recall

    def f1(self, search=None) -> Optional[float]:
        """Calculate the F1 Score of one class.

        Please note: As suggested by Opitz et al. (2021) use the arithmetic mean over individual F1 scores.

        "F1 is often used with the intention to assign equal weight to frequent and infrequent classes, we recommend
        evaluating classifiers with F1 (the arithmetic mean over individual F1 scores), which is significantly more
        robust towards the error type distribution."

        Opitz, Juri, and Sebastian Burst. “Macro F1 and Macro F1.” arXiv preprint arXiv:1911.03347 (2021).
        https://arxiv.org/pdf/1911.03347.pdf

        :param search: Parameter used to calculate the value for one class.

        Example:
            1. If you have three Documents, calculate the F-1 Score per Document and use the arithmetic mean.
            2. If you have three Labels, calculate the F-1 Score per Label and use the arithmetic mean.
            3. If you have three Labels and three documents, calculate six F-1 Scores and use the arithmetic mean.

        """
        return EvaluationCalculator(tp=self.tp(search=search), fp=self.fp(search=search), fn=self.fn(search=search)).f1

    def tokenizer_f1(self, search=None) -> Optional[float]:
        """
        Calculate the F1 Score of one the tokenizer.

        :param search: Parameter used to calculate the value for one Data object.
        """
        return EvaluationCalculator(
            tp=self.tokenizer_tp(search=search),
            fp=self.tokenizer_fp(search=search),
            fn=self.tokenizer_fn(search=search),
        ).f1

    def clf_f1(self, search=None) -> Optional[float]:
        """
        Calculate the F1 Score of one the Label classifier.

        :param search: Parameter used to calculate the value for one Data object.
        """
        return EvaluationCalculator(
            tp=self.clf_tp(search=search),
            fp=self.clf_fp(search=search),
            fn=self.clf_fn(search=search),
        ).f1

<<<<<<< HEAD

class FileSplittingEvaluation:
    """Evaluate the quality of the filesplitting logic."""

    def __init__(self, documents: List[Tuple[Document, Document]], allow_zero: bool = False):
        """
        Initialize and run the metrics calculation.

        :param documents: A list of Document pairs – first one is ground truth, second is the prediction.
        :type documents: list
        :param allow_zero: If true, will calculate None for precision and recall when the straightforward application
        of the formula would otherwise result in 0/0. Raises ZeroDivisionError otherwise.
        :type allow_zero: bool
        """
        self.documents = documents
        self.allow_zero = allow_zero
        self.calculate()
        self.calculate_metrics_by_category()

    def calculate(self):
        """Calculate metrics for the filesplitting logic."""
        tp = 0
        fp = 0
        fn = 0
        tn = 0
        for ground_truth, prediction in self.documents:
            for page_gt, page_pr in zip(ground_truth.pages(), prediction.pages()):
                if page_gt.is_first_page and page_pr.is_first_page:
                    tp += 1
                elif not page_gt.is_first_page and page_pr.is_first_page:
                    fp += 1
                elif page_gt.is_first_page and not page_pr.is_first_page:
                    fn += 1
                elif not page_gt.is_first_page and not page_pr.is_first_page:
                    tn += 1
        if tp + fp != 0:
            precision = tp / (tp + fp)
        else:
            if self.allow_zero:
                precision = None
            else:
                raise ZeroDivisionError(
                    "TP and FP are zero, please specify allow_zero=True if you want precision to be None."
                )
        if tp + fn != 0:
            recall = tp / (tp + fn)
        else:
            if self.allow_zero:
                recall = None
            else:
                raise ZeroDivisionError(
                    "TP and FN are zero, please specify allow_zero=True if you want recall to be None."
                )
        if precision + recall != 0:
            f1 = 2 * precision * recall / (precision + recall)
        else:
            if self.allow_zero:
                f1 = None
            else:
                raise ZeroDivisionError("FP and FN are zero, please specify allow_zero=True if you want F1 to be None.")
        self.evaluation_results = {
            'tp': tp,
            'fp': fp,
            'fn': fn,
            'tn': tn,
            'precision': precision,
            'recall': recall,
            'f1': f1,
        }

    def calculate_metrics_by_category(self):
        """Calculate metrics by Category independently."""
        categories = list(set([doc_pair[0].category for doc_pair in self.documents]))
        self.evaluation_results_by_category = {
            'tp': {},
            'fp': {},
            'fn': {},
            'tn': {},
            'precision': {},
            'recall': {},
            'f1': {},
        }
        for category in categories:
            tp = 0
            fp = 0
            fn = 0
            tn = 0
            for ground_truth, prediction in [
                [document_1, document_2]
                for document_1, document_2 in self.documents
                if document_1.category and document_1.category.id_ == category.id_
            ]:
                for page_gt, page_pr in zip(ground_truth.pages(), prediction.pages()):
                    if page_gt.is_first_page and page_pr.is_first_page:
                        tp += 1
                    elif not page_gt.is_first_page and page_pr.is_first_page:
                        fp += 1
                    elif page_gt.is_first_page and not page_pr.is_first_page:
                        fn += 1
                    elif not page_gt.is_first_page and not page_pr.is_first_page:
                        tn += 1
            if tp + fp != 0:
                precision = tp / (tp + fp)
            else:
                if self.allow_zero:
                    precision = None
                else:
                    raise ZeroDivisionError(
                        "TP and FP are zero, please specify allow_zero=True if you want precision to be None."
                    )
            if tp + fn != 0:
                recall = tp / (tp + fn)
            else:
                if self.allow_zero:
                    recall = None
                else:
                    raise ZeroDivisionError(
                        "TP and FN are zero, please specify allow_zero=True if you want recall to be None."
                    )
            if precision + recall != 0:
                f1 = 2 * precision * recall / (precision + recall)
            else:
                if self.allow_zero:
                    f1 = None
                else:
                    raise ZeroDivisionError(
                        "FP and FN are zero, please specify allow_zero=True if you want F1 to be None."
                    )
            self.evaluation_results_by_category['tp'][category.id_] = tp
            self.evaluation_results_by_category['fp'][category.id_] = fp
            self.evaluation_results_by_category['fn'][category.id_] = fn
            self.evaluation_results_by_category['tn'][category.id_] = tn
            self.evaluation_results_by_category['precision'][category.id_] = precision
            self.evaluation_results_by_category['recall'][category.id_] = recall
            self.evaluation_results_by_category['f1'][category.id_] = f1

    def tp(self, search: Category = None) -> Union[int, dict]:
        """
        Return correctly predicted first Pages.

        :param search: display true positives within a certain Category.
        :type search: Category
        """
        if search:
            return self.evaluation_results_by_category['tp'][search.id_]
        return self.evaluation_results['tp']

    def fp(self, search: Category = None) -> Union[int, dict]:
        """
        Return non-first Pages incorrectly predicted as first.

        :param search: display false positives within a certain Category.
        :type search: Category
        """
        if search:
            return self.evaluation_results_by_category['fp'][search.id_]
        return self.evaluation_results['fp']

    def fn(self, search: Category = None) -> Union[int, dict]:
        """
        Return first Pages incorrectly predicted as non-first.

        :param search: display false negatives within a certain Category.
        :type search: Category
        """
        if search:
            return self.evaluation_results_by_category['fn'][search.id_]
        return self.evaluation_results['fn']

    def tn(self, search: Category = None) -> Union[int, dict]:
        """
        Return non-first Pages predicted as non-first.

        :param search: display true negatives within a certain Category.
        :type search: Category
        """
        if search:
            return self.evaluation_results_by_category['tn'][search.id_]
        return self.evaluation_results['tn']

    def precision(self, search: Category = None) -> Union[float, dict]:
        """
        Return precision.

        :param search: display precision within a certain Category.
        :type search: Category
        """
        if search:
            return self.evaluation_results_by_category['precision'][search.id_]
        return self.evaluation_results['precision']

    def recall(self, search: Category = None) -> Union[float, dict]:
        """
        Return recall.

        :param search: display recall within a certain Category.
        :type search: Category
        """
        if search:
            return self.evaluation_results_by_category['recall'][search.id_]
        return self.evaluation_results['recall']

    def f1(self, search: Category = None) -> Union[float, dict]:
        """
        Return F1-measure.

        :param search: display F1 measure within a certain Category.
        :type search: Category
        """
        if search:
            return self.evaluation_results_by_category['f1'][search.id_]
        return self.evaluation_results['f1']
=======
    def _apply(self, group, issue_name):
        """Vertical merge error methods helper method."""
        if len(group) < 2:
            group[issue_name] = False
            return group
        if len(set(group['id_local'])) > 1 or len(set(group['id_local_predicted'])) > 1:
            group[issue_name] = True
        return True

    def get_missing_vertical_merge(self):
        """Return Spans that should have been merged."""
        self.data.groupby('id_local').apply(lambda group: self._apply(group, 'missing_merge'))

        return self.data[self.data['missing_merge']]

    def get_wrong_vertical_merge(self):
        """Return Spans that were wrongly merged vertically."""
        self.data.groupby('id_local_predicted').apply(lambda group: self._apply(group, 'wrong_merge'))
        return self.data[self.data['wrong_merge']]
>>>>>>> 83c3fd75
<|MERGE_RESOLUTION|>--- conflicted
+++ resolved
@@ -418,7 +418,26 @@
             fn=self.clf_fn(search=search),
         ).f1
 
-<<<<<<< HEAD
+    def _apply(self, group, issue_name):
+        """Vertical merge error methods helper method."""
+        if len(group) < 2:
+            group[issue_name] = False
+            return group
+        if len(set(group['id_local'])) > 1 or len(set(group['id_local_predicted'])) > 1:
+            group[issue_name] = True
+        return True
+
+    def get_missing_vertical_merge(self):
+        """Return Spans that should have been merged."""
+        self.data.groupby('id_local').apply(lambda group: self._apply(group, 'missing_merge'))
+
+        return self.data[self.data['missing_merge']]
+
+    def get_wrong_vertical_merge(self):
+        """Return Spans that were wrongly merged vertically."""
+        self.data.groupby('id_local_predicted').apply(lambda group: self._apply(group, 'wrong_merge'))
+        return self.data[self.data['wrong_merge']]
+
 
 class FileSplittingEvaluation:
     """Evaluate the quality of the filesplitting logic."""
@@ -630,25 +649,4 @@
         """
         if search:
             return self.evaluation_results_by_category['f1'][search.id_]
-        return self.evaluation_results['f1']
-=======
-    def _apply(self, group, issue_name):
-        """Vertical merge error methods helper method."""
-        if len(group) < 2:
-            group[issue_name] = False
-            return group
-        if len(set(group['id_local'])) > 1 or len(set(group['id_local_predicted'])) > 1:
-            group[issue_name] = True
-        return True
-
-    def get_missing_vertical_merge(self):
-        """Return Spans that should have been merged."""
-        self.data.groupby('id_local').apply(lambda group: self._apply(group, 'missing_merge'))
-
-        return self.data[self.data['missing_merge']]
-
-    def get_wrong_vertical_merge(self):
-        """Return Spans that were wrongly merged vertically."""
-        self.data.groupby('id_local_predicted').apply(lambda group: self._apply(group, 'wrong_merge'))
-        return self.data[self.data['wrong_merge']]
->>>>>>> 83c3fd75
+        return self.evaluation_results['f1']