"""Connect to the Konfuzio Server to receive or send data."""

import json
import logging
import os
from json import JSONDecodeError
from operator import itemgetter
from typing import Dict, List, Optional, Union

import requests
from requests import HTTPError
from requests.adapters import HTTPAdapter
from urllib3 import Retry

from konfuzio_sdk import KONFUZIO_HOST, KONFUZIO_TOKEN
from konfuzio_sdk.urls import (
    create_annotation_url,
    get_ai_model_download_url,
    get_ai_model_url,
    get_annotation_url,
    get_auth_token_url,
    get_categorization_ais_list_url,
    get_create_ai_model_url,
    get_document_annotations_url,
    get_document_bbox_url,
    get_document_details_url,
    get_document_ocr_file_url,
    get_document_original_file_url,
    get_document_segmentation_details_url,
    get_document_url,
    get_documents_meta_url,
    get_extraction_ais_list_url,
    get_labels_url,
    get_page_image_url,
    get_page_url,
    get_project_categories_url,
    get_project_label_sets_url,
    get_project_labels_url,
    get_project_url,
    get_projects_list_url,
    get_splitting_ais_list_url,
    get_upload_document_url,
)
from konfuzio_sdk.utils import is_file

logger = logging.getLogger(__name__)

AI_TYPES = ['filesplitting', 'extraction', 'categorization']


def _get_auth_token(username, password, host=KONFUZIO_HOST) -> str:
    """
    Generate the authentication token for the user.

    :param username: Login username.
    :type username: str
    :param password: Login password.
    :type password: str
    :param host: Host URL.
    :type host: str
    :return: The new generated token.
    """
    url = get_auth_token_url(host)
    user_credentials = {'username': username, 'password': password}
    r = requests.post(url, json=user_credentials)
    if r.status_code == 200:
        token = r.json()['token']
    elif r.status_code in [403, 400]:
        raise PermissionError(
            '[ERROR] Your credentials are not correct! Please run init again and provide the correct credentials.'
        )
    else:
        raise ConnectionError(f'HTTP Status {r.status_code}: {r.text}')
    return token


def init_env(
    user: str, password: str, host: str = KONFUZIO_HOST, working_directory=os.getcwd(), file_ending: str = '.env'
):
    """
    Add the .env file to the working directory.

    :param user: Username to log in to the host
    :param password: Password to log in to the host
    :param host: URL of host.
    :param working_directory: Directory where file should be added
    :param file_ending: Ending of file.
    """
    token = _get_auth_token(user, password, host)

    with open(os.path.join(working_directory, file_ending), 'w') as f:
        f.write(f'KONFUZIO_HOST = {host}\n')
        f.write(f'KONFUZIO_USER = {user}\n')
        f.write(f'KONFUZIO_TOKEN = {token}\n')

    print('[SUCCESS] SDK initialized!')

    return True


class TimeoutHTTPAdapter(HTTPAdapter):
    """Combine a retry strategy with a timeout strategy.

    Documentation
    =============
        * `Urllib3 <https://urllib3.readthedocs.io/en/latest/reference/urllib3.util.html#urllib3.util.Retry>`_
        * TimeoutHTTPAdapter idea used from the following
            `Blogpost <https://findwork.dev/blog/advanced-usage-python-requests-timeouts-retries-hooks/>`_
    """

    timeout = None  # see https://stackoverflow.com/a/29649638

    def __init__(self, timeout, *args, **kwargs):
        """Force to init with timeout policy."""
        self.timeout = timeout
        super().__init__(*args, **kwargs)

    def send(self, request, *args, **kwargs):
        """Use timeout policy if not otherwise declared."""
        if request.headers['Authorization'] == 'Token None':
            raise PermissionError(f'Your Token to connect to {KONFUZIO_HOST} is missing, e.g. use "konfuzio_sdk init"')
        logger.debug(f'Sending request: {request.url}, {request.method}, {request.headers}')
        timeout = kwargs.get('timeout')
        if timeout is None:
            kwargs['timeout'] = self.timeout
        return super().send(request, *args, **kwargs)

    def build_response(self, req, resp):
        """Throw error for any HTTPError that is not part of the retry strategy."""
        response = super().build_response(req, resp)
        logger.debug(f'Received response: {response.status_code}, {response.reason}, {response.url}')
        # handle status code one by one as some status codes will cause a retry, see konfuzio_session
        if response.status_code in [403, 404]:
            # Fallback to None if there's no detail, for whatever reason.
            try:
                detail = response.json().get('detail')
            except JSONDecodeError:
                detail = 'No JSON provided by Host.'
            raise HTTPError(f'{response.status_code} {response.reason}: {detail} via {response.url}')

        try:
            response.raise_for_status()
        except HTTPError as e:
            raise HTTPError(response.text) from e

        return response


def konfuzio_session(
    token: str = None, timeout: Optional[int] = None, num_retries: Optional[int] = None, host: str = None
):
    """
    Create a session incl. Token to the KONFUZIO_HOST.

    :param token: Konfuzio Token to connect to the host.
    :param timeout: Timeout in seconds.
    :param num_retries: Number of retries if the request fails.
    :param host: Host to connect to.
    :return: Request session.
    """
    if token is None:
        token = KONFUZIO_TOKEN
    if timeout is None:
        timeout = 120
    if num_retries is None:
        num_retries = 5

    retry_strategy = Retry(
        total=num_retries,
        status_forcelist=[429, 500, 502, 503, 504],
        backoff_factor=2,
    )
    session = requests.Session()
    session.mount('https://', adapter=TimeoutHTTPAdapter(max_retries=retry_strategy, timeout=timeout))
    session.headers.update({'Authorization': f'Token {token}'})
    session.host = host
    return session


def get_project_list(session=None):
    """
    Get the list of all Projects for the user.

    :param session: Konfuzio session with Retry and Timeout policy
    :return: Response object
    """
    if session is None:
        session = konfuzio_session()
    url = get_projects_list_url()
    r = session.get(url=url)
    return r.json()


def get_project_details(project_id: int, session=None) -> dict:
    """
    Get Project's metadata.

    :param project_id: ID of the Project
    :param session: Konfuzio session with Retry and Timeout policy
    :return: Project metadata
    """
    if session is None:
        session = konfuzio_session()
    if hasattr(session, 'host'):
        host = session.host
    else:
        host = None

    url = get_project_url(project_id=project_id, host=host)
    r = session.get(url=url)

    return r.json()


def get_project_labels(project_id: int, session=None) -> dict:
    """
    Get Project's Labels.

    :param project_id: An ID of a Project to get Labels from.
    :param session: Konfuzio session with Retry and Timeout policy
    """
    if session is None:
        session = konfuzio_session()
    if hasattr(session, 'host'):
        host = session.host
    else:
        host = None

    url = get_project_labels_url(project_id=project_id, host=host)
    r = session.get(url=url)

    return r.json()


def get_project_label_sets(project_id: int, session=None) -> dict:
    """
    Get Project's Label Sets.

    :param project_id: An ID of a Project to get Label Sets from.
    :param session: Konfuzio session with Retry and Timeout policy
    """
    if session is None:
        session = konfuzio_session()
    if hasattr(session, 'host'):
        host = session.host
    else:
        host = None

    url = get_project_label_sets_url(project_id=project_id, host=host)
    r = session.get(url=url)

    return r.json()


def create_new_project(project_name, session=None):
    """
    Create a new Project for the user.

    :param project_name: name of the project you want to create
    :param session: Konfuzio session with Retry and Timeout policy
    :return: Response object
    """
    if session is None:
        session = konfuzio_session()
    url = get_projects_list_url()
    new_project_data = {'name': project_name}
    r = session.post(url=url, json=new_project_data)

    if r.status_code == 201:
        project_id = r.json()['id']
        logger.info(f'Project {project_name} (ID {project_id}) was created successfully!')
        return project_id
    else:
        raise PermissionError(
            f'HTTP Status {r.status_code}: The project {project_name} was not created, please check'
            f' your permissions. Error {r.json()}'
        )


def get_document_details(document_id: int, session=None):
    """
    Use the text-extraction server to retrieve the data from a document.

    :param document_id: ID of the document
    :param session: Konfuzio session with Retry and Timeout policy
    :return: Data of the document.
    """
    if session is None:
        session = konfuzio_session()
    if hasattr(session, 'host'):
        host = session.host
    else:
        host = None
    url = get_document_details_url(document_id=document_id, host=host)
    r = session.get(url)
    return r.json()


def get_document_annotations(document_id: int, session=None):
    """
    Get Annotations of a Document.

    :param document_id: ID of the Document.
    :param session: Konfuzio session with Retry and Timeout policy
    :return: List of the Annotations of the Document.
    """
    if session is None:
        session = konfuzio_session()
    if hasattr(session, 'host'):
        host = session.host
    else:
        host = None
    url = get_document_annotations_url(document_id=document_id, host=host)
    r = session.get(url)
    return r.json()


def get_document_bbox(document_id: int, session=None):
    """
    Get Bboxes for a Document.

    :param document_id: ID of the Document.
    :param session: Konfuzio session with Retry and Timeout policy
    :return: List of Bboxes of characters in the Document
    """
    if session is None:
        session = konfuzio_session()
    if hasattr(session, 'host'):
        host = session.host
    else:
        host = None
    url = get_document_bbox_url(document_id=document_id, host=host)
    r = session.get(url)
    return r.json()


def get_page_image(document_id: int, page_number: int, session=None, thumbnail: bool = False):
    """
    Load image of a Page as Bytes.

    :param page_number: Number of the Page
    :param thumbnail: Download Page image as thumbnail
    :param session: Konfuzio session with Retry and Timeout policy
    :return: Bytes of the Image.
    """
    if session is None:
        session = konfuzio_session()
    if thumbnail:
        raise NotImplementedError
    else:
        if hasattr(session, 'host'):
            host = session.host
        else:
            host = None
    url = get_page_url(document_id=document_id, page_number=page_number, host=host)

    r = session.get(url)
<<<<<<< HEAD
    image_url = get_page_image_url(page_url=r.json()['image_url'], host=host)
=======
    image_url = f"{host or KONFUZIO_HOST}{r.json()['image_url']}"
>>>>>>> 6ed7531e
    r = session.get(image_url)

    content_type = r.headers.get('content-type')
    if content_type != 'image/png':
        raise TypeError(f'CONTENT TYPE of Image {page_number} is {content_type} and no PNG.')

    return r.content


# def post_document_bulk_annotation(document_id: int, project_id: int, annotation_list, session=konfuzio_session()):
#     """
#     Add a list of Annotations to an existing document.
#
#     :param document_id: ID of the file
#     :param project_id: ID of the project
#     :param annotation_list: List of Annotations
#     :param session: Konfuzio session with Retry and Timeout policy
#     :return: Response status.
#     """
#     url = get_document_annotations_url(document_id, project_id=project_id)
#     r = session.post(url, json=annotation_list)
#     r.raise_for_status()
#     return r


def post_document_annotation(
    document_id: int,
    spans: List,
    label_id: int,
    confidence: Union[float, None] = None,
    revised: bool = False,
    is_correct: bool = False,
    session=None,
    **kwargs,
):
    """
    Add an Annotation to an existing document.

    You must specify either annotation_set_id or label_set_id.

    Use annotation_set_id if an Annotation Set already exists. You can find the list of existing Annotation Sets by
    using the GET endpoint of the Document.

    Using label_set_id will create a new Annotation Set associated with that Label Set. You can only do this if the
    Label Set has has_multiple_sections set to True.

    :param document_id: ID of the file
    :param spans: Spans that constitute the Annotation
    :param label_id: ID of the Label
    :param confidence: Confidence of the Annotation still called Accuracy by text-annotation
    :param revised: If the Annotation is revised or not (bool)
    :param is_correct: If the Annotation is corrected or not (bool)
    :param session: Konfuzio session with Retry and Timeout policy
    :return: Response status.
    """
    if session is None:
        session = konfuzio_session()

    url = create_annotation_url()

    custom_bboxes = kwargs.get('selection_bbox', None)
    annotation_set_id = kwargs.get('annotation_set_id', None)
    label_set_id = kwargs.get('label_set_id', None)
    if not all(isinstance(span, dict) for span in spans):
        spans = [
            {
                'x0': span.bbox().x0,
                'x1': span.bbox().x1,
                'y0': span.bbox().y0,
                'y1': span.bbox().y1,
                'page_index': span.page.index,
                'offset_string': span.offset_string,
            }
            for span in spans
        ]

    data = {
        'document': document_id,
        'label': label_id,
        'revised': revised,
        'confidence': confidence,
        'is_correct': is_correct,
        'origin': 'api.v3',
        'span': spans,
    }

    if annotation_set_id is not None:
        data['annotation_set'] = annotation_set_id
    elif label_set_id is not None:
        data['label_set'] = label_set_id

    if custom_bboxes is not None:
        data['selection_bbox'] = custom_bboxes

    r = session.post(url, json=data)
    if r.status_code != 201:
        logger.error(f'Received response status code {r.status_code}.')
    assert r.status_code == 201
    return r


def delete_document_annotation(annotation_id: int, session=None, delete_from_database: bool = False, **kwargs):
    """
    Delete a given Annotation of the given document.

    For AI training purposes, we recommend setting `delete_from_database` to False if you don't want to remove
    Annotation permanently. This creates a negative feedback Annotation and does not remove it from the database.

    :param annotation_id: ID of the annotation
    :param session: Konfuzio session with Retry and Timeout policy
    :return: Response status.
    """

    data = {'annotation_id': annotation_id}

    if not delete_from_database:
        data['is_correct'] = False
        data['revised'] = True

    if session is None:
        session = konfuzio_session()
    url = get_annotation_url(annotation_id=annotation_id)
    if not delete_from_database:
        r = session.patch(url=url, json=data)
    else:
        r = session.delete(url=url)
    if r.status_code == 200:
        # the text Annotation received negative feedback and copied the Annotation and created a new one
        return json.loads(r.text)['id']
    elif r.status_code == 204:
        return r
    else:
        raise ConnectionError(f'Error{r.status_code}: {r.content} {r.url}')


def get_meta_of_files(project_id: int, pagination_limit: int = 100, limit: int = None, session=None) -> List[dict]:
    """
    Get meta information of Documents in a Project.

    :param project_id: ID of the Project
    :param pagination_limit: Number of Documents returned in a single paginated response
    :param limit: Number of Documents returned in general
    :param session: Konfuzio session with Retry and Timeout policy
    :return: Sorted Documents names in the format {id_: 'pdf_name'}.
    """
    if session is None:
        session = konfuzio_session()
    if hasattr(session, 'host'):
        host = session.host
    else:
        host = None
    if limit:
        url = get_documents_meta_url(project_id=project_id, offset=0, limit=limit)
    else:
        url = get_documents_meta_url(project_id=project_id, limit=pagination_limit, host=host)
    result = []
    r = session.get(url)
    data = r.json()
    result += data['results']

    if not limit:
        while 'next' in data.keys() and data['next']:
            logger.info(f'Iterate on paginated {url}.')
            url = data['next']
            r = session.get(url)
            data = r.json()
            result += data['results']

    sorted_documents = sorted(result, key=itemgetter('id'))
    return sorted_documents


def create_label(
    project_id: int,
    label_name: str,
    label_sets: list,
    session=None,
    description=None,
    has_multiple_top_candidates=None,
    data_type=None,
) -> List[dict]:
    """
    Create a Label and associate it with Labels sets.

    :param project_id: Project ID where to create the label
    :param label_name: Name for the label
    :param label_sets: Label sets that use the label
    :param session: Konfuzio session with Retry and Timeout policy
    :param description: Test to describe the label
    :param has_multiple_top_candidates: If multiple Annotations can be correct in a single Annotation Set
    :param data_type: Expected data type of any Span of Annotations related to this Label.
    :return: Label ID in the Konfuzio Server.
    """
    if session is None:
        session = konfuzio_session()
    url = get_labels_url()
    label_sets_ids = [label_set.id_ for label_set in label_sets]

    data = {
        'project': project_id,
        'text': label_name,
        'description': description,
        'has_multiple_top_candidates': has_multiple_top_candidates,
        'get_data_type_display': data_type,
        'templates': label_sets_ids,
    }

    r = session.post(url=url, json=data)

    assert r.status_code == 201
    label_id = r.json()['id']
    return label_id


def upload_file_konfuzio_api(
    filepath: str,
    project_id: int,
    dataset_status: int = 0,
    session=None,
    category_id: Union[None, int] = None,
    callback_url: str = '',
    callback_status_code: int = None,
    sync: bool = False,
    assignee: str = '',
):
    """
    Upload Document to Konfuzio API.

    :param filepath: Path to file to be uploaded
    :param project_id: ID of the project
    :param session: Konfuzio session with Retry and Timeout policy
    :param dataset_status: Set data set status of the document.
    :param category_id: Define a Category the Document belongs to
    :param callback_url: Callback URL receiving POST call once extraction is done
    :param callback_status_code: The HTTP response code of the callback server (in case a callback URL is set)
    :param sync: If True, will run synchronously and only return once the online database is updated
    :param assignee: The user who is currently assigned to the Document.
    :return: Response status.
    """
    if session is None:
        session = konfuzio_session()
    url = get_upload_document_url()
    is_file(filepath)

    with open(filepath, 'rb') as f:
        file_data = f.read()

    files = {'data_file': (os.path.basename(filepath), file_data, 'multipart/form-data')}
    data = {
        'project': project_id,
        'dataset_status': dataset_status,
        'category': category_id,
        'sync': sync,
        'callback_url': callback_url,
        'callback_status_code': callback_status_code,
    }
    if assignee:
        data['assignee'] = assignee

    r = session.post(url=url, files=files, data=data)

    return r


def delete_file_konfuzio_api(document_id: int, session=None):
    """
    Delete Document by ID via Konfuzio API.

    :param document_id: ID of the document
    :param session: Konfuzio session with Retry and Timeout policy
    :return: File id_ in Konfuzio Server.
    """
    if session is None:
        session = konfuzio_session()
    url = get_document_url(document_id)

    session.delete(url=url)

    return True


def update_document_konfuzio_api(document_id: int, session=None, **kwargs):
    """
    Update an existing Document via Konfuzio API.

    :param document_id: ID of the document
    :param session: Konfuzio session with Retry and Timeout policy
    :return: Response status.
    """
    if session is None:
        session = konfuzio_session()
    url = get_document_url(document_id)

    data = {}
    file_name = kwargs.get('file_name', None)
    dataset_status = kwargs.get('dataset_status', None)
    category_id = kwargs.get('category_id', None)
    assignee = kwargs.get('assignee', None)

    if file_name is not None:
        data.update({'data_file_name': file_name})

    if dataset_status is not None:
        data.update({'dataset_status': dataset_status})

    if category_id is not None:
        data.update({'category': category_id})

    if assignee is not None:
        data.update({'assignee': assignee})

    r = session.patch(url=url, json=data)

    return json.loads(r.text)


def download_file_konfuzio_api(document_id: int, ocr: bool = True, session=None):
    """
    Download file from the Konfuzio server using the Document id_.

    Django authentication is form-based, whereas DRF uses BasicAuth.

    :param document_id: ID of the document
    :param ocr: Bool to get the ocr version of the document
    :param session: Konfuzio session with Retry and Timeout policy
    :return: The downloaded file.
    """
    if session is None:
        session = konfuzio_session()
    if hasattr(session, 'host'):
        host = session.host
    else:
        host = None
    if ocr:
        url = get_document_ocr_file_url(document_id, host=host)
    else:
        url = get_document_original_file_url(document_id, host=host)

    r = session.get(url)

    content_type = r.headers.get('content-type')
    if content_type not in ['application/pdf', 'image/jpeg', 'image/png', 'image/jpg']:
        logger.info(f'CONTENT TYP of {document_id} is {content_type} and no PDF or image.')

    logger.info(f'Downloaded file {document_id} from {KONFUZIO_HOST}.')
    return r.content


def get_results_from_segmentation(doc_id: int, project_id: int, session=None) -> List[List[dict]]:
    """Get bbox results from segmentation endpoint.

    :param doc_id: ID of the document
    :param project_id: ID of the Project.
    :param session: Konfuzio session with Retry and Timeout policy
    """
    if session is None:
        session = konfuzio_session()
    segmentation_url = get_document_segmentation_details_url(doc_id, project_id)
    response = session.get(segmentation_url)

    segmentation_result = response.json()
    return segmentation_result


def get_project_categories(project_id: int = None, session=None) -> List[Dict]:
    """
    Get a list of Categories of a Project.

    :param project_id: ID of the Project.
    :param session: Konfuzio session with Retry and Timeout policy
    """
    if session is None:
        session = konfuzio_session()
    if hasattr(session, 'host'):
        host = session.host
    else:
        host = None
    url = get_project_categories_url(project_id=project_id, host=host)
    r = session.get(url=url)
    return r.json()['results']


def upload_ai_model(ai_model_path: str, project_id: int = None, category_id: int = None, session=None):
    """
    Upload an ai_model to the text-annotation server.

    :param ai_model_path: Path to the ai_model
    :param project_id: An ID of a Project to which the AI is uploaded. Needed for the File Splitting and Categorization
    AIs because they function on a Project level.
    :param category_id: An ID of a Category on which the AI is trained. Needed for the Extraction AI because it
    functions on a Category level and requires a single Category.
    :param session: session to connect to server
    :raises: ValueError when neither project_id nor category_id is specified.
    :raises: HTTPError when a request is unsuccessful.
    :return:
    """
    if session is None:
        session = konfuzio_session()
    if (not project_id) and (not category_id):
        raise ValueError('Project ID or Category ID has to be specified; both values cannot be empty.')
    for cur_ai_type in AI_TYPES:
        if cur_ai_type in ai_model_path:
            ai_type = cur_ai_type
            break
    else:
        raise ValueError(
            "Cannot define AI type by the file name. Pass an AI model that is named according to the \
                          SDK's naming conventions."
        )
    url = get_create_ai_model_url(ai_type)
    if is_file(ai_model_path):
        model_name = os.path.basename(ai_model_path)
        with open(ai_model_path, 'rb') as f:
            multipart_form_data = {'file': (model_name, f)}
            headers = {'Prefer': 'respond-async'}
            if not ai_type == 'extraction':
                data = {'project': str(project_id)}
            else:
                data = {'category': str(category_id)}
            r = session.post(url, files=multipart_form_data, data=data, headers=headers)
            try:
                r.raise_for_status()
            except HTTPError as e:
                raise HTTPError(r.text) from e
    data = r.json()
    ai_model_id = data['id']

    logger.info(f'New AI Model {ai_model_id} uploaded to {url}')
    return ai_model_id


def delete_ai_model(ai_model_id: int, ai_type: str, session=None):
    """
    Delete an AI model from the server.

    :param ai_model_id: an ID of the model to be deleted.
    :param ai_type: if a model is an Extraction AI, a Categorization AI or a File Splitting AI. Should be one of the
    following: 'filesplitting', 'extraction', 'categorization'.
    :param session: session to connect to the server.
    :raises: ValueError if ai_type is not correctly specified.
    :raises: ConnectionError when a request is unsuccessful.
    """
    if session is None:
        session = konfuzio_session()
    if ai_type not in AI_TYPES:
        raise ValueError(f"ai_type should be one of the following: {', '.join(AI_TYPES)}")
    url = get_ai_model_url(ai_model_id, ai_type)
    r = session.delete(url)
    if r.status_code == 200:
        return json.loads(r.text)['id']
    elif r.status_code == 204:
        return r
    else:
        raise ConnectionError(f'Error{r.status_code}: {r.content} {r.url}')


def update_ai_model(ai_model_id: int, ai_type: str, patch: bool = True, session=None, **kwargs):
    """
    Update an AI model from the server.

    :param ai_model_id: an ID of the model to be updated.
    :param ai_type: if a model is an Extraction AI, a Categorization AI or a File Splitting AI. Should be one of the
    following: 'filesplitting', 'extraction', 'categorization'.
    :param patch: If true, adds info instead of replacing it.
    :param session: session to connect to the server.
    :raises: ValueError if ai_type is not correctly specified.
    :raises: HTTPError when a request is unsuccessful.
    """
    if session is None:
        session = konfuzio_session()
    if ai_type not in AI_TYPES:
        raise ValueError(f"ai_type should be one of the following: {', '.join(AI_TYPES)}")
    url = get_ai_model_url(ai_model_id, ai_type)

    data = {}
    description = kwargs.get('description', None)

    if description is not None:
        data.update({'description': description})
    if patch:
        r = session.patch(url=url, json=data)
    else:
        r = session.put(url=url, json=data)
    try:
        r.raise_for_status()
    except HTTPError as e:
        raise HTTPError(r.text) from e

    return json.loads(r.text)


def get_all_project_ais(project_id: int, session=None) -> dict:
    """
    Fetch all types of AIs for a specific project.

    :param project_id: ID of the Project
    :param session: Konfuzio session with Retry and Timeout policy
    :param host: Konfuzio host
    :return: Dictionary with lists of all AIs for a specific project
    """
    if session is None:
        session = konfuzio_session()
    if hasattr(session, 'host'):
        host = session.host
    else:
        host = None

    urls = {
        'extraction': get_extraction_ais_list_url(project_id, host),
        'filesplitting': get_splitting_ais_list_url(project_id, host),
        'categorization': get_categorization_ais_list_url(project_id, host),
    }

    all_ais = {}

    for ai_type, url in urls.items():
        try:
            response = session.get(url=url)
            response.raise_for_status()

            if response.status_code == 200:
                all_ais[ai_type] = json.loads(response.text)
        except HTTPError as e:
            all_ais[ai_type] = {'error': e}
            print(f'[ERROR] while fetching {ai_type} AIs: {e}')

    return all_ais


def export_ai_models(project, session=None) -> int:
    """
    Export all AI Model files for a specific Project.

    :param: project: Konfuzio Project
    :return: Number of exported AIs
    """
    ai_types = set()  # Using a set to store unique AI types
    export_count = 0  # Keeping track of how many models were exported
    project_ai_models = project.ai_models
    for model_type, details in project_ai_models.items():
        count = details.get('count')
        if count and count > 0:
            # Only AI types with at least one model will be exported
            ai_types.add(model_type)

    if session is None:
        session = konfuzio_session()
    if hasattr(session, 'host'):
        host = session.host
    else:
        host = None

    for ai_type in ai_types:
        variant = ai_type
        folder = os.path.join(project.project_folder, 'models', variant + '_ais')

        for ai_model in project_ai_models.get(variant, {}).get('results', []):
            # Only export fully trained AIs which are set as active
            if not ai_model.get('status') == 'done' or not ai_model.get('active'):
                logger.error(f'Skip {ai_model} in export.')
                continue
            ai_model_id = ai_model.get('id')
            ai_model_version = ai_model.get('id')

            if not ai_model_id or not ai_model_version:
                continue

            model_url = get_ai_model_download_url(ai_model_id=ai_model_id, host=host)
            response = project.session.get(model_url)

            try:
                response.raise_for_status()
            except HTTPError:
                logger.error(
                    f'Skip {ai_model} in export because this AI is corrupted (i.e. it does not have a file associated).'
                )
                continue

            if response.status_code == 200:
                alternative_name = f'{variant}_ai_{ai_model_id}_version_{ai_model_version}'

                # Current implementation automatically downloads the AI file through the Content-Disposition header

                content_disposition = response.headers.get('Content-Disposition', alternative_name)
                if 'filename=' in content_disposition:
                    # Split the string by 'filename=' and get the second part
                    file_name = content_disposition.split('filename=')[1].strip()

                    # Remove double quotes from the beginning and end if present
                    file_name = file_name.strip('"')
                else:
                    file_name = alternative_name

                # Create the model directory
                models_dir = os.path.join(folder)
                if not os.path.exists(models_dir):
                    os.makedirs(models_dir)

                local_model_path = os.path.join(models_dir, file_name)

                with open(local_model_path, 'wb') as f:
                    f.write(response.content)
                export_count += 1

                print(f'[SUCCESS] Exported {variant} AI Model to {file_name}')
            return export_count<|MERGE_RESOLUTION|>--- conflicted
+++ resolved
@@ -31,7 +31,6 @@
     get_documents_meta_url,
     get_extraction_ais_list_url,
     get_labels_url,
-    get_page_image_url,
     get_page_url,
     get_project_categories_url,
     get_project_label_sets_url,
@@ -355,11 +354,7 @@
     url = get_page_url(document_id=document_id, page_number=page_number, host=host)
 
     r = session.get(url)
-<<<<<<< HEAD
-    image_url = get_page_image_url(page_url=r.json()['image_url'], host=host)
-=======
     image_url = f"{host or KONFUZIO_HOST}{r.json()['image_url']}"
->>>>>>> 6ed7531e
     r = session.get(image_url)
 
     content_type = r.headers.get('content-type')
