--- conflicted
+++ resolved
@@ -5,11 +5,7 @@
 import os
 from json import JSONDecodeError
 from operator import itemgetter
-<<<<<<< HEAD
-from typing import List, Union, Optional, Dict
-=======
-from typing import List, Optional, Union
->>>>>>> f0634beb
+from typing import Dict, List, Optional, Union
 
 import requests
 from requests import HTTPError
@@ -17,16 +13,8 @@
 from urllib3 import Retry
 
 from konfuzio_sdk import KONFUZIO_HOST, KONFUZIO_TOKEN
-
 from konfuzio_sdk.urls import (
-<<<<<<< HEAD
     create_annotation_url,
-    get_auth_token_url,
-    get_projects_list_url,
-    get_document_details_url,
-    get_project_url,
-    get_project_labels_url,
-=======
     get_ai_model_download_url,
     get_ai_model_url,
     get_annotation_url,
@@ -34,8 +22,8 @@
     get_categorization_ais_list_url,
     get_create_ai_model_url,
     get_document_annotations_url,
-    get_document_api_details_url,
->>>>>>> f0634beb
+    get_document_bbox_url,
+    get_document_details_url,
     get_document_ocr_file_url,
     get_document_original_file_url,
     get_document_segmentation_details_url,
@@ -43,24 +31,14 @@
     get_documents_meta_url,
     get_extraction_ais_list_url,
     get_labels_url,
-<<<<<<< HEAD
-    get_create_ai_model_url,
     get_page_url,
-    get_ai_model_url,
-    get_splitting_ais_list_url,
-    get_categorization_ais_list_url,
-    get_extraction_ais_list_url,
-    get_ai_model_download_url,
+    get_project_categories_url,
     get_project_label_sets_url,
-    get_project_categories_url,
-    get_document_bbox_url,
-=======
-    get_page_image_url,
+    get_project_labels_url,
     get_project_url,
     get_projects_list_url,
     get_splitting_ais_list_url,
     get_upload_document_url,
->>>>>>> f0634beb
 )
 from konfuzio_sdk.utils import is_file
 
@@ -230,7 +208,6 @@
     url = get_project_url(project_id=project_id, host=host)
     r = session.get(url=url)
 
-<<<<<<< HEAD
     return r.json()
 
 
@@ -271,16 +248,6 @@
     url = get_project_label_sets_url(project_id=project_id, host=host)
     r = session.get(url=url)
 
-=======
-    if 'section_labels' not in r.json().keys():
-        raise PermissionError(
-            f'You do not have permission to view Label Sets in Project {project_id}. Contact the Project owner.'
-        )
-    if 'labels' not in r.json().keys():
-        raise PermissionError(
-            f'You do not have permission to view Labels in Project {project_id}. Contact the Project owner.'
-        )
->>>>>>> f0634beb
     return r.json()
 
 
@@ -634,20 +601,12 @@
 
     files = {'data_file': (os.path.basename(filepath), file_data, 'multipart/form-data')}
     data = {
-<<<<<<< HEAD
         "project": project_id,
         "dataset_status": dataset_status,
         "category": category_id,
         "sync": sync,
         "callback_url": callback_url,
         "callback_status_code": callback_status_code,
-=======
-        'project': project_id,
-        'dataset_status': dataset_status,
-        'category_template': category_id,
-        'sync': sync,
-        'callback_url': callback_url,
->>>>>>> f0634beb
     }
 
     if assignee:
@@ -690,7 +649,7 @@
     data = {}
     file_name = kwargs.get('file_name', None)
     dataset_status = kwargs.get('dataset_status', None)
-    category_id = kwargs.get('category_template_id', None)
+    category_id = kwargs.get('category_id', None)
     assignee = kwargs.get('assignee', None)
 
     if file_name is not None:
@@ -700,7 +659,7 @@
         data.update({'dataset_status': dataset_status})
 
     if category_id is not None:
-        data.update({'category_template': category_id})
+        data.update({'category': category_id})
 
     if assignee is not None:
         data.update({'assignee': assignee})
