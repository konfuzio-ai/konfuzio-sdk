"""Handle data from the API."""
import io
import itertools
import json
import logging
import os
import pathlib
import regex as re
import shutil
import time
import zipfile
import collections
from copy import deepcopy
from typing import Optional, List, Union, Tuple, Dict
from warnings import warn
from enum import Enum

import dateutil.parser
from PIL import Image, ImageDraw, ImageFont
from tqdm import tqdm

from konfuzio_sdk.api import (
    konfuzio_session,
    download_file_konfuzio_api,
    get_meta_of_files,
    get_project_details,
    post_document_annotation,
    get_document_details,
    update_document_konfuzio_api,
    get_page_image,
    delete_document_annotation,
    delete_file_konfuzio_api,
    upload_file_konfuzio_api,
)
from konfuzio_sdk.normalize import normalize
from konfuzio_sdk.regex import get_best_regex, regex_matches, suggest_regex_for_string, merge_regex
from konfuzio_sdk.urls import get_annotation_view_url
from konfuzio_sdk.utils import (
    is_file,
    convert_to_bio_scheme,
    amend_file_name,
    sdk_isinstance,
    exception_or_log_error,
    get_missing_offsets,
)

logger = logging.getLogger(__name__)


class Data:
    """Collect general functionality to work with data from API."""

    id_iter = itertools.count()
    id_ = None
    id_local = None
    session = konfuzio_session()
    _update = False
    _force_offline = False

    def __eq__(self, other) -> bool:
        """Compare any point of Data with their ID, overwrite if needed."""
        if self.id_ is None and other and other.id_ is None:
            # Compare to virtual instances
            return self.id_local == other.id_local
        else:
            return self.id_ is not None and other is not None and other.id_ is not None and self.id_ == other.id_

    def __hash__(self):
        """Make any online or local concept hashable. See https://stackoverflow.com/a/7152650."""
        return hash(str(self.id_local))

    def __copy__(self):
        """Not yet modelled."""
        raise NotImplementedError

    def __deepcopy__(self, memodict):
        """Not yet modelled."""
        raise NotImplementedError

    @property
    def is_online(self) -> Optional[int]:
        """Define if the Document is saved to the server."""
        return (self.id_ is not None) and (not self._force_offline)

    # todo require to overwrite lose_weight via @abstractmethod
    def lose_weight(self):
        """Delete data of the instance."""
        self.session = None
        return self

    def set_offline(self):
        """Force Data into offline mode."""
        self._force_offline = True
        self._update = False


class Page(Data):
    """Access the information about one Page of a Document."""

    def __init__(
        self,
        id_: Union[int, None],
        document: 'Document',
        number: int,
        original_size: Tuple[float, float],
<<<<<<< HEAD
        image_size: Tuple[int, int] = (None, None),
=======
        start_offset: Optional[int] = None,
        end_offset: Optional[int] = None,
        copy_of_id: Optional[int] = None,
>>>>>>> cbd6dd1e
    ):
        """
        Create a Page for a Document.

        :param id_: ID of the Page
        :param document: Document the Page belongs to
        :param start_offset: Start of the Page in the text of the Document
        :param end_offset: End of the Page in the text of the Document
        :param number: Page number in Document (1-based indexing)
        :param original_size: Size of original Document file Page (all Document Bboxes are based on this scale)
        :param image_size: Size of the image representation of the Page
        """
        self.id_ = id_
        self.document = document
        self.number = number
        self.index = number - 1
        document.add_page(self)
        self.start_offset = start_offset
        self.end_offset = end_offset
        if start_offset is None or end_offset is None:
            page_texts = self.document.text.split('\f')
            self.start_offset = sum([len(page_text) for page_text in page_texts[: self.index]]) + self.index
            self.end_offset = self.start_offset + len(page_texts[self.index])

        self.copy_of_id = copy_of_id
        self.image = None
        self._original_size = original_size
        self.width = self._original_size[0]
        self.height = self._original_size[1]
        self._image_size = image_size
        self.image_width = self._image_size[0]
        self.image_height = self._image_size[1]

        self.image_path = os.path.join(self.document.document_folder, f'page_{self.number}.png')

        self._category = self.document._category
        self.category_annotations: List['CategoryAnnotation'] = []
        self._human_chosen_category_annotation: Optional[CategoryAnnotation] = None
        self.is_first_page = None
        self.is_first_page_confidence = None
        if self.document.dataset_status in (2, 3):
            if self.number == 1:
                self.is_first_page = True
                self.is_first_page_confidence = 1
            else:
                self.is_first_page = False

        check_page = True
        if self.index is None:
            logger.error(f'Page index is None of {self} in {self.document}.')
            check_page = False
        if self.height is None:  # todo why do we allow pages with height<=0?
            logger.error(f'Page Height is None of {self} in {self.document}.')
            check_page = False
        if self.width is None:  # todo why do we allow pages with width<=0?
            logger.error(f'Page Width is None of {self} in {self.document}.')
            check_page = False
        assert check_page

    def __hash__(self):
        """Define that one Page per Document is unique."""
        return hash((self.document, self.index))

    def __eq__(self, other: 'Page') -> bool:
        """Define how one Page is identical."""
        return self.__hash__() == other.__hash__()

    def __repr__(self):
        """Return the name of the Document incl. the ID."""
        return f"Page {self.index} in {self.document}"

    def get_image(self, update: bool = False) -> Image:
        """Get Document Page as PNG."""
<<<<<<< HEAD
        if self.document.id_ is None and self.document.copy_of_id is not None:
            # if it's a virtual Document, get image from original Document
            original_doc = self.document.project.get_document_by_id(self.document.copy_of_id)
            self.image = original_doc.get_page_by_index(self.index).get_image()
        elif (
            self.document.status
            and self.document.status[0] == 2
            and (not is_file(self.image_path, raise_exception=False) or update)
        ):
            png_content = get_page_image(self.id_)
=======
        if self.document.status[0] == 2 and (not is_file(self.image_path, raise_exception=False) or update):
            page_id = self.id_ if self.id_ else self.copy_of_id
            png_content = get_page_image(page_id)
>>>>>>> cbd6dd1e
            with open(self.image_path, "wb") as f:
                f.write(png_content)
                self.image = Image.open(io.BytesIO(png_content))
        elif is_file(self.image_path, raise_exception=False):
            self.image = Image.open(self.image_path)
        return self.image

    def get_annotations_image(self, display_all: bool = False) -> Image:
        """Get Document Page as PNG with Annotations shown."""
        image = self.get_image()
        image = image.convert('RGB')

        draw = ImageDraw.Draw(image)

        try:
            # We try to get a ttf font to be able to change bounding box label text size
            font = ImageFont.truetype(
                "/usr/share/fonts/truetype/liberation/LiberationSerif-Bold.ttf", 24, encoding="unic"
            )
        except OSError:
            logger.warning('Font not found. Loading default.')
            font = ImageFont.load_default()

        if not display_all:
            annotations = self.view_annotations()
        else:
            annotations = self.annotations(use_correct=False)
        for annotation in annotations:
            annotation_image_bbox = (
                annotation.bbox().x0_image,
                annotation.bbox().y0_image,
                annotation.bbox().x1_image,
                annotation.bbox().y1_image,
            )
            draw.rectangle(annotation_image_bbox, outline='blue', width=2)
            draw.text(
                (annotation_image_bbox[0], annotation_image_bbox[1] - 24), annotation.label.name, fill='blue', font=font
            )
            for span in annotation.spans:
                span_image_bbox = (
                    span.bbox().x0_image,
                    span.bbox().y0_image,
                    span.bbox().x1_image,
                    span.bbox().y1_image,
                )
                draw.rectangle(span_image_bbox, outline='green', width=1)

        return image

    @property
    def text(self):
        """Get Document text corresponding to the Page."""
        doc_text = self.document.text
        page_text = self.document.text[self.start_offset : self.end_offset]
        if doc_text.split('\f')[self.index] != page_text:
            raise IndexError(f'{self} text offsets do not match Document text.')
        return page_text

    @property
    def number_of_lines(self) -> int:
        """Calculate the number of lines in Page."""
        return len(self.text.split('\n'))

    def spans(
        self,
        label: 'Label' = None,
        use_correct: bool = False,
        start_offset: int = 0,
        end_offset: int = None,
        fill: bool = False,
    ) -> List['Span']:
        """Return all Spans of the Page."""
        spans = []
        annotations = self.annotations(
            label=label, use_correct=use_correct, start_offset=start_offset, end_offset=end_offset, fill=fill
        )
        for annotation in annotations:
            for span in annotation.spans:
                if span not in spans:
                    spans.append(span)

        return sorted(spans)

    def lines(self) -> List['Span']:
        """Return sorted list of Spans for each line in the Page."""
        lines_spans = []
        char_bboxes = self.get_bbox().values()
        char_bboxes = sorted(char_bboxes, key=lambda x: x['char_index'])

        # iterate over each line_number and all of the character bboxes with that line number

        for _, line_char_bboxes in itertools.groupby(char_bboxes, lambda x: x['line_number']):

            # (a line should never start with a space char)
            trimmed_line_char_bboxes = [char for char in line_char_bboxes if not char['text'].isspace()]

            if len(trimmed_line_char_bboxes) == 0:
                continue

            # create Span from the line characters bboxes
            start_offset = min((char_bbox['char_index'] for char_bbox in trimmed_line_char_bboxes))
            end_offset = max((char_bbox['char_index'] for char_bbox in trimmed_line_char_bboxes)) + 1
            span = Span(start_offset=start_offset, end_offset=end_offset, document=self.document)

            lines_spans.append(span)

        return lines_spans

    def get_bbox(self):
        """Get bbox information per character of Page."""
        page_bbox = self.document.get_bbox_by_page(self.index)
        return page_bbox

    def annotations(
        self,
        label: 'Label' = None,
        use_correct: bool = True,
        ignore_below_threshold: bool = False,
        start_offset: int = 0,
        end_offset: int = None,
        fill: bool = False,
    ) -> List['Annotation']:
        """Get Page Annotations."""
        start_offset = max(start_offset, self.start_offset)
        if end_offset is None:
            end_offset = self.end_offset
        else:
            end_offset = min(end_offset, self.end_offset)
        page_annotations = self.document.annotations(
            label=label,
            use_correct=use_correct,
            ignore_below_threshold=ignore_below_threshold,
            start_offset=start_offset,
            end_offset=end_offset,
            fill=fill,
        )
        return page_annotations

    def view_annotations(self) -> List['Annotation']:
        """Get the best Annotations, where the Spans are not overlapping in Page."""
        page_view_anns = self.document.view_annotations(start_offset=self.start_offset, end_offset=self.end_offset)
        return page_view_anns

    def add_category_annotation(self, category_annotation: 'CategoryAnnotation'):
        """Annotate a Page with a Category and confidence information."""
        if category_annotation.category != self.document.project.no_category:
            duplicated = [x for x in self.category_annotations if x == category_annotation]
            if duplicated:
                raise ValueError(
                    f'In {self} the {category_annotation} is a duplicate of {duplicated} and will not be added.'
                )
            self.category_annotations.append(category_annotation)

    def get_category_annotation(self, category, add_if_not_present: bool = False) -> 'CategoryAnnotation':
        """
        Get the Category Annotation corresponding to a Category in this Page.

        If no Category Annotation is found with the provided Category, one is created. See the `add_if_not_present`
        argument.

        :param category: The Category to filter for.
        :param add_if_not_present: Adds the Category Annotation to the current Page if not present. Otherwise it creates
        a dummy Category Annotation, not linked to any Document or Page.
        :return: The found or created Category Annotation.
        """
        filtered_category_annotations = [
            category_annotation
            for category_annotation in self.category_annotations
            if category_annotation.category == category
            and category_annotation.category != self.document.project.no_category
        ]
        # if the list is not empty it means there is exactly one CategoryAnnotation with the assigned Category
        # (see Page.add_category_annotation for duplicate checking)
        if filtered_category_annotations:
            return filtered_category_annotations[0]
        else:  # otherwise a new one will be created
            if add_if_not_present:
                new_category_annotation = CategoryAnnotation(category=category, page=self)
            else:
                # dummy CategoryAnnotation (not associated to any Document or Page)
                new_category_annotation = CategoryAnnotation(category=category)
            return new_category_annotation

    def set_category(self, category: 'Category') -> None:
        """
        Set the Category of the Page.

        :param category: The Category to set for the Page.
        """
        logger.info(f'Setting {self} Category to {category}.')
        self._category = category
        if category is None:
            self.category_annotations = []
            self._human_chosen_category_annotation = None
            return
        category_annotation = self.get_category_annotation(category, add_if_not_present=True)
        self._human_chosen_category_annotation = category_annotation

    @property
    def maximum_confidence_category_annotation(self) -> Optional['CategoryAnnotation']:
        """
        Get the human revised Category Annotation of this Page, or the highest confidence one if not revised.

        :return: The found Category Annotation, or None if not present.
        """
        if (
            self._human_chosen_category_annotation is not None
            and self._human_chosen_category_annotation.category != self.document.project.no_category
        ):
            return self._human_chosen_category_annotation
        elif self.category_annotations:
            # return the highest confidence CategoryAnnotation if no human revised it
            return sorted(self.category_annotations, key=lambda x: x.confidence)[-1]
        else:
            return None

    @property
    def category(self) -> Optional['Category']:
        """Get the Category of the Page, based on human revised Category Annotation, or on highest confidence."""
        if self.maximum_confidence_category_annotation is not None:
            return self.maximum_confidence_category_annotation.category
        else:
            return self._category


class BboxValidationTypes(Enum):
    """Define validation strictness for bounding boxes.

    For more details see the `Bbox` class.
    """

    STRICT = 'strict'
    ALLOW_ZERO_SIZE = 'allow zero size'
    DISABLED = 'disabled'


class Bbox:
    """
    A bounding box relates to an area of a Document Page.

    What consistutes a valid Bbox changes depending on the value of the `validation` param.
    If ALLOW_ZERO_SIZE (default), it allows bounding boxes to have zero width or height.
    This option is available for compatibility reasons since some OCR engines can sometimes return character level
    bboxes with zero width or height. If STRICT, it doesn't allow zero size bboxes. If DISABLED, it allows bboxes that
    have negative size, or coordinates beyond the Page bounds.
    For the default behaviour see https://dev.konfuzio.com/sdk/tutorials.html#data-validation-rules.

    :param validation: One of ALLOW_ZERO_SIZE (default), STRICT, or DISABLED.
    """

    def __init__(self, x0: int, x1: int, y0: int, y1: int, page: Page, validation=BboxValidationTypes.ALLOW_ZERO_SIZE):
        """Store information and validate."""
        self.x0: int = x0
        self.x1: int = x1
        self.y0: int = y0
        self.y1: int = y1
        self.angle: float = 0.0  # not yet used
        self.page: Page = page
        self._valid(validation)

    def __repr__(self):
        """Represent the Box."""
        return f'{self.__class__.__name__}: {self.x0} {self.x1} {self.y0} {self.y1} on Page {self.page}'

    def __hash__(self):
        """Return identical value for a Bounding Box."""
        return hash((self.x0, self.x1, self.y0, self.y1, self.page))

    def __eq__(self, other: 'Bbox') -> bool:
        """Define that one Bounding Box on the same page is identical."""
        return self.__hash__() == other.__hash__()

    def _valid(self, validation=BboxValidationTypes.ALLOW_ZERO_SIZE, handler="sdk_validation"):
        """
        Validate the coordinates of the Bounding Box contained in the Bbox, raising a ValueError exception in case.

        :param validation: One of ALLOW_ZERO_SIZE (default), STRICT, or DISABLED. Also see the `Bbox` class.
        """
        round_decimals = 2

        if round(self.x0, round_decimals) == round(self.x1, round_decimals):
            exception_or_log_error(
                msg=f"{self} has no width in {self.page}.",
                fail_loudly=validation is BboxValidationTypes.STRICT,
                exception_type=ValueError,
                handler=handler,
            )

        if round(self.x0, round_decimals) > round(self.x1, round_decimals):
            exception_or_log_error(
                msg=f"{self} has negative width in {self.page}.",
                fail_loudly=validation is not BboxValidationTypes.DISABLED,
                exception_type=ValueError,
                handler=handler,
            )

        if round(self.y0, round_decimals) == round(self.y1, round_decimals):
            exception_or_log_error(
                msg=f"{self} has no height in {self.page}.",
                fail_loudly=validation is BboxValidationTypes.STRICT,
                exception_type=ValueError,
                handler=handler,
            )

        if round(self.y0, round_decimals) > round(self.y1, round_decimals):
            exception_or_log_error(
                msg=f"{self} has negative height in {self.page}.",
                fail_loudly=validation is not BboxValidationTypes.DISABLED,
                exception_type=ValueError,
                handler=handler,
            )

        if round(self.y1, round_decimals) > round(self.page.height, round_decimals):
            exception_or_log_error(
                msg=f"{self} exceeds height of {self.page}.",
                fail_loudly=validation is not BboxValidationTypes.DISABLED,
                exception_type=ValueError,
                handler=handler,
            )

        if round(self.x1, round_decimals) > round(self.page.width, round_decimals):
            exception_or_log_error(
                msg=f"{self} exceeds width of {self.page}.",
                fail_loudly=validation is not BboxValidationTypes.DISABLED,
                exception_type=ValueError,
                handler=handler,
            )

        if round(self.y0, round_decimals) < 0:
            exception_or_log_error(
                msg=f"{self} has negative y coordinate in {self.page}.",
                fail_loudly=validation is not BboxValidationTypes.DISABLED,
                exception_type=ValueError,
                handler=handler,
            )

        if round(self.x0, round_decimals) < 0:
            exception_or_log_error(
                msg=f"{self} has negative x coordinate in {self.page}.",
                fail_loudly=validation is not BboxValidationTypes.DISABLED,
                exception_type=ValueError,
                handler=handler,
            )

    def check_overlap(self, bbox: Union['Bbox', Dict]) -> bool:
        """Verify if there's overlap between two Bboxes."""
        if type(bbox) is dict and (
            bbox['x0'] <= self.x1 and bbox['x1'] >= self.x0 and bbox['y0'] <= self.y1 and bbox['y1'] >= self.y0
        ):
            return True
        elif type(bbox) is type(self) and (
            bbox.x0 <= self.x1 and bbox.x1 >= self.x0 and bbox.y0 <= self.y1 and bbox.y1 >= self.y0
        ):
            return True
        else:
            return False

    @property
    def area(self):
        """Return area covered by the Bbox."""
        return round(abs(self.x0 - self.x1) * abs(self.y0 - self.y1), 3)

    @classmethod
    def from_image_size(self, x0, x1, y0, y1, page: Page) -> 'Bbox':
        """Create Bbox from the image dimensions based result to the scale of the characters Bboxes of the Document.

        :return: Bbox with the rescaled dimensions.
        """
        factor_y = page.height / page.image_height
        factor_x = page.width / page.image_width
        image_height = page.image_height

        temp_y0 = (image_height - y0) * factor_y
        temp_y1 = (image_height - y1) * factor_y
        y0 = temp_y1
        y1 = temp_y0
        x0 = x0 * factor_x
        x1 = x1 * factor_x

        return Bbox(x0=x0, x1=x1, y0=y0, y1=y1, page=page)

    @property
    def x0_image(self):
        """Get the x0 coordinate in the context of the Page image."""
        return self.x0 * (self.page.image_width / self.page.width)

    @property
    def x1_image(self):
        """Get the x1 coordinate in the context of the Page image."""
        return self.x1 * (self.page.image_width / self.page.width)

    @property
    def y0_image(self):
        """Get the y0 coordinate in the context of the Page image."""
        return self.page.image_height - self.y1 * (self.page.image_height / self.page.height)

    @property
    def y1_image(self):
        """Get the y1 coordinate in the context of the Page image."""
        return self.page.image_height - self.y0 * (self.page.image_height / self.page.height)


class AnnotationSet(Data):
    """An Annotation Set is a group of Annotations. The Labels of those Annotations refer to the same Label Set."""

    def __init__(self, document, label_set: 'LabelSet', id_: Union[int, None] = None, **kwargs):
        """
        Create an Annotation Set.

        :param id: ID of the Annotation Set
        :param document: Document where the Annotation Set belongs
        :param label_set: Label set where the Annotation Set belongs to
        :param annotations: Annotations of the Annotation Set
        """
        self.id_local = next(Data.id_iter)
        self.id_ = id_
        self.label_set: LabelSet = label_set
        self.document: Document = document  # we don't add it to the Document as it's added via get_annotations
        self._force_offline = document._force_offline
        self._annotations = []
        document.add_annotation_set(self)

    def __repr__(self):
        """Return string representation of the Annotation Set."""
        return f"{self.__class__.__name__}({self.id_}) of {self.label_set} in {self.document}."

    def __lt__(self, other: 'AnnotationSet'):
        """Sort AnnotationSets by their first Annotation."""
        self_annotations = self.annotations(use_correct=False, ignore_below_threshold=True)
        other_annotations = other.annotations(use_correct=False, ignore_below_threshold=True)
        return self_annotations[0] < other_annotations[0]

    def annotations(self, use_correct: bool = True, ignore_below_threshold: bool = False):
        """All Annotations currently in this Annotation Set."""
        if not self._annotations:
            for annotation in self.document.annotations(use_correct=False, ignore_below_threshold=False):
                if annotation.annotation_set == self:
                    self._annotations.append(annotation)

        annotations: List[Annotation] = []
        if use_correct:
            annotations = [ann for ann in self._annotations if ann.is_correct]
        elif ignore_below_threshold:
            annotations = [
                ann
                for ann in self._annotations
                if ann.is_correct or (ann.confidence and ann.confidence >= ann.label.threshold)
            ]
        else:
            annotations = self._annotations
        return annotations

    @property
    def start_offset(self) -> Optional[int]:
        """Calculate the earliest start based on all Annotations above detection threshold in this AnnotationSet."""
        return min(
            (s.start_offset for a in self.annotations(use_correct=False, ignore_below_threshold=True) for s in a.spans),
            default=None,
        )

    @property
    def start_line_index(self) -> Optional[int]:
        """Calculate starting line of this Annotation Set."""
        if self.start_offset is None:
            return None
        return self.document.text[0 : self.start_offset].count('\n')

    @property
    def end_offset(self) -> Optional[int]:
        """Calculate the end based on all Annotations above detection threshold currently in this AnnotationSet."""
        return max(
            (a.end_offset for a in self.annotations(use_correct=False, ignore_below_threshold=True)), default=None
        )

    @property
    def end_line_index(self) -> Optional[int]:
        """Calculate ending line of this Annotation Set."""
        if self.end_offset is None:
            return None
        return self.document.text[0 : self.end_offset].count('\n')


class LabelSet(Data):
    """A Label Set is a group of Labels."""

    def __init__(
        self,
        project,
        labels=None,
        id_: int = None,
        name: str = None,
        name_clean: str = None,
        is_default=False,
        categories=None,
        has_multiple_annotation_sets=False,
        **kwargs,
    ):
        """
        Create a named Label Set.

        :param project: Project where the Label Set belongs
        :param id_: ID of the Label Set
        :param name: Name of Label Set
        :param name_clean: Normalized name of the Label Set
        :param labels: Labels that belong to the Label Set (IDs)
        :param is_default: Bool for the Label Set to be the default one in the Project
        :param categories: Categories to which the Label Set belongs
        :param has_multiple_annotation_sets: Bool to allow the Label Set to have different Annotation Sets in a Document
        """
        if categories is None:
            categories = []
        if labels is None:
            labels = []
        self.id_local = next(Data.id_iter)
        self.id_ = id_
        self.name = name
        self.name_clean = name_clean
        self.is_default = is_default

        if not categories and "default_label_sets" in kwargs:
            self._default_of_label_set_ids = kwargs["default_label_sets"]
            self.categories = []
        elif not categories and "default_section_labels" in kwargs:
            self._default_of_label_set_ids = kwargs["default_section_labels"]
            self.categories = []
        else:
            self._default_of_label_set_ids = []
            self.categories = categories

        self.has_multiple_annotation_sets = has_multiple_annotation_sets

        if "has_multiple_sections" in kwargs:
            self.has_multiple_annotation_sets = kwargs["has_multiple_sections"]

        self.project: Project = project
        self._force_offline = project._force_offline
        self.labels: List[Label] = []

        # todo allow to create Labels either on Project or Label Set level, so they are (not) shared among Label Sets.
        for label in labels:
            if isinstance(label, int):
                label = self.project.get_label_by_id(id_=label)
            self.add_label(label)

        project.add_label_set(self)
        for category in self.categories:
            category.add_label_set(self)

    def __lt__(self, other: 'LabelSet'):
        """Sort Label Sets by name."""
        try:
            return self.name < other.name
        except TypeError:
            logger.error(f'Cannot sort {self} and {other}.')
            return False

    def __repr__(self):
        """Return string representation of the Label Set."""
        return f"LabelSet: {self.name} ({self.id_})"

    def add_category(self, category: 'Category'):
        """
        Add Category to Project, if it does not exist.

        :param category: Category to add in the Project
        """
        if category not in self.categories:
            self.categories.append(category)
        else:
            raise ValueError(f'In {self} the {category} is a duplicate and will not be added.')

    def add_label(self, label):
        """
        Add Label to Label Set, if it does not exist.

        :param label: Label ID to be added
        """
        if label not in self.labels:
            self.labels.append(label)
            label.add_label_set(self)
        else:
            raise ValueError(f'In {self} the {label} is a duplicate and will not be added.')
        return self

    def get_target_names(self, use_separate_labels: bool):
        """Get target string name for Annotation Label classification."""
        targets = []
        for label in self.labels:
            if use_separate_labels:
                targets.append(self.name + '__' + label.name)
            else:
                targets.append(label.name)
        return targets


class Category(Data):
    """Group Documents in a Project."""

    def __init__(self, project, id_: int = None, name: str = None, name_clean: str = None, *args, **kwargs):
        """Associate Label Sets to relate to Annotations."""
        self.id_local = next(Data.id_iter)
        self.id_ = id_
        self.name = name
        self.name_clean = name_clean
        self.project: Project = project
        self._force_offline = project._force_offline
        self.label_sets: List[LabelSet] = []
        self.project.add_category(category=self)
        self._exclusive_first_page_strings = None
        self._exclusive_span_tokenizer = None

    @property
    def labels(self):
        """Return the Labels that belong to the Category and its Label Sets."""
        labels = []
        # for label in self.project.labels:
        #     if self in label.label_sets:
        #         labels.append(label)
        for label_set in self.label_sets:
            labels += label_set.labels

        return list(set(labels))

    @property
    def fallback_name(self) -> str:
        """Turn the Category name to lowercase, remove parentheses along with their contents, and trim spaces."""
        parentheses_removed = re.sub(r'\([^)]*\)', '', self.name.lower()).strip()
        single_spaces = parentheses_removed.replace("  ", " ")
        return single_spaces

    def documents(self):
        """Filter for Documents of this Category."""
        return [x for x in self.project.documents if x.category == self]

    def test_documents(self):
        """Filter for test Documents of this Category."""
        return [x for x in self.project.test_documents if x.category == self]

    def add_label_set(self, label_set):
        """Add Label Set to Category."""
        if label_set not in self.label_sets:
            self.label_sets.append(label_set)
        else:
            raise ValueError(f'In {self} the {label_set} is a duplicate and will not be added.')

    def _collect_exclusive_first_page_strings(self, tokenizer):
        """
        Collect exclusive first-page string across the Documents within the Category.

        :param tokenizer: A tokenizer to re-tokenize Documents within the Category before gathering the strings.
        """
        cur_first_page_strings = []
        cur_non_first_page_strings = []
        for doc in self.documents():
            doc = deepcopy(doc)
            doc = tokenizer.tokenize(doc)
            for page in doc.pages():
                if page.number == 1:
                    cur_first_page_strings.append({span.offset_string for span in page.spans()})
                else:
                    cur_non_first_page_strings.append({span.offset_string for span in page.spans()})
            doc.delete()
        if cur_first_page_strings:
            true_first_page_strings = set.intersection(*cur_first_page_strings)
        else:
            true_first_page_strings = set()
        if cur_non_first_page_strings:
            true_not_first_page_strings = set.intersection(*cur_non_first_page_strings)
        else:
            true_not_first_page_strings = set()
        true_first_page_strings = true_first_page_strings - true_not_first_page_strings
        self._exclusive_first_page_strings = true_first_page_strings

    def exclusive_first_page_strings(self, tokenizer) -> set:
        """
        Return a set of strings exclusive for first Pages of Documents within the Category.

        :param tokenizer: A tokenizer to process Documents before gathering strings.
        """
        if self._exclusive_span_tokenizer is not None:
            if tokenizer != self._exclusive_span_tokenizer:
                logger.warning(
                    "Assigned tokenizer does not correspond to the one previously used within this instance."
                    "All previously found exclusive first-page strings within each Category will be removed "
                    "and replaced with the newly generated ones."
                )
                self._collect_exclusive_first_page_strings(tokenizer)
        if not self._exclusive_first_page_strings:
            self._collect_exclusive_first_page_strings(tokenizer)
        return self._exclusive_first_page_strings

    def __lt__(self, other: 'Category'):
        """Sort Categories by name."""
        try:
            return self.name < other.name
        except TypeError:
            logger.error(f'Cannot sort {self} and {other}.')
            return False

    def __repr__(self):
        """Return string representation of the Category."""
        return f"Category: {self.name} ({self.id_})"


class CategoryAnnotation(Data):
    """Annotate the Category of a Page."""

    def __init__(
        self,
        category: Category,
        confidence: Optional[float] = None,
        page: Optional[Page] = None,
        document: Optional['Document'] = None,
        id_: Optional[int] = None,
    ):
        """
        Create a CategoryAnnotation and link it to a Document or to a specific Page in a Document.

        :param id_: ID of the CategoryAnnotation.
        :param category: The Category to annotate the Page with.
        :param page: The Page to be annotated. Only use when not providing a Document.
        :param document: The Document to be annotated. Only use when not providing a Page.
        :param confidence: Predicted confidence of the CategoryAnnotation.
        """
        self.id_local = next(Data.id_iter)
        self.id_ = id_
        self.category = category
        self.page = page
        self.document = document
        if page is not None:
            if (document is not None) and (page.document != document):
                raise ValueError(
                    f"The provided {page} comes from {page.document} but the provided {document} does not correspond. "
                    f"You can provide just the Document argument if this CategoryAnnotation is not linked to a Page, "
                    f"otherwise only provide the Page argument; the corresponding Document will be found automatically."
                )
            self.document = self.page.document
        self._confidence = confidence
        # Call add_category_annotation to Page at the end, so all attributes for duplicate checking are available.
        if self.page is not None:
            self.page.add_category_annotation(self)

    def __repr__(self):
        """Return string representation."""
        return f"Category Annotation: ({self.category}, {self.confidence}) in {self.page or self.document}"

    def __eq__(self, other):
        """Define equality condition for CategoryAnnotations.

        A CategoryAnnotation is equal to another if both the linked Page and the predicted Category are the same.
        """
        return (other is not None) and (self.page == other.page) and (self.category == other.category)

    def set_revised(self) -> None:
        """Set this Category Annotation as revised by human, and thus the correct one for the linked Page."""
        if self.page is not None:
            self.page.set_category(self.category)
        elif self.document is not None:
            self.document.set_category(self.category)

    @property
    def confidence(self) -> float:
        """
        Get the confidence of this Category Annotation.

        If the confidence was not set, it means it was never predicted by an AI. Thus, the returned value will
        be 0, unless it was set by a human, in which case it defaults to 1.

        :return: Confidence between 0.0 and 1.0 included.
        """
        # if confidence is None it means it was never predicted by an AI
        if self._confidence is None:
            # if this CategoryAnnotation was added by a human then the confidence is 1
            if (self.page is not None) and (self.page._human_chosen_category_annotation == self):
                return 1.0
            elif (self.document is not None) and (self.document._category == self.category):
                return 1.0
            else:
                # otherwise there is no prediction and no human revision so the confidence is 0
                return 0.0
        return self._confidence


class Label(Data):
    """Group Annotations across Label Sets."""

    def __init__(
        self,
        project,
        id_: Union[int, None] = None,
        text: str = None,
        get_data_type_display: str = 'Text',
        text_clean: str = None,
        description: str = None,
        label_sets=None,
        has_multiple_top_candidates: bool = False,
        threshold: float = 0.1,
        *initial_data,
        **kwargs,
    ):
        """
        Create a named Label.

        :param project: Project where the Label belongs
        :param id_: ID of the Label
        :param text: Name of the Label
        :param get_data_type_display: Data type of the Label
        :param text_clean: Normalized name of the Label
        :param description: Description of the Label
        :param label_sets: Label Sets that use this Label
        """
        self.id_local = next(Data.id_iter)
        self.id_ = id_
        self.name = text
        self.name_clean = text_clean
        self.data_type = get_data_type_display
        self.description = description
        self.has_multiple_top_candidates = has_multiple_top_candidates
        self.threshold = threshold
        self.project: Project = project
        self._force_offline = project._force_offline
        project.add_label(self)

        self.label_sets = []
        for label_set in label_sets or []:
            label_set.add_label(self)

        # Regex features
        self._tokens = {}
        self.tokens_file_path = None
        self._regex = {}  # : List[str] = []
        # self._combined_tokens = None
        self.regex_file_path = os.path.join(self.project.regex_folder, f'{self.name_clean}.json5')
        self._evaluations = {}  # used to do the duplicate check on Annotation level

        self._has_multiline_annotations = None

    def __repr__(self):
        """Return string representation."""
        return f'Label: {self.name}'

    def __lt__(self, other: 'Label'):
        """Sort Spans by start offset."""
        try:
            return self.name < other.name
        except TypeError:
            logger.error(f'Cannot sort {self} and {other}.')
            return False

    def annotations(
        self, categories: List[Category], use_correct=True, ignore_below_threshold=False
    ) -> List['Annotation']:
        """Return related Annotations. Consider that one Label can be used across Label Sets in multiple Categories."""
        annotations = []
        for category in categories:
            for document in category.documents():
                for annotation in document.annotations(
                    label=self, use_correct=use_correct, ignore_below_threshold=ignore_below_threshold
                ):
                    annotations.append(annotation)

        if not annotations:
            logger.warning(f'{self} has no correct annotations.')

        return annotations

    def has_multiline_annotations(self, categories: List[Category] = None) -> bool:
        """Return if any Label annotations are multi-line."""
        if categories is None and self._has_multiline_annotations is None:
            raise TypeError(
                "This value has never been computed. Please provide a value for keyword argument: 'categories'"
            )
        elif type(categories) is list:
            self._has_multiline_annotations = False
            for category in categories:
                for document in category.documents():
                    for annotation in document.annotations(label=self):
                        if len(annotation.spans) > 1:
                            self._has_multiline_annotations = True
                            return True

        return self._has_multiline_annotations

    def add_label_set(self, label_set: "LabelSet"):
        """
        Add Label Set to label, if it does not exist.

        :param label_set: Label Set to add
        """
        if label_set not in self.label_sets:
            self.label_sets.append(label_set)
        else:
            raise ValueError(f'In {self} the {label_set} is a duplicate and will not be added.')

    def evaluate_regex(self, regex, category: Category, annotations: List['Annotation'] = None, regex_quality=0):
        """
        Evaluate a regex on Categories.

        Type of regex allows you to group regex by generality

        Example:
            Three Annotations about the birthdate in two Documents and one regex to be evaluated
            1.doc: "My was born at the 12th of December 1980, you could also say 12.12.1980." (2 Annotations)
            2.doc: "My was born at 12.06.1997." (1 Annotations)
            regex: dd.dd.dddd (without escaped characters for easier reading)
            stats:
                  total_correct_findings: 2
                  correct_label_annotations: 3
                  total_findings: 2 --> precision 100 %
                  num_docs_matched: 2
                  Project.documents: 2  --> Document recall 100%

        """
        evaluations = []
        documents = category.documents()

        for document in documents:
            # todo: potential time saver: make sure we did a duplicate check for the regex before we run the evaluation
            evaluation = document.evaluate_regex(regex=regex, label=self, annotations=annotations)
            evaluations.append(evaluation)

        total_findings = sum(evaluation['count_total_findings'] for evaluation in evaluations)
        num_docs_matched = sum(evaluation['doc_matched'] for evaluation in evaluations)
        correct_findings = [finding for evaluation in evaluations for finding in evaluation['correct_findings']]
        total_correct_findings = sum(evaluation['count_total_correct_findings'] for evaluation in evaluations)
        processing_times = [evaluation['runtime'] for evaluation in evaluations]

        try:
            annotation_precision = total_correct_findings / total_findings
        except ZeroDivisionError:
            annotation_precision = 0

        try:
            annotation_recall = total_correct_findings / len(self.annotations(categories=[category]))
        except ZeroDivisionError:
            annotation_recall = 0

        try:
            document_recall = num_docs_matched / len(documents)
        except ZeroDivisionError:
            document_recall = 0

        try:
            f_score = 2 * (annotation_precision * annotation_recall) / (annotation_precision + annotation_recall)
        except ZeroDivisionError:
            f_score = 0

        if documents:
            evaluation = {
                'regex': regex,
                'regex_len': len(regex),  # the longer the regex the more conservative it is to use
                'runtime': sum(processing_times) / len(processing_times),  # time to process the regex
                'annotation_recall': annotation_recall,
                'annotation_precision': annotation_precision,
                'f1_score': f_score,
                'document_recall': document_recall,
                'regex_quality': regex_quality,
                # other stats
                'correct_findings': correct_findings,
                'total_findings': total_findings,
                'total_annotations': len(self.annotations(categories=[category])),
                'num_docs_matched': num_docs_matched,
                'total_correct_findings': total_correct_findings,
            }
            correct_matches_per_document = {
                f'document_{evaluation["id"]}': evaluation['correct_findings'] for evaluation in evaluations
            }
            evaluation.update(correct_matches_per_document)  # add the matching info per document

            return evaluation
        else:
            return {}

    def base_regex(self, category: 'Category', annotations: List['Annotation'] = None) -> str:
        """Find the best combination of regex in the list of all regex proposed by Annotations."""
        if category.id_ in self._tokens:
            return self._tokens[category.id_]

        logger.info(f"Beginning base regex search for Label {self.name}.")

        if annotations is None:
            all_annotations = self.annotations(categories=[category])  # default is use_correct = True
        else:
            all_annotations = annotations

        evaluated_proposals = []
        for annotation in all_annotations:
            annotation_proposals = annotation.tokens()
            evaluated_proposals += annotation_proposals

        self._evaluations[category.id_] = evaluated_proposals

        try:
            best_proposals = get_best_regex(evaluated_proposals)
        except ValueError:
            logger.error(f'We cannot find regexes for {self} with a f_score > 0.')
            best_proposals = []

        label_regex_token = merge_regex(best_proposals)

        self._tokens[category.id_] = label_regex_token

        return label_regex_token

    def find_regex(self, category: 'Category', max_findings_per_page=100) -> List[str]:
        """Find the best combination of regex for Label with before and after context."""
        logger.info(f"Running find_regex({category=}, {max_findings_per_page=}) for {self}.")
        all_annotations = self.annotations(categories=[category])  # default is use_correct = True
        if all_annotations == []:
            logger.error(f"We cannot find annotations for {self} and {category}.")
            return []

        label_regex_token = self.base_regex(category=category, annotations=all_annotations)

        search = [1, 3, 5]
        regex_to_remove_groupnames = re.compile(r'<.*?>')
        regex_to_remove_groupnames_full = re.compile(r'\?P<.*?>')

        naive_proposal = label_regex_token
        regex_made = []
        regex_found = set()

        for annotation in all_annotations:
            new_proposals = []
            annotation.document.spans(fill=True)
            for span in annotation.spans:
                before_reg_dict = {}
                after_reg_dict = {}
                for spacer in search:  # todo fix this search, so that we take regex token from other spans into account
                    before_regex = ''
                    bef_spacer = spacer * 3 if spacer > 1 else spacer
                    before_start_offset = span.start_offset - bef_spacer  # spacer**2
                    for before_span in annotation.document.spans(
                        fill=True, start_offset=before_start_offset, end_offset=span.start_offset
                    ):
                        if before_span.annotation.label is self.project.no_label:
                            to_rep_offset_string = before_span.annotation.document.text[
                                max(before_start_offset, before_span.start_offset) : before_span.end_offset
                            ]
                            before_regex += suggest_regex_for_string(to_rep_offset_string, replace_characters=True)
                        else:
                            base_before_regex = before_span.annotation.label.base_regex(category)
                            stripped_base_before_regex = re.sub(regex_to_remove_groupnames_full, '', base_before_regex)
                            before_regex += stripped_base_before_regex
                    before_reg_dict[spacer] = before_regex

                    after_regex = ''
                    after_end_offset = span.end_offset + spacer
                    for after_span in annotation.document.spans(
                        fill=True, start_offset=span.end_offset, end_offset=after_end_offset
                    ):
                        if after_span.annotation.label is self.project.no_label:
                            to_rep_offset_string = after_span.annotation.document.text[
                                after_span.start_offset : min(after_end_offset, after_span.end_offset)
                            ]
                            after_regex += suggest_regex_for_string(to_rep_offset_string, replace_characters=True)
                        else:
                            base_after_regex = after_span.annotation.label.base_regex(category)
                            stripped_base_after_regex = re.sub(regex_to_remove_groupnames_full, '', base_after_regex)
                            after_regex += stripped_base_after_regex

                    after_reg_dict[spacer] = after_regex

                    spacer_proposals = [
                        before_regex + label_regex_token + after_regex,
                        before_reg_dict[search[0]] + label_regex_token + after_regex,
                        before_regex + label_regex_token + after_reg_dict[search[0]],
                    ]

                    # check for duplicates
                    for proposal in spacer_proposals:
                        new_regex = re.sub(regex_to_remove_groupnames, '', proposal)
                        if new_regex not in regex_found:
                            if max_findings_per_page:
                                num_matches = len(regex_matches(regex=proposal, doctext=annotation.document.text))
                                if num_matches / (annotation.document.number_of_pages) < max_findings_per_page:
                                    new_proposals.append(proposal)
                                else:
                                    logger.info(
                                        f'Skip to evaluate regex {repr(proposal)} as it finds {num_matches} in\
                                            {annotation.document}.'
                                    )
                            else:
                                new_proposals.append(proposal)
            for proposal in new_proposals:
                new_regex = re.sub(regex_to_remove_groupnames, '', proposal)
                if new_regex not in regex_found:
                    regex_made.append(proposal)
                    regex_found.add(new_regex)

        logger.info(
            f'For Label {self.name} we found {len(regex_made)} regex proposals for {len(all_annotations)} Annotations.'
        )

        # todo replace by compare
        evaluations = [
            self.evaluate_regex(_regex_made, category=category, annotations=all_annotations)
            for _regex_made in regex_made
        ]

        logger.info(
            f'We compare {len(evaluations)} regex for {len(all_annotations)} correct Annotations for {category}.'
        )

        try:
            logger.info(f'Evaluate {self} for best regex.')
            best_regex = get_best_regex(evaluations)
        except ValueError:
            logger.exception(f'We cannot find regex for {self} with a f_score > 0.')
            best_regex = []

        if best_regex == []:
            best_regex = [naive_proposal]

        return best_regex

    def regex(self, categories: List[Category], update=False) -> List:
        """Calculate regex to be used in the Extraction AI."""
        # if not is_file(self.regex_file_path, raise_exception=False) or update:
        logger.info(f'Build regexes for Label {self.name}.')
        regex = {}
        for category in categories:
            if category.id_ not in self._regex or update:
                regex_category_file_path = os.path.join(
                    self.project.regex_folder, f'{category.name}_{self.name_clean}_tokens.json5'
                )
                if not is_file(regex_category_file_path, raise_exception=False) or update:
                    category_regex = self.find_regex(category=category)
                    if os.path.exists(self.project.regex_folder):
                        with open(regex_category_file_path, 'w') as f:
                            json.dump(category_regex, f, indent=2, sort_keys=True)
                else:
                    logger.info(f'Start loading existing regexes for Label {self.name}.')
                    with open(regex_category_file_path, 'r') as f:
                        category_regex = json.load(f)
                regex[category.id_] = category_regex
            else:
                regex[category.id_] = self._regex[category.id_]

        self._regex = regex

        logger.info(f'Regexes are ready for Label {self.name}.')

        categories_ids = [category.id_ for category in categories]
        return {k: v for k, v in self._regex.items() if k in categories_ids}

    def spans_not_found_by_tokenizer(self, tokenizer, categories: List[Category], use_correct=False) -> List['Span']:
        """Find Label Spans that are not found by a tokenizer."""
        spans_not_found = []
        label_annotations = self.annotations(categories=categories, use_correct=use_correct)
        for annotation in label_annotations:
            for span in annotation.spans:
                if not tokenizer.span_match(span):
                    spans_not_found.append(span)
        return spans_not_found

    def lose_weight(self):
        """Delete data of the instance."""
        super().lose_weight()
        self._evaluations = {}
        self._tokens = {}
        self._regex = {}

    # def save(self) -> bool:
    #     """
    #     Save Label online.
    #
    #     If no Label Sets are specified, the Label is associated with the first default Label Set of the Project.
    #
    #     :return: True if the new Label was created.
    #     """
    #     if len(self.label_sets) == 0:
    #         prj_label_sets = self.project.label_sets
    #         label_set = [t for t in prj_label_sets if t.is_default][0]
    #         label_set.add_label(self)
    #
    #     response = create_label(
    #         project_id=self.project.id_,
    #         label_name=self.name,
    #         description=self.description,
    #         has_multiple_top_candidates=self.has_multiple_top_candidates,
    #         data_type=self.data_type,
    #         label_sets=self.label_sets,
    #     )
    #
    #     return True


class Span(Data):
    """A Span is a sequence of characters or whitespaces without line break."""

    def __init__(
        self,
        start_offset: int,
        end_offset: int,
        annotation: 'Annotation' = None,
        document: 'Document' = None,
        strict_validation: bool = True,
    ):
        """
        Initialize the Span without bbox, to save storage.

        If Bbox should be calculated the bbox file of the Document will be automatically downloaded.

        :param start_offset: Start of the offset string (int)
        :param end_offset: Ending of the offset string (int)
        :param annotation: The Annotation the Span belongs to. If not set, the Span is considered "virtual"
        :param document: Document the Span belongs to. If not specified, the annotation document is used.
        :param strict_validation: Whether to apply strict validation rules.
        See https://dev.konfuzio.com/sdk/tutorials.html#data-validation-rules.
        """
        self.id_local = next(Data.id_iter)

        self.document: Document = document
        if annotation and document:
            assert annotation.document is document
        self.annotation: Annotation = annotation
        if annotation:
            self.document = annotation.document

        self.start_offset = start_offset
        self.end_offset = end_offset
        self.top = None
        self.bottom = None
        self._line_index = None
        self._page: Union[Page, None] = None
        self._bbox: Union[Bbox, None] = None
        self.regex_matching = []
        annotation and annotation.add_span(self)  # only add if Span has access to an Annotation
        self._valid(strict_validation)

    def _valid(self, strict: bool = True, handler: str = "sdk_validation"):
        """
        Validate containted data.

        :param strict: If False, it allows Spans to have zero length, or span more than one visual line. For more
        details see https://dev.konfuzio.com/sdk/tutorials.html#data-validation-rules.
        """
        if self.end_offset == self.start_offset == 0:
            logger.error(f"{self} is intentionally left empty.")
        elif self.start_offset < 0 or self.end_offset < 0:
            exception_or_log_error(
                msg=f"{self} must span text.",
                fail_loudly=strict,
                exception_type=ValueError,
                handler=handler,
            )
        elif self.start_offset == self.end_offset:
            exception_or_log_error(
                msg=f"{self} must span text: Start {self.start_offset} equals end.",
                fail_loudly=strict,
                exception_type=ValueError,
                handler=handler,
            )
        elif self.end_offset < self.start_offset:
            exception_or_log_error(
                msg=f"{self} length must be positive.",
                fail_loudly=strict,
                exception_type=ValueError,
                handler=handler,
            )
        elif self.offset_string and ("\n" in self.offset_string or "\f" in self.offset_string):
            exception_or_log_error(
                msg=f"{self} must not span more than one visual line.",
                fail_loudly=strict,
                exception_type=ValueError,
                handler=handler,
            )
        return True

    @property
    def page(self) -> Page:
        """Return Page of Span."""
        if self.document is None:
            raise NotImplementedError
        elif self.document.text is None:
            logger.error(f'{self.document} does not provide text.')
            pass
        elif self._page is None and self.document.pages():
            text = self.document.text[: self.start_offset]
            page_index = len(text.split('\f')) - 1
            self._page = self.document.get_page_by_index(page_index=page_index)
        return self._page

    @property
    def line_index(self) -> int:
        """Return index of the line of the Span."""
        self._valid()
        if self.document.text and self._line_index is None:
            line_number = len(self.document.text[: self.start_offset].replace('\f', '\n').split('\n'))
            self._line_index = line_number - 1

        return self._line_index

    def __eq__(self, other) -> bool:
        """Twp Spans are equal if their start_offset and end_offset are both equal."""
        return (
            type(self) == type(other)
            and self.start_offset == other.start_offset
            and self.end_offset == other.end_offset
        )

    def __lt__(self, other: 'Span'):
        """We compare Spans by their start offset. If start offsets are equal, we use end offsets."""
        return (self.start_offset, self.end_offset) < (other.start_offset, other.end_offset)

    def __repr__(self):
        """Return string representation."""
        if self.offset_string and len(self.offset_string) < 12:
            offset_string_repr = self.offset_string
        elif self.offset_string:
            offset_string_repr = f"{self.offset_string[:10]}(...)"
        else:
            offset_string_repr = ''

        if not self.annotation:
            return (
                f"Virtual {self.__class__.__name__} ({self.start_offset}, {self.end_offset}): \"{offset_string_repr}\""
            )
        else:
            return f"{self.__class__.__name__} ({self.start_offset}, {self.end_offset}): \"{offset_string_repr}\""

    def __hash__(self):
        """Make any online or local concept hashable. See https://stackoverflow.com/a/7152650."""
        if not self.annotation:
            raise NotImplementedError('Span without Annotation is not hashable.')
        else:
            return hash((self.annotation, self.start_offset, self.end_offset))

    def regex(self):
        """Suggest a Regex for the offset string."""
        if self.annotation:
            # todo make the options to replace characters and string more granular
            full_replace = suggest_regex_for_string(self.offset_string, replace_characters=True, replace_numbers=True)
            return merge_regex([full_replace])
        else:
            raise NotImplementedError('A Span needs a Annotation and Document relation to suggest a Regex.')

    def bbox(self) -> Bbox:
        """Calculate the bounding box of a text sequence."""
        if not self.document:
            raise NotImplementedError
        if not self.page:
            logger.warning(f'{self} does not have a Page.')
            return None
        if not self.document.bboxes_available:
            logger.warning(f'{self.document} of {self} does not provide Bboxes.')
            return None
        _ = self.line_index  # quick validate if start and end is in the same line of text

        if self._bbox is None:
            warn('WIP: Modifications before the next stable release expected.', FutureWarning, stacklevel=2)
            # todo: verify that one Span relates to Character in on line of text
            character_range = range(self.start_offset, self.end_offset)
            document = self.document
            characters = {key: document.bboxes.get(key) for key in character_range if document.text[key] != ' '}
            if not all(characters.values()):
                logger.error(f'{self} in {self.document} contains Characters that don\'t provide a Bounding Box.')
            self._bbox = Bbox(
                x0=min([ch.x0 for c, ch in characters.items() if ch is not None]),
                x1=max([ch.x1 for c, ch in characters.items() if ch is not None]),
                y0=min([ch.y0 for c, ch in characters.items() if ch is not None]),
                y1=max([ch.y1 for c, ch in characters.items() if ch is not None]),
                page=self.page,
                validation=self.document._bbox_validation_type,
            )
        return self._bbox

    def bbox_dict(self) -> Dict:
        """Return Span Bbox info as a serializable Dict format for external integration with the Konfuzio Server."""
        span_dict = {
            'start_offset': self.start_offset,
            'end_offset': self.end_offset,
            'line_number': self.line_index + 1,
            'offset_string': self.offset_string,
            'offset_string_original': self.offset_string,
            'page_index': self.bbox().page.index,
            'top': self.bbox().page.height - self.bbox().y1,
            'bottom': self.bbox().page.height - self.bbox().y0,
            'x0': self.bbox().x0,
            'x1': self.bbox().x1,
            'y0': self.bbox().y0,
            'y1': self.bbox().y1,
        }
        return span_dict

    @property
    def normalized(self):
        """Normalize the offset string."""
        return normalize(self.offset_string, self.annotation.label.data_type)

    @property
    def offset_string(self) -> Union[str, None]:
        """Calculate the offset string of a Span."""
        if self.document and self.document.text:
            return self.document.text[self.start_offset : self.end_offset]
        else:
            return None

    def eval_dict(self):
        """Return any information needed to evaluate the Span."""
        if self.start_offset == self.end_offset == 0:
            span_dict = {
                "id_local": None,
                "id_": None,
                "confidence": None,
                "offset_string": None,
                "normalized": None,
                "start_offset": 0,  # to support compare function to evaluate True and False
                "end_offset": 0,  # to support compare function to evaluate True and False
                "is_correct": None,
                "created_by": None,
                "revised_by": None,
                "custom_offset_string": None,
                "revised": None,
                "label_threshold": None,
                "label_id": None,
                "label_set_id": None,
                "annotation_id": None,
                "annotation_set_id": 0,  # to allow grouping to compare boolean
                "document_id": 0,
                "document_id_local": 0,
                "category_id": 0,
                "x0": 0,
                "x1": 0,
                "y0": 0,
                "y1": 0,
                "line_index": 0,
                "page_index": None,
                "page_width": 0,
                "page_height": 0,
                "x0_relative": None,
                "x1_relative": None,
                "y0_relative": None,
                "y1_relative": None,
                "page_index_relative": None,
                "area_quadrant_two": 0,
                "area": 0,
                "label_name": None,
                "label_set_name": None,
                "data_type": None,
            }
        else:
            span_dict = {
                "id_local": self.annotation.id_local,
                "id_": self.annotation.id_,
                "confidence": self.annotation.confidence,
                "offset_string": self.offset_string,
                "normalized": self.normalized,
                "start_offset": self.start_offset,  # to support multiline
                "end_offset": self.end_offset,  # to support multiline
                "is_correct": self.annotation.is_correct,
                "created_by": self.annotation.created_by,
                "revised_by": self.annotation.revised_by,
                "custom_offset_string": self.annotation.custom_offset_string,
                "revised": self.annotation.revised,
                "label_threshold": self.annotation.label.threshold,  # todo: allow to optimize threshold
                "label_id": self.annotation.label.id_,
                "label_set_id": self.annotation.label_set.id_,
                "annotation_id": self.annotation.id_,
                "annotation_set_id": self.annotation.annotation_set.id_,
                "document_id": self.document.id_,
                "document_id_local": self.document.id_local,
                "category_id": self.document.category.id_,
                "line_index": self.line_index,
                "data_type": self.annotation.label.data_type,
            }

            if self.bbox():
                span_dict["x0"] = self.bbox().x0
                span_dict["x1"] = self.bbox().x1
                span_dict["y0"] = self.bbox().y0
                span_dict["y1"] = self.bbox().y1

                # https://www.cuemath.com/geometry/quadrant/
                span_dict["area_quadrant_two"] = self.bbox().x0 * self.bbox().y0
                span_dict["area"] = self.bbox().area

            if self.page:  # todo separate as eval_dict on Page level
                span_dict["page_index"] = self.page.index
                span_dict["page_width"] = self.page.width
                span_dict["page_height"] = self.page.height
                span_dict["x0_relative"] = self.bbox().x0 / self.page.width
                span_dict["x1_relative"] = self.bbox().x1 / self.page.width
                span_dict["y0_relative"] = self.bbox().y0 / self.page.height
                span_dict["y1_relative"] = self.bbox().y1 / self.page.height
                span_dict["page_index_relative"] = self.page.index / self.document.number_of_pages

            document_id = self.document.id_ if self.document.id_ is not None else self.document.copy_of_id
            span_dict["document_id"] = document_id
            span_dict["label_name"] = self.annotation.label.name if self.annotation.label else None
            span_dict["label_set_name"] = self.annotation.label_set.name if self.annotation.label_set else None

        return span_dict


class Annotation(Data):
    """Hold information that a Label, Label Set and Annotation Set has been assigned to and combines Spans."""

    def __init__(
        self,
        document: 'Document',
        annotation_set_id: Union[int, None] = None,  # support to init from API output
        annotation_set: Union[AnnotationSet, None] = None,  # support to init from API output
        label: Union[int, Label, None] = None,
        label_set_id: Union[None, int] = None,
        label_set: Union[None, LabelSet] = None,
        is_correct: bool = False,
        revised: bool = False,
        normalized=None,
        id_: int = None,
        spans=None,
        accuracy: float = None,
        confidence: float = None,
        created_by: int = None,
        revised_by: int = None,
        translated_string: str = None,
        custom_offset_string: bool = False,
        offset_string: str = False,
        *args,
        **kwargs,
    ):
        """
        Initialize the Annotation.

        :param label: ID of the Annotation
        :param is_correct: If the Annotation is correct or not (bool)
        :param revised: If the Annotation is revised or not (bool)
        :param id_: ID of the Annotation (int)
        :param accuracy: Accuracy of the Annotation (float) which is the Confidence
        :param document: Document to annotate
        :param annotation: Annotation Set of the Document where the Label belongs
        :param label_set_text: Name of the Label Set where the Label belongs
        :param translated_string: Translated string
        :param custom_offset_string: String as edited by a user
        :param label_set_id: ID of the Label Set where the Label belongs
        """
        self.id_local = next(Data.id_iter)
        self.is_correct = is_correct
        self.revised = revised
        self.normalized = normalized
        self.translated_string = translated_string
        self.document = document
        self._force_offline = self.document._force_offline
        self.created_by = created_by
        self.revised_by = revised_by
        if custom_offset_string:
            self.custom_offset_string = offset_string
        else:
            self.custom_offset_string = None
        self.id_ = id_  # Annotations can have None id_, if they are not saved online and are only available locally
        self._spans: List[Span] = []

        self._bbox = None

        self._bbox = None

        if accuracy is not None:  # it's a confidence
            self.confidence = accuracy
        elif confidence is not None:
            self.confidence = confidence
        elif self.id_ is not None and accuracy is None:  # hotfix: it's an online Annotation crated by a human
            self.confidence = 1
        elif accuracy is None and confidence is None:
            self.confidence = None
        else:
            raise ValueError('Annotation has an id_ but does not provide a confidence.')

        if isinstance(label, int):
            self.label: Label = self.document.project.get_label_by_id(label)
        elif sdk_isinstance(label, Label):
            self.label: Label = label
        else:
            raise ValueError(f'{self.__class__.__name__} {self.id_local} has no Label.')

        # if no label_set_id we check if is passed by section_label_id
        if label_set_id is None and kwargs.get("section_label_id") is not None:
            label_set_id = kwargs.get("section_label_id")

        # handles association to an Annotation Set if the Annotation belongs to a Category
        if isinstance(label_set_id, int):
            self.label_set: LabelSet = self.document.project.get_label_set_by_id(label_set_id)
        elif sdk_isinstance(label_set, LabelSet):
            self.label_set = label_set
        else:
            self.label_set = None
            logger.info(f'{self.__class__.__name__} {self.id_local} has no Label Set.')

        # make sure an Annotation Set is available
        if isinstance(annotation_set_id, int):
            self.annotation_set: AnnotationSet = self.document.get_annotation_set_by_id(annotation_set_id)
        elif sdk_isinstance(annotation_set, AnnotationSet):
            # it's a safe way to look up the Annotation Set first. Otherwise users can add Annotation Sets which
            # do not relate to the Document
            self.annotation_set: AnnotationSet = self.document.get_annotation_set_by_id(annotation_set.id_)
        else:
            self.annotation_set = None
            logger.warning(f'{self} in {self.document} created but without Annotation Set information.')

        for span in spans or []:
            self.add_span(span)

        self.selection_bbox = kwargs.get("selection_bbox", None)

        # TODO START LEGACY to support multiline Annotations
        bboxes = kwargs.get("bboxes", None)
        if bboxes and len(bboxes) > 0:
            for bbox in bboxes:
                if "start_offset" in bbox.keys() and "end_offset" in bbox.keys():
                    Span(start_offset=bbox["start_offset"], end_offset=bbox["end_offset"], annotation=self)
                else:
                    raise ValueError(f'SDK cannot read bbox of Annotation {self.id_} in {self.document}: {bbox}')
        elif (
            bboxes is None
            and kwargs.get("start_offset", None) is not None
            and kwargs.get("end_offset", None) is not None
        ):
            # Legacy support for creating Annotations with a single offset
            bbox = kwargs.get('bbox', {})
            _ = Span(start_offset=kwargs.get("start_offset"), end_offset=kwargs.get("end_offset"), annotation=self)
            # self.add_span(sa)

            logger.warning(f'{self} is empty')

        self.top = None
        self.top = None
        self.x0 = None
        self.x1 = None
        self.y0 = None
        self.y1 = None

        # todo: remove this Annotation single Bbox
        bbox = kwargs.get('bbox')
        if bbox:
            self.top = bbox.get('top')
            self.bottom = bbox.get('bottom')
            self.x0 = bbox.get('x0')
            self.x1 = bbox.get('x1')
            self.y0 = bbox.get('y0')
            self.y1 = bbox.get('y1')

        self.selection_bbox = kwargs.get('selection_bbox', None)
        self.page_number = kwargs.get('page_number', None)
        # END LEGACY -

        # regex features
        self._tokens = []
        self._regex = None

        # Call add_annotation to document at the end, so all attributes for duplicate checking are available.
        self.document.add_annotation(self)

        if not self.document:
            raise NotImplementedError(f'{self} has no Document and cannot be created.')
        if not self.label_set:
            raise NotImplementedError(f'{self} has no Label Set and cannot be created.')
        if not self.label:
            raise NotImplementedError(f'{self} has no Label and cannot be created.')
        if not self.spans:
            exception_or_log_error(
                msg=f'{self} has no Spans and cannot be created.',
                fail_loudly=self.document.project._strict_data_validation,
                exception_type=NotImplementedError,
            )

    def __repr__(self):
        """Return string representation."""
        if self.label and self.document:
            span_str = ', '.join(f'{x.start_offset, x.end_offset}' for x in self._spans)
            return f"Annotation ({self.get_link()}) {self.label.name} {span_str}"
        elif self.label:
            return f"Annotation ({self.get_link()}) {self.label.name} ({self._spans})"
        else:
            return f"Annotation ({self.get_link()}) without Label ({self.start_offset}, {self.end_offset})"

    def __eq__(self, other):
        """We compare an Annotation based on it's Label, Label-Sets if it's online otherwise on the id_local."""
        result = False
        if self.document and other.document and self.document == other.document:  # same Document
            # if self.is_correct and other.is_correct:  # for correct Annotations check if they are identical
            if self.label and other.label and self.label == other.label:  # same Label
                if self.spans == other.spans:  # logic changed from "one Span is identical" to "all Spans identical"
                    return True

        return result

    def __lt__(self, other):
        """If we sort Annotations we do so by start offset."""
        return self.spans[0] < other.spans[0]

    def __hash__(self):
        """Identity of Annotation that does not change over time."""
        return hash((self.id_local, self.document))

    @property
    def page(self) -> Page:
        """Return Page of Annotation."""
        return self.spans[0].page

    @property
    def is_multiline(self) -> int:
        """Calculate if Annotation spans multiple lines of text."""
        logger.error('We cannot calculate this. The indicator is unreliable.')
        return self.offset_string.count('\n')

    @property
    def normalize(self) -> str:
        """Provide one normalized offset string due to legacy."""
        logger.warning('You use normalize on Annotation Level which is legacy.')
        return normalize(self.offset_string, self.label.data_type)

    @property
    def start_offset(self) -> int:
        """Legacy: One Annotation can have multiple start offsets."""
        logger.warning('You use start_offset on Annotation Level which is legacy.')
        return min([sa.start_offset for sa in self._spans], default=None)

    @property
    def end_offset(self) -> int:
        """Legacy: One Annotation can have multiple end offsets."""
        logger.warning('You use end_offset on Annotation Level which is legacy.')
        return max([sa.end_offset for sa in self._spans], default=None)

    @property
    def offset_string(self) -> List[str]:
        """View the string representation of the Annotation."""
        if len(self.spans) > 1:
            logger.warning(f'You use offset string on {self} level which is legacy.')
        if not self.custom_offset_string and self.document.text:
            result = [span.offset_string for span in self.spans]
        elif self.custom_offset_string:
            result = self.custom_offset_string
        else:
            result = []
        return result

    @property
    def eval_dict(self) -> List[dict]:
        """Calculate the Span information to evaluate the Annotation."""
        return [span.eval_dict() for span in self.spans]

    def add_span(self, span: Span):
        """Add a Span to an Annotation incl. a duplicate check per Annotation."""
        if span not in self._spans:
            # add the Span first to make sure to bea able to do a duplicate check
            self._spans.append(span)  # one Annotation can span multiple Spans
            if span.annotation is not None and self != span.annotation:
                raise ValueError(f'{span} should be added to {self} but relates to {span.annotation}.')
            else:
                span.annotation = self  # todo feature to link one Span to many Annotations
                span.document = self.document
        else:
            raise ValueError(f'In {self} the {span} is a duplicate and will not be added.')
        return self

    def get_link(self):
        """Get link to the Annotation in the SmartView."""
        if self.is_online:
            return get_annotation_view_url(self.id_)
        else:
            return None

    def save(self, document_annotations: list = None) -> bool:
        """
        Save Annotation online.

        If there is already an Annotation in the same place as the current one, we will not be able to save the current
        annotation.

        In that case, we get the id_ of the original one to be able to track it.
        The verification of the duplicates is done by checking if the offsets and Label match with any Annotations
        online.
        To be sure that we are comparing with the information online, we need to have the Document updated.
        The update can be done after the request (per annotation) or the updated Annotations can be passed as input
        of the function (advisable when dealing with big Documents or Documents with many Annotations).

        :param document_annotations: Annotations in the Document (list)
        :return: True if new Annotation was created
        """
        if self.label == self.document.project.no_label:
            raise ValueError("You cannot save Annotations with Label NO_LABEL.")
        if self.document.category == self.document.project.no_category:
            raise ValueError(f"You cannot save Annotations of Documents with {self.document.category}.")
        new_annotation_added = False
        if not self.label_set:
            label_set_id = None
        else:
            label_set_id = self.label_set.id_
        if self.is_online:
            raise ValueError(f"You cannot update Annotations once saved online: {self.get_link()}")
            # update_annotation(id_=self.id_, document_id=self.document.id_, project_id=self.project.id_)

        if not self.is_online:
            response = post_document_annotation(
                project_id=self.document.project.id_,
                document_id=self.document.id_,
                start_offset=self.start_offset,
                end_offset=self.end_offset,
                label_id=self.label.id_,
                label_set_id=label_set_id,
                confidence=self.confidence,
                is_correct=self.is_correct,
                revised=self.revised,
                annotation_set=self.annotation_set,
                # bboxes=self.bboxes,
                # selection_bbox=self.selection_bbox,
                page_number=self.page_number,
            )
            if response.status_code == 201:
                json_response = json.loads(response.text)
                self.id_ = json_response["id"]
                new_annotation_added = True
            elif response.status_code == 403:
                logger.error(response.text)
                try:
                    if "In one Project you cannot label the same text twice." in response.text:
                        if document_annotations is None:
                            # get the Annotation
                            self.document.update()
                            document_annotations = self.document.annotations()
                        # get the id_ of the existing annotation
                        is_duplicated = False
                        for annotation in document_annotations:
                            if (
                                annotation.start_offset == self.start_offset
                                and annotation.end_offset == self.end_offset
                                and annotation.label == self.label
                            ):
                                logger.error(f"ID of annotation online: {annotation.id_}")
                                self.id_ = annotation.id_
                                is_duplicated = True
                                break

                        # if there isn't a perfect match, the current Annotation is considered incorrect
                        if not is_duplicated:
                            self.is_correct = False

                        new_annotation_added = False
                    else:
                        logger.exception(f"Unknown issue to create Annotation {self} in {self.document}")
                except KeyError:
                    logger.error(f"Not able to save Annotation online: {response}")
        return new_annotation_added

    def regex_annotation_generator(self, regex_list) -> List[Span]:
        """
        Build Spans without Labels by regexes.

        :return: Return sorted list of Spans by start_offset
        """
        spans: List[Span] = []
        for regex in regex_list:
            dict_spans = regex_matches(doctext=self.document.text, regex=regex)
            for offset in list(set((x['start_offset'], x['end_offset']) for x in dict_spans)):
                try:
                    span = Span(start_offset=offset[0], end_offset=offset[1], annotation=self)
                    spans.append(span)
                except ValueError as e:
                    logger.error(str(e))
        spans.sort()
        return spans

    def token_append(self, new_regex, regex_quality: int):
        """Append token if it is not a duplicate."""
        category = self.document.category
        regex_to_remove_group_names = re.compile('<.*?>')
        previous_matchers = [re.sub(regex_to_remove_group_names, '', t['regex']) for t in self._tokens]
        found_for_label = [
            re.sub(regex_to_remove_group_names, '', t['regex']) for t in (self.label._evaluations.get(category.id_, []))
        ]
        new_matcher = re.sub(regex_to_remove_group_names, '', new_regex)
        if new_matcher not in previous_matchers + found_for_label:  # only run evaluation if the token is truly new
            evaluation = self.label.evaluate_regex(new_regex, regex_quality=regex_quality, category=category)
            self._tokens.append(evaluation)
            logger.debug(f'Added new regex Token {new_matcher}.')
        else:
            logger.debug(f'Annotation Token {repr(new_matcher)} or regex {repr(new_regex)} does exist.')

    def tokens(self) -> List[str]:
        """Create a list of potential tokens based on Spans of this Annotation."""
        if not self._tokens:
            for span in self.spans:
                # the original string, with harmonized whitespaces
                harmonized_whitespace = suggest_regex_for_string(span.offset_string, replace_numbers=False)
                regex_w = f'(?P<Label_{self.label.id_}_W_{self.id_}_{span.start_offset}>{harmonized_whitespace})'
                self.token_append(new_regex=regex_w, regex_quality=0)
                # the original string, with numbers replaced
                numbers_replaced = suggest_regex_for_string(span.offset_string)
                regex_n = f'(?P<Label_{self.label.id_}_N_{self.id_}_{span.start_offset}>{numbers_replaced})'
                self.token_append(new_regex=regex_n, regex_quality=1)
                # the original string, with characters and numbers replaced
                full_replacement = suggest_regex_for_string(span.offset_string, replace_characters=True)
                regex_f = f'(?P<Label_{self.label.id_}_F_{self.id_}_{span.start_offset}>{full_replacement})'
                self.token_append(new_regex=regex_f, regex_quality=2)
        return self._tokens

    # todo can we circumvent the combined tokens
    def regex(self):
        """Return regex of this Annotation."""
        return self.label.combined_tokens(categories=[self.document.category])

    def delete(self, delete_online: bool = True) -> None:
        """Delete Annotation.

        :param delete_online: Whether the Annotation is deleted online or only locally.
        """
        if self.document.is_online and delete_online:
            delete_document_annotation(self.document.id_, self.id_, self.document.project.id_)
            self.document.update()
        else:
            self.document._annotations.remove(self)

    def bbox(self) -> Bbox:
        """Get Bbox encompassing all Annotation Spans."""
        if self._bbox is None:
            self._bbox = Bbox(
                x0=min([span.bbox().x0 for span in self.spans]),
                x1=max([span.bbox().x1 for span in self.spans]),
                y0=min([span.bbox().y0 for span in self.spans]),
                y1=max([span.bbox().y1 for span in self.spans]),
                page=self.page,
            )
        return self._bbox

    @property
    def spans(self) -> List[Span]:
        """Return default entry to get all Spans of the Annotation."""
        return sorted(self._spans)

    @property
    def bboxes(self) -> List[Dict]:
        """Return the Bbox information for all Spans in serialized format.

        This is useful for external integration (e.g. Konfuzio Server)."
        """
        return [span.bbox_dict() for span in self.spans]

    def lose_weight(self):
        """Delete data of the instance."""
        super().lose_weight()
        self._tokens = []


class Document(Data):
    """Access the information about one Document, which is available online."""

    def __init__(
        self,
        project: 'Project',
        id_: Union[int, None] = None,
        file_url: str = None,
        status: List[Union[int, str]] = None,  # ?
        data_file_name: str = None,
        is_dataset: bool = None,
        dataset_status: int = None,
        updated_at: str = None,
        assignee: int = None,
        category_template: int = None,  # fix for Konfuzio Server API, it's actually an ID of a Category
        category: Category = None,
        category_confidence: Optional[float] = None,
        category_is_revised: bool = False,
        text: str = None,
        bbox: dict = None,
        bbox_validation_type=None,
        pages: list = None,
        update: bool = None,
        copy_of_id: Union[int, None] = None,
        *args,
        **kwargs,
    ):
        """
        Create a Document and link it to its Project.

        :param id_: ID of the Document
        :param project: Project where the Document belongs to
        :param file_url: URL of the Document
        :param status: Status of the Document
        :param data_file_name: File name of the Document
        :param is_dataset: Is dataset or not. (bool)
        :param dataset_status: Dataset status of the Document (e.g. Training)
        :param updated_at: Updated information
        :param assignee: Assignee of the Document
        :param bbox: Bounding box information per character in the PDF (dict)
        :param bbox_validation_type: One of ALLOW_ZERO_SIZE (default), STRICT, or DISABLED. Also see the `Bbox` class.
        :param pages: List of page sizes.
        :param update: Annotations, Annotation Sets will not be loaded by default. True will load it from the API.
                        False from local files
        :param copy_of_id: ID of the Document that originated the current Document
        """
        self._no_label_annotation_set = None
        self.id_local = next(Data.id_iter)
        self.id_ = id_
        self.assignee = assignee
        self._annotations: List[Annotation] = None
        self._annotation_sets: List[AnnotationSet] = None
        self.file_url = file_url
        self.is_dataset = is_dataset
        self.dataset_status = dataset_status
        self._update = update
        self.copy_of_id = copy_of_id

        # The following variables come from the Server API
        # self._category -> document level category from the "category" field
        # self._category_confidence -> document level category confidence from the "category_confidence" field
        # self.category_is_revised -> document level boolean flag from the "category_is_revised" field
        if project and category_template:
            self._category = project.get_category_by_id(category_template)
        elif category:
            self._category = category
        else:
            self._category = project.no_category
        self._category_confidence = category_confidence
        self.category_is_revised = category_is_revised

        if updated_at:
            self.updated_at = dateutil.parser.isoparse(updated_at)
        else:
            self.updated_at = None

        self.name = data_file_name
        self.status = status  # status of Document online
        self.project = project
        self._force_offline = project._force_offline
        project.add_document(self)  # check for duplicates by ID before adding the Document to the project

        # use hidden variables to store low volume information in instance
        self._text: str = text
        self._text_hash = None
        self._characters: Dict[int, Bbox] = None
        self._pages_char_bboxes = None
        self._bbox_hash = None
        self._bbox_json = bbox
        self.bboxes_available: bool = True if (self.is_online or self._bbox_json) else False
        self._bbox_validation_type = bbox_validation_type
        if bbox_validation_type is None:
            if self.project._strict_data_validation:
                self._bbox_validation_type = BboxValidationTypes.ALLOW_ZERO_SIZE
            else:
                self._bbox_validation_type = BboxValidationTypes.DISABLED
        self._hocr = None
        self._pages: List[Page] = []
        self._n_pages = None

        # prepare local setup for Document
        if self.is_online:
            pathlib.Path(self.document_folder).mkdir(parents=True, exist_ok=True)
        self.annotation_file_path = os.path.join(self.document_folder, "annotations.json5")
        self.annotation_set_file_path = os.path.join(self.document_folder, "annotation_sets.json5")
        self.txt_file_path = os.path.join(self.document_folder, "document.txt")
        self.hocr_file_path = os.path.join(self.document_folder, "document.hocr")
        self.pages_file_path = os.path.join(self.document_folder, "pages.json5")
        self.bbox_file_path = os.path.join(self.document_folder, "bbox.zip")
        self.bio_scheme_file_path = os.path.join(self.document_folder, "bio_scheme.txt")

        bbox_file_exists = is_file(self.bbox_file_path, raise_exception=False)
        self.bboxes_available: bool = self.is_online or self._bbox_json or bbox_file_exists

        if pages:
            self.pages()  # create Page instances

    def __repr__(self):
        """Return the name of the Document incl. the ID."""
        if self.id_ is None:
            return f"Virtual Document {self.name} ({self.copy_of_id})"
        else:
            return f"Document {self.name} ({self.id_})"

    def update_meta_data(
        self,
        assignee: int = None,
        category_template: int = None,
        category: Category = None,
        data_file_name: str = None,
        dataset_status: int = None,
        status: List[Union[int, str]] = None,
        **kwargs,
    ):
        """Update document metadata information."""
        self.assignee = assignee

        if self.project and category_template:
            self._category = self.project.get_category_by_id(category_template)
        elif category:
            self._category = category
        else:
            self._category = None

        self.name = data_file_name

        self.status = status

        self.dataset_status = dataset_status

    def save_meta_data(self):
        """Save local changes to Document metadata to server."""
        update_document_konfuzio_api(
            document_id=self.id_, file_name=self.name, dataset_status=self.dataset_status, assignee=self.assignee
        )

    def save(self):
        """Save all local changes to Document to server."""
        self.save_meta_data()

        for annotation in self.annotations(use_correct=False):
            if not annotation.is_online:
                annotation.save()

    @classmethod
    def from_file_sync(
        self,
        path: str,
        project: 'Project',
        dataset_status: int = 0,
        category_id: Union[None, int] = None,
        callback_url: str = '',
    ) -> 'Document':
        """
        Initialize Document from file with synchronous API call.

        This class method will wait for the document to be processed by the server
        and then return the new Document. This may take a bit of time. When uploading
        many documents, it is advised to use the Document.from_file_async method.

        :param path: Path to file to be uploaded
        :param project: If to filter by correct annotations
        :param dataset_status: Dataset status of the document (None: 0 Preparation: 1 Training: 2 Test: 3 Excluded: 4)
        :param category_id: Category the Document belongs to (if unset, it will be assigned one by the server)
        :param callback_url: Callback URL receiving POST call once extraction is done
        :return: New Document
        """
        response = upload_file_konfuzio_api(
            path,
            project_id=project.id_,
            dataset_status=dataset_status,
            category_id=category_id,
            callback_url=callback_url,
            sync=True,
        )

        new_document_id = json.loads(response.text)['id']

        project.init_or_update_document(from_online=True)
        doc = project.get_document_by_id(new_document_id)

        return doc

    @classmethod
    def from_file_async(
        self,
        path: str,
        project: 'Project',
        dataset_status: int = 0,
        category_id: Union[None, int] = None,
        callback_url: str = '',
    ) -> int:
        """
        Initialize Document from file with asynchrinous API call.

        This class method asynchronously uploads a file, to the Konfuzio API and returns the ID of
        the newly created document. Use this method to create a new Document and don't want to wait
        for the document to be processed by the server. This requires to update the Project at a
        later point to be able to work with the new Document.

        :param path: Path to file to be uploaded
        :param project: If to filter by correct annotations
        :param dataset_status: Dataset status of the document (None: 0 Preparation: 1 Training: 2 Test: 3 Excluded: 4)
        :param category_id: Category the Document belongs to (if unset, it will be assigned one by the server)
        :param callback_url: Callback URL receiving POST call once extraction is done
        :return: ID of new Document
        """
        response = upload_file_konfuzio_api(
            path,
            project_id=project.id_,
            dataset_status=dataset_status,
            category_id=category_id,
            callback_url=callback_url,
            sync=False,
        )

        new_document_id = json.loads(response.text)['id']

        return new_document_id

    @property
    def file_path(self):
        """Return path to file."""
        return os.path.join(self.document_folder, amend_file_name(self.name))

    @property
    def category_annotations(self) -> List[CategoryAnnotation]:
        """
        Collect Category Annotations and average confidence across all Pages.

        :return: List of Category Annotations, one for each Category.
        """
        category_annotations = []
        for category in self.project.categories:
            if category != self.project.no_category:
                confidence = 0
                for page in self.pages():
                    confidence += page.get_category_annotation(category).confidence
                confidence /= self.number_of_pages
                if (confidence == 0.0) and (category == self._category):
                    confidence = self._category_confidence
                category_annotation = CategoryAnnotation(category=category, document=self, confidence=confidence)
                category_annotations.append(category_annotation)
        return category_annotations

    @property
    def maximum_confidence_category_annotation(self) -> Optional[CategoryAnnotation]:
        """
        Get the human revised Category Annotation of this Document, or the highest confidence one if not revised.

        :return: The found Category Annotation, or None if not present.
        """
        if self.category != self.project.no_category:
            # there is a unique Category Annotation per Category associated to this Document
            # by construction in Document.category_annotations
            return [
                category_annotation
                for category_annotation in self.category_annotations
                if category_annotation.category == self._category
            ][0]
        category_annotation = sorted(self.category_annotations, key=lambda x: x.confidence)[-1]
        if category_annotation.confidence != 0.0:
            return category_annotation
        return None

    @property
    def maximum_confidence_category(self) -> Optional[Category]:
        """
        Get the human revised Category of this Document, or the highest confidence one if not revised.

        :return: The found Category, or None if not present.
        """
        if self.maximum_confidence_category_annotation is not None:
            return self.maximum_confidence_category_annotation.category
        return None

    @property
    def category(self) -> Optional[Category]:
        """
        Return the Category of the Document.

        The Category of a Document is only defined as long as all Pages have the same Category. Otherwise, the Document
        should probably be split into multiple Documents with a consistent Category assignment within their Pages, or
        the Category for each Page should be manually revised.
        """
        if not self.pages():
            return self._category
        all_pages_have_same_category = len(set([page.category for page in self.pages()]) - {None}) == 1
        if all_pages_have_same_category:
            self._category = self.pages()[0].category
        else:
            self._category = self.project.no_category
        return self._category

    def set_category(self, category: Category) -> None:
        """Set the Category of the Document and the Category of all of its Pages as revised."""
        logger.info(f"Setting Category of {self} to {category}.")
        if (self._category not in [None, self.project.no_category]) and (
            category not in [self._category, None, self.project.no_category]
        ):
            raise ValueError(
                "We forbid changing Category when already existing, because this requires some validations that are "
                "currently implemented in the Konfuzio Server. We recommend changing the Category of a Document via "
                "the Konfuzio Server."
            )
        for page in self.pages():
            page.set_category(category)
        self._category = category
        self.category_is_revised = True

    @property
    def ocr_file_path(self):
        """Return path to OCR PDF file."""
        return os.path.join(self.document_folder, amend_file_name(self.name, append_text="ocr", new_extension=".pdf"))

    @property
    def number_of_pages(self) -> int:
        """Calculate the number of Pages."""
        if self._n_pages is None:
            self._n_pages = len(self.text.split('\f'))
        return self._n_pages

    @property
    def number_of_lines(self) -> int:
        """Calculate the number of lines."""
        return len(self.text.replace('\f', '\n').split('\n'))

    @property
    def no_label_annotation_set(self) -> AnnotationSet:
        """
        Return the Annotation Set for project.no_label Annotations.

        We need to load the Annotation Sets from Server first (call self.annotation_sets()).
        If we create the no_label_annotation_set in the first place, the data from the Server is not be loaded
        anymore because _annotation_sets will no longer be None.
        """
        if self._no_label_annotation_set is None:
            self.annotation_sets()
            self._no_label_annotation_set = AnnotationSet(document=self, label_set=self.project.no_label_set)

        return self._no_label_annotation_set

    def spans(
        self,
        label: Label = None,
        use_correct: bool = False,
        start_offset: int = 0,
        end_offset: int = None,
        fill: bool = False,
    ) -> List[Span]:
        """Return all Spans of the Document."""
        spans = []

        annotations = self.annotations(
            label=label, use_correct=use_correct, start_offset=start_offset, end_offset=end_offset, fill=fill
        )

        for annotation in annotations:
            for span in annotation.spans:
                if span not in spans:
                    spans.append(span)

        # if self.spans() == list(set(self.spans())):
        #     # todo deduplicate Spans. One text offset in a Document can ber referenced by many Spans of Annotations
        #     raise NotImplementedError

        return sorted(spans)

    def eval_dict(self, use_view_annotations=False, use_correct=False, ignore_below_threshold=False) -> List[dict]:
        """Use this dict to evaluate Documents. The speciality: For every Span of an Annotation create one entry."""
        result = []
        if use_view_annotations:
            annotations = self.view_annotations()
        else:
            annotations = self.annotations(use_correct=use_correct, ignore_below_threshold=ignore_below_threshold)
        if not annotations:  # if there are no Annotations in this Documents
            result.append(Span(start_offset=0, end_offset=0).eval_dict())
        else:
            for annotation in annotations:
                result += annotation.eval_dict

        return result

    def check_bbox(self) -> None:
        """
        Run validation checks on the Document text and bboxes.

        This is run when the Document is initialized, and usually it's not needed to be run again because a Document's
        text and bboxes are not expected to change within the Konfuzio Server.

        You can run this manually instead if your pipeline allows changing the text or the bbox during the lifetime of
        a document. Will raise ValueError if the bboxes don't match with the text of the document, or if bboxes have
        invalid coordinates (outside page borders) or invalid size (negative width or height).

        This check is usually slow, and it can be made faster by calling Document.set_text_bbox_hashes() right after
        initializing the Document, which will enable running a hash comparison during this check.
        """
        warn('WIP: Modifications before the next stable release expected.', FutureWarning, stacklevel=2)
        if self._check_text_or_bbox_modified():
            self._characters = None
            _ = self.bboxes

    def __deepcopy__(self, memo) -> 'Document':
        """Create a new Document of the instance."""
        copy_id = self.id_ if self.id_ else self.copy_of_id
        document = Document(
            id_=None,
            project=self.project,
            category=self.category,
            text=self.text,
            copy_of_id=copy_id,
            bbox=self.get_bbox(),
        )
        for page in self.pages():
            copy_id = page.id_ if page.id_ else page.copy_of_id
            _ = Page(
                id_=None,
                document=document,
                start_offset=page.start_offset,
                end_offset=page.end_offset,
                copy_of_id=copy_id,
                number=page.number,
                original_size=(page.width, page.height),
                image_size=(page.image_width, page.image_height),
            )
        return document

    def check_annotations(self, update_document: bool = False) -> bool:
        """Check if Annotations are valid - no duplicates and correct Category."""
        valid = True
        assignee = None

        try:
            self.get_annotations()

        except ValueError as error_message:
            valid = False

            if "is a duplicate of" in str(error_message):
                logger.error(f'{self} has duplicated Annotations.')
                assignee = 1101  # duplicated-annotation@konfuzio.com

            elif "related to" in str(error_message):
                logger.error(f'{self} has Annotations from an incorrect Category.')
                assignee = 1118  # category-issue@konfuzio.com

            else:
                raise ValueError('Error not expected.')

        if update_document and assignee is not None:
            # set the dataset status of the Document to Excluded
            update_document_konfuzio_api(document_id=self.id_, file_name=self.name, dataset_status=4, assignee=assignee)

        return valid

    def annotation_sets(self):
        """Return Annotation Sets of Documents."""
        if self._annotation_sets is not None:
            return self._annotation_sets
        if self.is_online and not is_file(self.annotation_set_file_path, raise_exception=False):
            self.download_document_details()
        if is_file(self.annotation_set_file_path, raise_exception=False):
            with open(self.annotation_set_file_path, "r") as f:
                raw_annotation_sets = json.load(f)
            # first load all Annotation Sets before we create Annotations
            for raw_annotation_set in raw_annotation_sets:
                _ = AnnotationSet(
                    id_=raw_annotation_set["id"],
                    document=self,
                    label_set=self.project.get_label_set_by_id(raw_annotation_set["section_label"]),
                )
        elif self._annotation_sets is None:
            self._annotation_sets = []  # Annotation sets cannot be loaded from Konfuzio Server
        return self._annotation_sets

    def annotations(
        self,
        label: Label = None,
        use_correct: bool = True,
        ignore_below_threshold: bool = False,
        start_offset: int = 0,
        end_offset: int = None,
        fill: bool = False,
    ) -> List[Annotation]:
        """
        Filter available annotations.

        :param label: Label for which to filter the Annotations.
        :param use_correct: If to filter by correct Annotations.
        :param ignore_below_threshold: To filter out Annotations with confidence below Label prediction threshold.
        :return: Annotations in the document.
        """
        self.get_annotations()
        start_offset = max(start_offset, 0)
        if end_offset:
            end_offset = min(end_offset, len(self.text))
        annotations: List[Annotation] = []
        add = False
        for annotation in self._annotations:
            # filter by correct information
            if not annotation.is_correct:
                if ignore_below_threshold and (
                    not annotation.confidence or annotation.confidence < annotation.label.threshold
                ):
                    continue
            for span in annotation.spans:
                if (use_correct and annotation.is_correct) or not use_correct:
                    # todo: add option to filter for overruled Annotations where mult.=F
                    # todo: add option to filter for overlapping Annotations, `add_annotation` just checks for identical
                    # filter by start and end offset, include Annotations that extend into the offset
                    if start_offset is not None and end_offset is not None:  # if the start and end offset are specified
                        latest_start = max(span.start_offset, start_offset)
                        earliest_end = min(span.end_offset, end_offset)
                        is_overlapping = latest_start - earliest_end < 0
                    else:
                        is_overlapping = True

                    if label is not None:  # filter by Label
                        if label == annotation.label and is_overlapping:
                            add = True
                    elif is_overlapping:
                        add = True
            # as multiline Annotations will be added twice
            if add:
                annotations.append(annotation)
                add = False

        if fill:
            # todo: we cannot assure that the Document has a Category, so Annotations must not require label_set
            spans = [range(span.start_offset, span.end_offset) for anno in annotations for span in anno.spans]
            if end_offset is None:
                end_offset = len(self.text)
            missings = get_missing_offsets(start_offset=start_offset, end_offset=end_offset, annotated_offsets=spans)

            for missing in missings:
                new_spans = []
                offset_text = self.text[missing.start : missing.stop]
                # we split Spans which span multiple lines, so that one Span comprises one line
                offset_of_offset = 0
                line_breaks = [
                    offset_line for offset_line in re.split(r'(\n|\f)', offset_text) if offset_line != ''
                ]  # , '\n', '\f'}]
                if not line_breaks:
                    continue
                for offset in line_breaks:
                    start = missing.start + offset_of_offset
                    offset_of_offset += len(offset)
                    end = missing.start + offset_of_offset
                    new_span = Span(start_offset=start, end_offset=end)
                    new_spans.append(new_span)

                new_annotation = Annotation(
                    document=self,
                    annotation_set=self.no_label_annotation_set,
                    label=self.project.no_label,
                    label_set=self.project.no_label_set,
                    spans=new_spans,
                )

                annotations.append(new_annotation)

        return sorted(annotations)

    def view_annotations(self, start_offset: int = 0, end_offset: int = None) -> List[Annotation]:
        """Get the best Annotations, where the Spans are not overlapping."""
        self.get_annotations()
        annotations: List[Annotation] = []

        filled = 0  # binary number keeping track of filled offsets
        priority_annotations = sorted(
            self.annotations(use_correct=False, start_offset=start_offset, end_offset=end_offset),
            key=lambda x: (
                not x.is_correct,  # x.is_correct == True first
                -x.confidence if x.confidence else 0,  # higher confidence first
                min([span.start_offset for span in x.spans]),
            ),
        )

        no_label_duplicates = set()  # for top Annotation filter
        for annotation in priority_annotations:
            if annotation.confidence is not None and annotation.label.threshold > annotation.confidence:
                continue
            if not annotation.is_correct and annotation.revised:  # if marked as incorrect by user
                continue
            if annotation.label is self.project.no_label:
                continue
            spans_num = 0
            for span in annotation.spans:
                for i in range(span.start_offset, span.end_offset):
                    spans_num |= 1 << i
            if spans_num & filled:
                # if there's overlap
                continue
            # if (
            #     annotation.is_correct is False
            #     and annotation.label.has_multiple_top_candidates is False
            #     and annotation.label.id_ in no_label_duplicates
            # ):
            #     continue
            annotations.append(annotation)
            filled |= spans_num
            if not annotation.label.has_multiple_top_candidates:
                no_label_duplicates.add(annotation.label.id_)

        return sorted(annotations)

    def lose_weight(self):
        """Remove NO_LABEL, wrong and below threshold Annotations."""
        super().lose_weight()
        self._bbox_json = None
        self._characters = None
        for annotation in self.annotations(use_correct=False, ignore_below_threshold=False):
            if annotation.label is self.project.no_label:
                annotation.delete(delete_online=False)
            elif not annotation.is_correct and (
                not annotation.confidence or annotation.label.threshold > annotation.confidence or annotation.revised
            ):
                annotation.delete(delete_online=False)
            else:
                annotation.lose_weight()

    @property
    def document_folder(self):
        """Get the path to the folder where all the Document information is cached locally."""
        return os.path.join(self.project.documents_folder, str(self.id_))

    def get_file(self, ocr_version: bool = True, update: bool = False):
        """
        Get OCR version of the original file.

        :param ocr_version: Bool to get the ocr version of the original file
        :param update: Update the downloaded file even if it is already available
        :return: Path to the selected file.
        """
        if ocr_version:
            file_path = self.ocr_file_path
        else:
            file_path = self.file_path

        if self.status[0] == 2 and (not file_path or not is_file(file_path, raise_exception=False) or update):
            pdf_content = download_file_konfuzio_api(self.id_, ocr=ocr_version, session=self.session)
            with open(file_path, "wb") as f:
                f.write(pdf_content)

        return file_path

    def get_images(self, update: bool = False):
        """
        Get Document Pages as PNG images.

        :param update: Update the downloaded images even they are already available
        :return: Path to PNG files.
        """
        return [page.get_image(update=update) for page in self.pages()]

    def download_document_details(self):
        """Retrieve data from a Document online in case Document has finished processing."""
        if self.is_online and self.status and self.status[0] == 2:
            data = get_document_details(document_id=self.id_, project_id=self.project.id_, session=self.session)

            # write a file, even there are no annotations to support offline work
            with open(self.annotation_file_path, "w") as f:
                json.dump(data["annotations"], f, indent=2, sort_keys=True)

            with open(self.annotation_set_file_path, "w") as f:
                json.dump(data["sections"], f, indent=2, sort_keys=True)

            with open(self.txt_file_path, "w", encoding="utf-8") as f:
                f.write(data["text"])

            with open(self.pages_file_path, "w") as f:
                json.dump(data["pages"], f, indent=2, sort_keys=True)
        else:
            raise NotImplementedError

        return self

    def add_annotation(self, annotation: Annotation):
        """Add an Annotation to a Document.

        The Annotation is only added to the Document if the data validation tests are passing for this Annotation.
        See https://dev.konfuzio.com/sdk/tutorials.html#data-validation-rules.

        :param annotation: Annotation to add in the Document
        :return: Input Annotation.
        """
        if self._annotations is None:
            self.annotations()
        if annotation not in self._annotations:
            # Hotfix Text Annotation Server:
            #  Annotation belongs to a Label / Label Set that does not relate to the Category of the Document.
            # todo: add test that the Label and Label Set of an Annotation belong to the Category of the Document
            if self.category != self.project.no_category:
                if annotation.label_set is not None:
                    if annotation.label_set.categories:
                        if self.category in annotation.label_set.categories:
                            self._annotations.append(annotation)
                        else:
                            exception_or_log_error(
                                msg=f'We cannot add {annotation} related to {annotation.label_set.categories} to {self}'
                                f' as the document has {self.category}',
                                fail_loudly=self.project._strict_data_validation,
                                exception_type=ValueError,
                            )
                    else:
                        raise ValueError(f'{annotation} uses Label Set without Category, cannot be added to {self}.')
                else:
                    raise ValueError(f'{annotation} has no Label Set, which cannot be added to {self}.')
            else:
                if annotation.label.name == "NO_LABEL" and annotation.label_set.name_clean == "NO_LABEL_SET":
                    self._annotations.append(annotation)
                else:
                    raise ValueError(f'We cannot add {annotation} to {self} where the Сategory is {self.category}')
        else:
            duplicated = [x for x in self._annotations if x == annotation]
            exception_or_log_error(
                msg=f'In {self} the {annotation} is a duplicate of {duplicated} and will not be added.',
                fail_loudly=self.project._strict_data_validation,
                exception_type=ValueError,
            )

        return self

    def get_annotation_by_id(self, annotation_id: int) -> Annotation:
        """
        Return an Annotation by ID, searching within the Document.

        :param annotation_id: ID of the Annotation to get.
        """
        result = None
        if self._annotations is None:
            self.annotations()
        for annotation in self._annotations:
            if annotation.id_ == annotation_id:
                result = annotation
                break
        if result:
            return result
        else:
            raise IndexError(f"Annotation {annotation_id} is not part of {self}.")

    def add_annotation_set(self, annotation_set: AnnotationSet):
        """Add the Annotation Sets to the Document."""
        if annotation_set.document and annotation_set.document != self:
            raise ValueError('One Annotation Set must only belong to one Document.')
        if self._annotation_sets is None:
            self._annotation_sets = []
        if annotation_set not in self._annotation_sets:
            self._annotation_sets.append(annotation_set)
        else:
            raise ValueError(f'In {self} the {annotation_set} is a duplicate and will not be added.')
        return self

    def get_annotation_set_by_id(self, id_: int) -> AnnotationSet:
        """
        Return an Annotation Set by ID.

        :param id_: ID of the Annotation Set to get.
        """
        result = None
        if self._annotation_sets is None:
            self.annotation_sets()
        for annotation_set in self._annotation_sets:
            if annotation_set.id_ == id_:
                result = annotation_set
        if result:
            return result
        else:
            logger.error(f"Annotation Set {id_} is not part of Document {self.id_}.")
            raise IndexError

    def get_text_in_bio_scheme(self, update=False) -> List[Tuple[str, str]]:
        """
        Get the text of the Document in the BIO scheme.

        :param update: Update the bio annotations even they are already available
        :return: list of tuples with each word in the text and the respective label
        """
        converted_text = []
        if not is_file(self.bio_scheme_file_path, raise_exception=False) or update:
            converted_text = convert_to_bio_scheme(self)
            with open(self.bio_scheme_file_path, "w", encoding="utf-8") as f:
                for word, tag in converted_text:
                    f.writelines(word + " " + tag + "\n")
                f.writelines("\n")
        else:
            with open(self.bio_scheme_file_path, "r", encoding="utf-8") as f:
                for line in f.readlines():
                    if not line.strip():
                        continue
                    split_line = line.strip().split(' ')
                    word = split_line[0]
                    tag = ' '.join(split_line[1:])  # tag allowed to have multiple words
                    converted_text.append((word, tag))

        return converted_text

    def get_bbox(self) -> Dict:
        """
        Get bbox information per character of file. We don't store bbox as an attribute to save memory.

        :return: Bounding box information per character in the Document.
        """
        if self._bbox_json:
            bbox = self._bbox_json
        elif is_file(self.bbox_file_path, raise_exception=False):
            with zipfile.ZipFile(self.bbox_file_path, "r") as archive:
                bbox = json.loads(archive.read('bbox.json5'))
        elif self.is_online and self.status and self.status[0] == 2:
            # todo check for self.project.id_ and self.id_ and ?
            logger.info(f'Start downloading bbox files of {len(self.text)} characters for {self}.')
            bbox = get_document_details(document_id=self.id_, project_id=self.project.id_, extra_fields="bbox")['bbox']
            # Use the `zipfile` module: `compresslevel` was added in Python 3.7
            with zipfile.ZipFile(
                self.bbox_file_path, mode="w", compression=zipfile.ZIP_DEFLATED, compresslevel=9
            ) as zip_file:
                # Dump JSON data
                dumped: str = json.dumps(bbox, indent=2, sort_keys=True)
                # Write the JSON data into `data.json` *inside* the ZIP file
                zip_file.writestr('bbox.json5', data=dumped)
                # Test integrity of compressed archive
                zip_file.testzip()
        else:
            self.bboxes_available = False
            bbox = {}

        return bbox

    def get_bbox_by_page(self, page_index: int) -> Dict[str, Dict]:
        """Return list of all bboxes in a Page."""
        if not self._pages_char_bboxes:
            self._pages_char_bboxes: List[Dict[str, Dict]] = [{} for _ in self.pages()]
            for char_index, bbox in self.get_bbox().items():
                bbox['char_index'] = int(char_index)
                self._pages_char_bboxes[bbox['page_number'] - 1][char_index] = bbox
        return self._pages_char_bboxes[page_index]

    @property
    def _hashable_characters(self) -> Optional[frozenset]:
        """Convert bbox dict into a hashable type."""
        return frozenset(self._characters) if self._characters is not None else None

    def set_text_bbox_hashes(self) -> None:
        """Update hashes of Document text and bboxes. Can be used for checking later on if any changes happened."""
        self._text_hash = hash(self._text)
        self._bbox_hash = hash(self._hashable_characters)

    def _check_text_or_bbox_modified(self) -> bool:
        """Check if either the Document text or its bboxes have been modified in memory."""
        text_modified = self._text_hash != hash(self._text)
        bbox_modified = self._bbox_hash != hash(self._hashable_characters)
        return text_modified or bbox_modified

    @property
    def bboxes(self) -> Dict[int, Bbox]:
        """Use the cached bbox version."""
        warn('WIP: Modifications before the next stable release expected.', FutureWarning, stacklevel=2)
        if self.bboxes_available and self._characters is None:
            bbox = self.get_bbox()
            boxes = {}
            for character_index, box in bbox.items():
                x0 = box.get('x0')
                x1 = box.get('x1')
                y0 = box.get('y0')
                y1 = box.get('y1')
                page_index = box.get('page_number') - 1
                page = self.get_page_by_index(page_index=page_index)
                box_character = box.get('text')
                document_character = self.text[int(character_index)]
                if box_character not in [' ', '\f', '\n'] and box_character != document_character:
                    exception_or_log_error(
                        msg=f'{self} Bbox provides Character "{box_character}" document text refers to '
                        f'"{document_character}" with ID "{character_index}".',
                        fail_loudly=self.project._strict_data_validation,
                        exception_type=ValueError,
                    )
                boxes[int(character_index)] = Bbox(
                    x0=x0, x1=x1, y0=y0, y1=y1, page=page, validation=self._bbox_validation_type
                )
            self._characters = boxes
        return self._characters

    def set_bboxes(self, characters: Dict[int, Bbox]):
        """Set character Bbox dictionary."""
        characters = {int(key): bbox for key, bbox in characters.items()}

        for key, bbox in characters.items():
            bbox._valid(self._bbox_validation_type)

        self._characters = characters
        self.bboxes_available = True

    @property
    def text(self):
        """Get Document text. Once loaded stored in memory."""
        if self._text is not None:
            return self._text
        if self.is_online and not is_file(self.txt_file_path, raise_exception=False):
            self.download_document_details()
        if is_file(self.txt_file_path, raise_exception=False):
            with open(self.txt_file_path, "r", encoding="utf-8") as f:
                self._text = f.read()
        return self._text

    def add_page(self, page: Page):
        """Add a Page to a Document."""
        if page not in self._pages:
            self._pages.append(page)
        else:
            raise ValueError(f'In {self} the {page} is a duplicate and will not be added.')

    def get_page_by_index(self, page_index: int):
        """Return the Page by index."""
        for page in self.pages():
            if page.index == page_index:
                return page
        raise IndexError(f'Page with Index {page_index} not available in {self}')

    def pages(self) -> List[Page]:
        """Get Pages of Document."""
        if self._pages:
            return self._pages
        if self.is_online and not is_file(self.pages_file_path, raise_exception=False):
            self.download_document_details()
            is_file(self.pages_file_path)
        if is_file(self.pages_file_path, raise_exception=False):
            with open(self.pages_file_path, "r") as f:
                pages_data = json.loads(f.read())

            page_texts = self.text.split('\f')
            assert len(page_texts) == len(pages_data)
            start_offset = 0
            for page_index, page_data in enumerate(pages_data):
                page_text = page_texts[page_index]
                end_offset = start_offset + len(page_text)
                _ = Page(
                    id_=page_data['id'],
                    document=self,
                    number=page_data['number'],
                    original_size=page_data['original_size'],
                    image_size=page_data['size'],
                    start_offset=start_offset,
                    end_offset=end_offset,
                )
                start_offset = end_offset + 1

        return self._pages

    @property
    def hocr(self):
        """Get HOCR of Document. Once loaded stored in memory."""
        if self._hocr:
            pass
        elif is_file(self.hocr_file_path, raise_exception=False):
            # hocr might not be available (depends on the Project settings)
            with open(self.hocr_file_path, "r", encoding="utf-8") as f:
                self._hocr = f.read()
        else:
            if self.status[0] == 2:
                data = get_document_details(
                    document_id=self.id_, project_id=self.project.id_, session=self.session, extra_fields="hocr"
                )

                if 'hocr' in data.keys() and data['hocr']:
                    self._hocr = data['hocr']
                    with open(self.hocr_file_path, "w", encoding="utf-8") as f:
                        f.write(self._hocr)
                else:
                    logger.warning(f'Please enable HOCR in {self.project} and upload {self} again to create HOCR.')

        return self._hocr

    def update(self):
        """Update document information."""
        self.delete_document_details()
        self.download_document_details()
        return self

    def delete_document_details(self):
        """Delete all local content information for the document."""
        try:
            shutil.rmtree(self.document_folder)
        except FileNotFoundError:
            pass
        pathlib.Path(self.document_folder).mkdir(parents=True, exist_ok=True)
        self._annotations = None
        self._annotation_sets = None
        self._text = None
        self._pages = []

    def delete(self, delete_online: bool = False):
        """Delete Document."""
        self.project.del_document_by_id(self.id_, delete_online=delete_online)

<<<<<<< HEAD
    def merge_vertical(self, only_multiline_labels=True):
        """
        Merge Annotations with the same Label.

        See more details at https://dev.konfuzio.com/sdk/explanations.html#vertical-merge

        :param only_multiline_labels: Only merge if a multiline Label Annotation is in the Category Training set
        """
        logger.info("Vertical merging Annotations.")
        labels_dict = {}
        for label in self.category.labels:
            if not only_multiline_labels or label.has_multiline_annotations():
                labels_dict[label.name] = []

        for annotation in self.annotations(use_correct=False, ignore_below_threshold=True):
            if annotation.label.name in labels_dict:
                labels_dict[annotation.label.name].append(annotation)

        for label_id in labels_dict:
            buffer = []
            for annotation in labels_dict[label_id]:
                for span in annotation.spans:
                    # remove all spans in buffer more than 1 line apart
                    while buffer and span.line_index > buffer[0].line_index + 1:
                        buffer.pop(0)

                    if buffer and buffer[-1].page != span.page:
                        buffer = [span]
                        continue

                    # Do not merge new Span if Annotation is part of an AnnotationSet with more than 1 Annotation
                    # (except default AnnotationSet)
                    if (
                        span.annotation.annotation_set
                        and not span.annotation.annotation_set.label_set.is_default
                        and len(
                            span.annotation.annotation_set.annotations(use_correct=False, ignore_below_threshold=True)
                        )
                        > 1
                    ):
                        buffer.append(span)
                        continue
                    if len(annotation.spans) > 1:
                        buffer.append(span)
                        continue

                    for candidate in buffer:
                        # only looking for elements in line above
                        if candidate.line_index == span.line_index:
                            break
                        # overlap in x
                        # or next line
                        if (
                            not (span.bbox().x0 > candidate.bbox().x1 or span.bbox().x1 < candidate.bbox().x0)
                        ) or self.text[candidate.end_offset : span.start_offset].replace(' ', '').replace(
                            '\n', ''
                        ) == '':
                            span.annotation.delete(delete_online=False)
                            span.annotation = None
                            candidate.annotation.add_span(span)
                            buffer.remove(candidate)
                    buffer.append(span)

    def merge_vertical_like(self, document: 'Document'):  # drawing
        """
        Merge Annotations the same way as in another copy of the same Document.

        All single-Span Annotations in the current Document (self) are matched with corresponding multi-line
        Spans in the given Document and are merged in the same way.
        The Label of the new multi-line Annotations is taken to be the most common Label among the original
        single-line Annotations that are being merged.

        :param document: Document with multi-line Annotations
        """
        logger.info(f"Vertical merging Annotations like {document}.")
        assert self.text == document.text, f"{self} and {document} need to have the same ocr text."
        span_to_annotation = {
            (span.start_offset, span.end_offset): hash(span.annotation) for span in document.spans(use_correct=False)
        }
        ann_to_anns = collections.defaultdict(list)
        for annotation in self.annotations(use_correct=False):
            assert len(annotation.spans) == 1, f"Cannot use merge_verical_like in {self} with multi-span {annotation}."
            span_offset_key = (annotation.spans[0].start_offset, annotation.spans[0].end_offset)
            if span_offset_key in span_to_annotation:
                ann_to_anns[span_to_annotation[span_offset_key]].append(annotation)
        for _, self_annotations in ann_to_anns.items():
            if len(self_annotations) == 1:
                continue
            else:
                self_annotations = sorted(self_annotations)
                keep_annotation = self_annotations[0]
                annotation_labels = [keep_annotation.label]
                for to_merge_annotation in self_annotations[1:]:
                    annotation_labels.append(to_merge_annotation.label)
                    span = to_merge_annotation.spans[0]
                    to_merge_annotation.delete(delete_online=False)
                    span.annotation = None
                    keep_annotation.add_span(span)
                most_common_label = collections.Counter(annotation_labels).most_common(1)[0][0]
                keep_annotation.label = most_common_label

=======
>>>>>>> cbd6dd1e
    def evaluate_regex(self, regex, label: Label, annotations: List['Annotation'] = None):
        """Evaluate a regex based on the Document."""
        start_time = time.time()
        findings_in_document = regex_matches(
            doctext=self.text,
            regex=regex,
            keep_full_match=False,
            filtered_group=f'Label_{label.id_}'
            # filter by name of Label: one regex can match multiple Labels
        )
        processing_time = time.time() - start_time
        correct_findings = []

        label_annotations = self.annotations(label=label)

        label_annotations_offsets = {
            (span.start_offset, span.end_offset): ann for ann in label_annotations for span in ann.spans
        }

        for finding in findings_in_document:
            key = (finding['start_offset'], finding['end_offset'])
            if key in label_annotations_offsets:
                correct_findings.append(label_annotations_offsets[key])

        try:
            annotation_precision = len(correct_findings) / len(findings_in_document)
        except ZeroDivisionError:
            annotation_precision = 0

        try:
            annotation_recall = len(correct_findings) / len(label_annotations)
        except ZeroDivisionError:
            annotation_recall = 0

        try:
            f1_score = 2 * (annotation_precision * annotation_recall) / (annotation_precision + annotation_recall)
        except ZeroDivisionError:
            f1_score = 0
        return {
            'id': self.id_local,
            'regex': regex,
            # processing_time time can vary slightly between runs, round to ms so that this variation does not affect
            # the choice of regexes when values are below ms and metrics are the same
            'runtime': round(processing_time, 3),
            'count_total_findings': len(findings_in_document),
            'count_total_correct_findings': len(correct_findings),
            'count_correct_annotations': len(label_annotations),
            'count_correct_annotations_not_found': len(correct_findings) - len(label_annotations),
            'doc_matched': len(correct_findings) > 0,
            'annotation_precision': annotation_precision,
            'document_recall': 0,  # keep this key to be able to use the function get_best_regex
            'annotation_recall': annotation_recall,
            'f1_score': f1_score,
            'correct_findings': correct_findings,
        }

    def get_annotations(self) -> List[Annotation]:
        """Get Annotations of the Document."""
        if self.category is None:
            raise ValueError(f'Document {self} without Category must not have Annotations')

        annotation_file_exists = is_file(self.annotation_file_path, raise_exception=False)
        annotation_set_file_exists = is_file(self.annotation_set_file_path, raise_exception=False)

        if self._update or (self.is_online and (self._annotations is None or self._annotation_sets is None)):

            if self.is_online and (not annotation_file_exists or not annotation_set_file_exists or self._update):
                self.update()  # delete the meta of the Document details and download them again
                self._update = None  # Make sure we don't repeat to load once updated.

            self._annotation_sets = None  # clean Annotation Sets to not create duplicates
            self.annotation_sets()

            self._annotations = []  # clean Annotations to not create duplicates
            # We read the annotation file that we just downloaded
            with open(self.annotation_file_path, 'r') as f:
                raw_annotations = json.load(f)

            if self.category == self.project.no_category:
                raw_annotations = [
                    annotation for annotation in raw_annotations if annotation['label_text'] == 'NO_LABEL'
                ]

            if raw_annotations:
                for raw_annotation in raw_annotations:
                    raw_annotation['annotation_set_id'] = raw_annotation.pop('section')
                    raw_annotation['label_set_id'] = raw_annotation.pop('section_label_id')
                    _ = Annotation(document=self, id_=raw_annotation['id'], **raw_annotation)
                self._update = None  # Make sure we don't repeat to load once loaded.

        if self._annotations is None:
            self.annotation_sets()
            self._annotations = []
            # We load the annotation file if it exists
            if annotation_file_exists:
                with open(self.annotation_file_path, 'r') as f:
                    raw_annotations = json.load(f)

                if self.category == self.project.no_category:
                    raw_annotations = [
                        annotation for annotation in raw_annotations if annotation['label_text'] == 'NO_LABEL'
                    ]

                if raw_annotations:
                    for raw_annotation in raw_annotations:
                        raw_annotation['annotation_set_id'] = raw_annotation.pop('section')
                        raw_annotation['label_set_id'] = raw_annotation.pop('section_label_id')
                        _ = Annotation(document=self, id_=raw_annotation['id'], **raw_annotation)

        return self._annotations

    def propose_splitting(self, splitting_ai) -> List:
        """Propose splitting for a multi-file Document.

        :param splitting_ai: An initialized SplittingAI class
        """
        proposed = splitting_ai.propose_split_documents(self)
        return proposed

    def create_subdocument_from_page_range(self, start_page: Page, end_page: Page, include=False):
        """
        Create a shorter Document from a Page range of an initial Document.

        :param start_page: A Page that the new sub-Document starts with.
        :type start_page: Page
        :param end_page: A Page that the new sub-Document ends with, if include is True.
        :type end_page: Page
        :param include: Whether end_page is included into the new sub-Document.
        :type include: bool
        :returns: A new sub-Document.
        """
        if include:
            pages_text = self.text[start_page.start_offset : end_page.end_offset]
        else:
            pages_text = self.text[start_page.start_offset : end_page.start_offset]
        new_doc = Document(project=self.project, id_=None, text=pages_text, category=self.category)
        i = 1
        start_offset = 0
        for page in self.pages():
            end_offset = start_offset + len(page.text)
            page_id = page.id_ if page.id_ else page.copy_of_id
            if include:
                if page.number in range(start_page.number, end_page.number + 1):
                    _ = Page(
                        id_=None,
                        original_size=(page.height, page.width),
                        document=new_doc,
                        start_offset=start_offset,
                        end_offset=end_offset,
                        copy_of_id=page_id,
                        number=i,
                    )
                    i += 1
                    start_offset = end_offset + 1
            else:
                if page.number in range(start_page.number, end_page.number):
                    _ = Page(
                        id_=None,
                        original_size=(page.height, page.width),
                        document=new_doc,
                        start_offset=start_offset,
                        end_offset=end_offset,
                        copy_of_id=page_id,
                        number=i,
                    )
                    i += 1
                    start_offset = end_offset + 1
        return new_doc


class Project(Data):
    """Access the information of a Project."""

    def __init__(
        self,
        id_: Union[int, None],
        project_folder=None,
        update=False,
        max_ram=None,
        strict_data_validation: bool = True,
        **kwargs,
    ):
        """
        Set up the Data using the Konfuzio Host.

        :param id_: ID of the Project
        :param project_folder: Set a Project root folder, if empty "data_<id_>" will be used.
        :param update: Whether to sync local files with the Project online.
        :param max_ram: Maximum RAM used by AI models trained on this Project.
        :param strict_data_validation: Whether to apply strict data validation rules.
        See https://dev.konfuzio.com/sdk/tutorials.html#data-validation-rules.
        """
        self.id_local = next(Data.id_iter)
        self.id_ = id_  # A Project with None ID is not retrieved from the HOST
        if self.id_ is None:
            self.set_offline()
        self._project_folder = project_folder
        self.categories: List[Category] = []
        self._label_sets: List[LabelSet] = []
        self._labels: List[Label] = []
        self._documents: List[Document] = []
        self._meta_data = []
        self._max_ram = max_ram
        self._strict_data_validation = strict_data_validation

        # paths
        self.meta_file_path = os.path.join(self.project_folder, "documents_meta.json5")
        self.labels_file_path = os.path.join(self.project_folder, "labels.json5")
        self.label_sets_file_path = os.path.join(self.project_folder, "label_sets.json5")

        if self.id_ or self._project_folder:
            self.get(update=update)
        else:
            self.no_category = Category(project=self, name_clean="NO_CATEGORY", name="NO_CATEGORY")
        # todo: list of Categories related to NO LABEL SET can be outdated, i.e. if the number of Categories changes
        self.no_label_set = LabelSet(project=self, categories=self.categories)
        self.no_label_set.name_clean = 'NO_LABEL_SET'
        self.no_label_set.name = 'NO_LABEL_SET'
        self.no_label = Label(project=self, text='NO_LABEL', label_sets=[self.no_label_set])
        self.no_label.name_clean = 'NO_LABEL'

    def __repr__(self):
        """Return string representation."""
        return f"Project {self.id_}"

    @property
    def documents(self):
        """Return Documents with status training."""
        return [doc for doc in self._documents if doc.dataset_status == 2]

    @property
    def online_documents_dict(self) -> Dict:
        """Return a dictionary of online documents using their id as key."""
        return {doc.id_: doc for doc in self._documents if isinstance(doc.id_, int)}

    @property
    def virtual_documents(self):
        """Return Documents created virtually."""
        return [doc for doc in self._documents if doc.dataset_status is None or doc.id_ is None]

    @property
    def test_documents(self):
        """Return Documents with status test."""
        return [doc for doc in self._documents if doc.dataset_status == 3]

    @property
    def excluded_documents(self):
        """Return Documents which have been excluded."""
        return [doc for doc in self._documents if doc.dataset_status == 4]

    @property
    def preparation_documents(self):
        """Return Documents with status test."""
        return [doc for doc in self._documents if doc.dataset_status == 1]

    @property
    def no_status_documents(self):
        """Return Documents with status test."""
        return [doc for doc in self._documents if doc.dataset_status == 0]

    @property
    def project_folder(self) -> str:
        """Calculate the data document_folder of the Project."""
        if self._project_folder is not None:
            return self._project_folder
        else:
            return f"data_{self.id_}"

    @property
    def regex_folder(self) -> str:
        """Calculate the regex folder of the Project."""
        return os.path.join(self.project_folder, "regex")

    @property
    def documents_folder(self) -> str:
        """Calculate the regex folder of the Project."""
        return os.path.join(self.project_folder, "documents")

    @property
    def model_folder(self) -> str:
        """Calculate the model folder of the Project."""
        return os.path.join(self.project_folder, "models")

    @property
    def max_ram(self):
        """Return maximum memory used by AI models."""
        return self._max_ram

    def write_project_files(self):
        """Overwrite files with Project, Label, Label Set information."""
        data = get_project_details(project_id=self.id_)
        with open(self.label_sets_file_path, "w") as f:
            json.dump(data['section_labels'], f, indent=2, sort_keys=True)
        with open(self.labels_file_path, "w") as f:
            json.dump(data['labels'], f, indent=2, sort_keys=True)

        self.write_meta_of_files()

        return self

    def write_meta_of_files(self):
        """Overwrite meta-data of Documents in Project."""
        meta_data = get_meta_of_files(project_id=self.id_, session=self.session)
        with open(self.meta_file_path, "w") as f:
            json.dump(meta_data, f, indent=2, sort_keys=True)

    def get(self, update=False):
        """
        Access meta information of the Project.

        :param update: Update the downloaded information even it is already available
        """
        pathlib.Path(self.project_folder).mkdir(parents=True, exist_ok=True)
        pathlib.Path(self.documents_folder).mkdir(parents=True, exist_ok=True)
        pathlib.Path(self.regex_folder).mkdir(parents=True, exist_ok=True)
        pathlib.Path(self.model_folder).mkdir(parents=True, exist_ok=True)

        if self.id_ and (not is_file(self.meta_file_path, raise_exception=False) or update):
            self.write_project_files()
        self.get_meta(reload=True)
        self.get_labels(reload=True)
        self.get_label_sets(reload=True)
        self.get_categories()
        self.init_or_update_document()
        return self

    def add_label_set(self, label_set: LabelSet):
        """
        Add Label Set to Project, if it does not exist.

        :param label_set: Label Set to add in the Project
        """
        if label_set not in self._label_sets:
            self._label_sets.append(label_set)
        else:
            raise ValueError(f'In {self} the {label_set} is a duplicate and will not be added.')

    def add_category(self, category: Category):
        """
        Add Category to Project, if it does not exist.

        :param category: Category to add in the Project
        """
        if category.name != "NO_CATEGORY":
            if category not in self.categories:
                self.categories.append(category)
            else:
                raise ValueError(f'In {self} the {category} is a duplicate and will not be added.')

    def add_label(self, label: Label):
        """
        Add Label to Project, if it does not exist.

        :param label: Label to add in the Project
        """
        if label not in self._labels:
            self._labels.append(label)
        else:
            raise ValueError(f'In {self} the {label} is a duplicate and will not be added.')

    def add_document(self, document: Document):
        """Add Document to Project, if it does not exist."""
        if document not in self._documents:
            self._documents.append(document)
        else:
            raise ValueError(f'In {self} the {document} is a duplicate and will not be added.')

    def get_meta(self, reload=False):
        """
        Get the list of all Documents in the Project and their information.

        :return: Information of the Documents in the Project.
        """
        if not self._meta_data or reload:
            if self._meta_data:
                self.old_meta_data = self._meta_data
            with open(self.meta_file_path, "r") as f:
                self._meta_data = json.load(f)

        return self._meta_data

    @property
    def meta_data(self):
        """Return Project meta data."""
        if not self._meta_data:
            self.get_meta()
        return self._meta_data

    def get_categories(self):
        """Load Categories for all Label Sets in the Project."""
        for label_set in self.label_sets:
            if label_set.is_default:
                # the _default_of_label_set_ids are the Label Sets used by the Category
                pass
            else:
                # the _default_of_label_set_ids are the Categories the Label Set is used in
                for label_set_id in label_set._default_of_label_set_ids:
                    category = self.get_category_by_id(label_set_id)
                    label_set.add_category(category)  # The Label Set is linked to a Category it created
                    category.add_label_set(label_set)

    def get_label_sets(self, reload=False):
        """Get LabelSets in the Project."""
        if not self._label_sets or reload:
            with open(self.label_sets_file_path, "r") as f:
                label_sets_data = json.load(f)

            self._label_sets = []  # clean up Label Sets to not create duplicates
            self.categories = []  # clean up Labels to not create duplicates

            # adding a NO_CATEGORY at this step because we need to preserve it after Project is updated
            if "NO_CATEGORY" not in [category.name for category in self.categories]:
                self.no_category = Category(project=self, name_clean="NO_CATEGORY", name="NO_CATEGORY")
            for label_set_data in label_sets_data:
                label_set = LabelSet(project=self, id_=label_set_data['id'], **label_set_data)
                if label_set.is_default:
                    category = Category(project=self, id_=label_set_data['id'], **label_set_data)
                    category.label_sets.append(label_set)
                    label_set.categories.append(category)  # Konfuzio Server mixes the concepts, we use two instances
                    # self.add_category(category)

        return self._label_sets

    @property
    def label_sets(self):
        """Return Project LabelSets."""
        if not self._label_sets:
            self.get_label_sets()
        return self._label_sets

    def get_labels(self, reload=False) -> Label:
        """Get ID and name of any Label in the Project."""
        if not self._labels or reload:
            with open(self.labels_file_path, "r") as f:
                labels_data = json.load(f)
            self._labels = []  # clean up Labels to not create duplicates
            for label_data in labels_data:
                # Remove the Project from label_data
                label_data.pop("project", None)
                Label(project=self, id_=label_data['id'], **label_data)

        return self._labels

    @property
    def labels(self):
        """Return Project Labels."""
        if not self._labels:
            self.get_labels()
        return self._labels

    def init_or_update_document(self, from_online=False):
        """
        Initialize or update Documents from local files to then decide about full, incremental or no update.

        :param from_online: If True, all Document metadata info is first reloaded with latest changes in the server
        """
        logger.info(f"Running init_or_update_document({from_online=}) on {self}")
        local_docs_dict = self.online_documents_dict
        if from_online:
            self.write_meta_of_files()
            self.get_meta(reload=True)
        updated_docs_ids_set = set()  # delete all docs not in the list at the end
        n_updated_documents = 0
        n_new_documents = 0
        n_unchanged_documents = 0
        for document_data in self.meta_data:
            updated_docs_ids_set.add(document_data['id'])
            if document_data['status'][0] == 2:  # NOQA - hotfix for Text Annotation Server # todo add test

                new_date = document_data["updated_at"]
                updated = False
                new = document_data["id"] not in local_docs_dict
                if not new:
                    last_date = local_docs_dict[document_data['id']].updated_at
                    updated = dateutil.parser.isoparse(new_date) > last_date if last_date is not None else True

                if updated:
                    doc = local_docs_dict[document_data['id']]
                    doc.update_meta_data(**document_data)
                    doc.update()
                    logger.debug(f'{doc} was updated, we will download it again as soon you use it.')
                    n_updated_documents += 1
                elif new:
                    doc = Document(project=self, update=True, id_=document_data['id'], **document_data)
                    logger.debug(f'{doc} is not available on your machine, we will download it as soon you use it.')
                    n_new_documents += 1
                else:
                    doc = local_docs_dict[document_data['id']]
                    doc.update_meta_data(**document_data)  # reset any Document level meta data changes
                    logger.debug(f'Unchanged local version of {doc} from {new_date}.')
                    n_unchanged_documents += 1
            else:
                logger.debug(f"Not loading Document {[document_data['id']]} with status {document_data['status'][0]}.")

        to_delete_ids = set(local_docs_dict.keys()) - updated_docs_ids_set
        n_deleted_documents = len(to_delete_ids)
        for to_del_id in to_delete_ids:
            local_docs_dict[to_del_id].delete(delete_online=False)

        logger.info(
            f"{n_updated_documents} Documents were updated,"
            f" {n_new_documents} Documents are new,"
            f" {n_unchanged_documents} Documents are unchanged,"
            f" and {n_deleted_documents} Documents were deleted."
        )

    def get_document_by_id(self, document_id: int) -> Document:
        """Return Document by its ID."""
        for document in self._documents:
            if document.id_ == document_id:
                return document
        raise IndexError(f'Document id {document_id} was not found in {self}.')

    def del_document_by_id(self, document_id: int, delete_online: bool = False) -> Document:
        """Delete Document by its ID."""
        document = self.get_document_by_id(document_id)

        self._documents.remove(document)

        if delete_online:
            delete_file_konfuzio_api(document_id)
            self.write_meta_of_files()
            self.get_meta(reload=True)
            try:
                shutil.rmtree(document.document_folder)
            except FileNotFoundError:
                pass
        return None

    def get_label_by_name(self, name: str) -> Label:
        """Return Label by its name."""
        for label in self.labels:
            if label.name == name:
                return label
        raise IndexError(f'Label name {name} was not found in {self}.')

    def get_label_by_id(self, id_: int) -> Label:
        """
        Return a Label by ID.

        :param id_: ID of the Label to get.
        """
        for label in self.labels:
            if label.id_ == id_:
                return label
        raise IndexError(f'Label id {id_} was not found in {self}.')

    def get_label_set_by_name(self, name: str) -> LabelSet:
        """Return a Label Set by ID."""
        for label_set in self.label_sets:
            if label_set.name == name:
                return label_set
        raise IndexError(f'LabelSet name {name} was not found in {self}.')

    def get_label_set_by_id(self, id_: int) -> LabelSet:
        """
        Return a Label Set by ID.

        :param id_: ID of the Label Set to get.
        """
        for label_set in self.label_sets:
            if label_set.id_ == id_:
                return label_set
        raise IndexError(f'LabelSet id {id_} was not found in {self}.')

    def get_category_by_id(self, id_: int) -> Category:
        """
        Return a Category by ID.

        :param id_: ID of the Category to get.
        """
        for category in self.categories:
            if category.id_ == id_:
                return category
        raise IndexError(f'Category id {id_} was not found in {self}.')

    def delete(self):
        """Delete the Project folder."""
        shutil.rmtree(self.project_folder)

    def lose_weight(self):
        """Delete data of the instance."""
        super().lose_weight()
        for category in self.categories:
            category.lose_weight()
        for label_set in self.label_sets:
            label_set.lose_weight()
        for label in self.labels:
            label.lose_weight()
        self._documents = []
        self._meta_data = []
        return self


def download_training_and_test_data(id_: int):
    """
    Migrate your Project to another HOST.

    See https://help.konfuzio.com/integrations/migration-between-konfuzio-server-instances/index.html
        #migrate-projects-between-konfuzio-server-instances
    """
    prj = Project(id_=id_, update=True)

    if len(prj.documents + prj.test_documents) == 0:
        raise ValueError("No Documents in the training or test set. Please add them.")

    for document in tqdm(prj.documents + prj.test_documents):
        document.download_document_details()
        document.get_file()
        document.get_file(ocr_version=False)
        document.get_bbox()
        document.get_images()

    print("[SUCCESS] Data downloading finished successfully!")<|MERGE_RESOLUTION|>--- conflicted
+++ resolved
@@ -103,13 +103,10 @@
         document: 'Document',
         number: int,
         original_size: Tuple[float, float],
-<<<<<<< HEAD
         image_size: Tuple[int, int] = (None, None),
-=======
         start_offset: Optional[int] = None,
         end_offset: Optional[int] = None,
         copy_of_id: Optional[int] = None,
->>>>>>> cbd6dd1e
     ):
         """
         Create a Page for a Document.
@@ -183,22 +180,9 @@
 
     def get_image(self, update: bool = False) -> Image:
         """Get Document Page as PNG."""
-<<<<<<< HEAD
-        if self.document.id_ is None and self.document.copy_of_id is not None:
-            # if it's a virtual Document, get image from original Document
-            original_doc = self.document.project.get_document_by_id(self.document.copy_of_id)
-            self.image = original_doc.get_page_by_index(self.index).get_image()
-        elif (
-            self.document.status
-            and self.document.status[0] == 2
-            and (not is_file(self.image_path, raise_exception=False) or update)
-        ):
-            png_content = get_page_image(self.id_)
-=======
         if self.document.status[0] == 2 and (not is_file(self.image_path, raise_exception=False) or update):
             page_id = self.id_ if self.id_ else self.copy_of_id
             png_content = get_page_image(page_id)
->>>>>>> cbd6dd1e
             with open(self.image_path, "wb") as f:
                 f.write(png_content)
                 self.image = Image.open(io.BytesIO(png_content))
@@ -3156,70 +3140,6 @@
         """Delete Document."""
         self.project.del_document_by_id(self.id_, delete_online=delete_online)
 
-<<<<<<< HEAD
-    def merge_vertical(self, only_multiline_labels=True):
-        """
-        Merge Annotations with the same Label.
-
-        See more details at https://dev.konfuzio.com/sdk/explanations.html#vertical-merge
-
-        :param only_multiline_labels: Only merge if a multiline Label Annotation is in the Category Training set
-        """
-        logger.info("Vertical merging Annotations.")
-        labels_dict = {}
-        for label in self.category.labels:
-            if not only_multiline_labels or label.has_multiline_annotations():
-                labels_dict[label.name] = []
-
-        for annotation in self.annotations(use_correct=False, ignore_below_threshold=True):
-            if annotation.label.name in labels_dict:
-                labels_dict[annotation.label.name].append(annotation)
-
-        for label_id in labels_dict:
-            buffer = []
-            for annotation in labels_dict[label_id]:
-                for span in annotation.spans:
-                    # remove all spans in buffer more than 1 line apart
-                    while buffer and span.line_index > buffer[0].line_index + 1:
-                        buffer.pop(0)
-
-                    if buffer and buffer[-1].page != span.page:
-                        buffer = [span]
-                        continue
-
-                    # Do not merge new Span if Annotation is part of an AnnotationSet with more than 1 Annotation
-                    # (except default AnnotationSet)
-                    if (
-                        span.annotation.annotation_set
-                        and not span.annotation.annotation_set.label_set.is_default
-                        and len(
-                            span.annotation.annotation_set.annotations(use_correct=False, ignore_below_threshold=True)
-                        )
-                        > 1
-                    ):
-                        buffer.append(span)
-                        continue
-                    if len(annotation.spans) > 1:
-                        buffer.append(span)
-                        continue
-
-                    for candidate in buffer:
-                        # only looking for elements in line above
-                        if candidate.line_index == span.line_index:
-                            break
-                        # overlap in x
-                        # or next line
-                        if (
-                            not (span.bbox().x0 > candidate.bbox().x1 or span.bbox().x1 < candidate.bbox().x0)
-                        ) or self.text[candidate.end_offset : span.start_offset].replace(' ', '').replace(
-                            '\n', ''
-                        ) == '':
-                            span.annotation.delete(delete_online=False)
-                            span.annotation = None
-                            candidate.annotation.add_span(span)
-                            buffer.remove(candidate)
-                    buffer.append(span)
-
     def merge_vertical_like(self, document: 'Document'):  # drawing
         """
         Merge Annotations the same way as in another copy of the same Document.
@@ -3258,8 +3178,6 @@
                 most_common_label = collections.Counter(annotation_labels).most_common(1)[0][0]
                 keep_annotation.label = most_common_label
 
-=======
->>>>>>> cbd6dd1e
     def evaluate_regex(self, regex, label: Label, annotations: List['Annotation'] = None):
         """Evaluate a regex based on the Document."""
         start_time = time.time()
