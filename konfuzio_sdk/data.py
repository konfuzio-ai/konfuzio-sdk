"""Handle data from the API."""
import io
import itertools
import json
import logging
import os
import pathlib
import regex as re
import shutil
import time
import zipfile
from copy import deepcopy
from typing import Optional, List, Union, Tuple, Dict
from warnings import warn
from enum import Enum

import dateutil.parser
from PIL import Image, ImageDraw, ImageFont
from tqdm import tqdm

from konfuzio_sdk.api import (
    konfuzio_session,
    download_file_konfuzio_api,
    get_meta_of_files,
    get_project_details,
    post_document_annotation,
    get_document_details,
    update_document_konfuzio_api,
    get_page_image,
    delete_document_annotation,
    delete_file_konfuzio_api,
    upload_file_konfuzio_api,
)
from konfuzio_sdk.normalize import normalize
from konfuzio_sdk.regex import get_best_regex, regex_matches, suggest_regex_for_string, merge_regex
from konfuzio_sdk.urls import get_annotation_view_url
from konfuzio_sdk.utils import (
    is_file,
    convert_to_bio_scheme,
    amend_file_name,
    sdk_isinstance,
    exception_or_log_error,
    get_missing_offsets,
)

logger = logging.getLogger(__name__)


class Data:
    """Collect general functionality to work with data from API."""

    id_iter = itertools.count()
    id_ = None
    id_local = None
    session = konfuzio_session()
    _update = False
    _force_offline = False

    def __eq__(self, other) -> bool:
        """Compare any point of Data with their ID, overwrite if needed."""
        if self.id_ is None and other and other.id_ is None:
            # Compare to virtual instances
            return self.id_local == other.id_local
        else:
            return self.id_ is not None and other is not None and other.id_ is not None and self.id_ == other.id_

    def __hash__(self):
        """Make any online or local concept hashable. See https://stackoverflow.com/a/7152650."""
        return hash(str(self.id_local))

    def __copy__(self):
        """Not yet modelled."""
        raise NotImplementedError

    def __deepcopy__(self, memodict):
        """Not yet modelled."""
        raise NotImplementedError

    @property
    def is_online(self) -> Optional[int]:
        """Define if the Document is saved to the server."""
        return (self.id_ is not None) and (not self._force_offline)

    # todo require to overwrite lose_weight via @abstractmethod
    def lose_weight(self):
        """Delete data of the instance."""
        self.session = None
        return self

    def set_offline(self):
        """Force Data into offline mode."""
        self._force_offline = True
        self._update = False


class Page(Data):
    """Access the information about one Page of a Document."""

    def __init__(
        self,
        id_: Union[int, None],
        document: 'Document',
        number: int,
        original_size: Tuple[float, float],
        start_offset: Optional[int] = None,
        end_offset: Optional[int] = None,
        copy_of_id: Optional[int] = None,
    ):
        """Create a Page for a Document."""
        self.id_ = id_
        self.document = document
        self.number = number
        self.index = number - 1
        document.add_page(self)
        self.start_offset = start_offset
        self.end_offset = end_offset
        if start_offset is None or end_offset is None:
            page_texts = self.document.text.split('\f')
            self.start_offset = sum([len(page_text) for page_text in page_texts[: self.index]]) + self.index
            self.end_offset = self.start_offset + len(page_texts[self.index])

        self.copy_of_id = copy_of_id
        self.image = None
        self._original_size = original_size
        self.width = self._original_size[0]
        self.height = self._original_size[1]
        self.image_path = os.path.join(self.document.document_folder, f'page_{self.number}.png')

        self._category = self.document._category
        self.category_annotations: List['CategoryAnnotation'] = []
        self._human_chosen_category_annotation: Optional[CategoryAnnotation] = None
        self.is_first_page = None
        self.is_first_page_confidence = None
        if self.document.dataset_status in (2, 3):
            if self.number == 1:
                self.is_first_page = True
                self.is_first_page_confidence = 1
            else:
                self.is_first_page = False

        check_page = True
        if self.index is None:
            logger.error(f'Page index is None of {self} in {self.document}.')
            check_page = False
        if self.height is None:  # todo why do we allow pages with height<=0?
            logger.error(f'Page Height is None of {self} in {self.document}.')
            check_page = False
        if self.width is None:  # todo why do we allow pages with width<=0?
            logger.error(f'Page Width is None of {self} in {self.document}.')
            check_page = False
        assert check_page

    def __hash__(self):
        """Define that one Page per Document is unique."""
        return (self.document, self.index)

    def __eq__(self, other: 'Page') -> bool:
        """Define how one Page is identical."""
        return self.__hash__() == other.__hash__()

    def __repr__(self):
        """Return the name of the Document incl. the ID."""
        return f"Page {self.index} in {self.document}"

    def get_image(self, update: bool = False):
        """Get Document Page as PNG."""
        if self.document.status[0] == 2 and (not is_file(self.image_path, raise_exception=False) or update):
            page_id = self.id_ if self.id_ else self.copy_of_id
            png_content = get_page_image(page_id)
            with open(self.image_path, "wb") as f:
                f.write(png_content)
                self.image = Image.open(io.BytesIO(png_content))
        elif is_file(self.image_path, raise_exception=False):
            self.image = Image.open(self.image_path)
        return self.image

    def get_annotations_image(self, image: Image = None):
        """Get Document Page as PNG with Annotations shown."""
        if image is None and self.document.id_ is not None:
            image = self.get_image()
        elif image is None and self.document.copy_of_id is not None:
            original_doc = self.document.project.get_document_by_id(self.document.copy_of_id)
            image = original_doc.get_page_by_index(self.index).get_image()
        image = image.convert('RGB')
        # bbox information are based on a downscaled image
        scale_mult = image.size[1] / self.height

        anns = self.view_annotations()

        for ann in anns:
            pos = [
                scale_mult * ann.spans[0].bbox().x0,
                scale_mult * (self.height - ann.spans[0].bbox().y0),
                scale_mult * ann.spans[0].bbox().x1,
                scale_mult * (self.height - ann.spans[0].bbox().y1),
            ]
            draw = ImageDraw.Draw(image)
            draw.rectangle(pos, outline='blue', width=2)

            try:
                font = ImageFont.truetype(
                    "/usr/share/fonts/truetype/liberation/LiberationSerif-Bold.ttf", 24, encoding="unic"
                )
            except OSError:
                logger.warning('Font not found. Loading default.')
                font = ImageFont.load_default()

            draw.text((pos[0], pos[3] - 24), ann.label.name, fill='blue', font=font)
        return image

    @property
    def text(self):
        """Get Document text corresponding to the Page."""
        doc_text = self.document.text
        page_text = self.document.text[self.start_offset : self.end_offset]
        if doc_text.split('\f')[self.index] != page_text:
            raise IndexError(f'{self} text offsets do not match Document text.')
        return page_text

    @property
    def number_of_lines(self) -> int:
        """Calculate the number of lines in Page."""
        return len(self.text.split('\n'))

    def spans(
        self,
        label: 'Label' = None,
        use_correct: bool = False,
        start_offset: int = 0,
        end_offset: int = None,
        fill: bool = False,
    ) -> List['Span']:
        """Return all Spans of the Page."""
        spans = []
        annotations = self.annotations(
            label=label, use_correct=use_correct, start_offset=start_offset, end_offset=end_offset, fill=fill
        )
        for annotation in annotations:
            for span in annotation.spans:
                if span not in spans:
                    spans.append(span)

        return sorted(spans)

    def get_bbox(self):
        """Get bbox information per character of Page."""
        doc_bbox = self.document.get_bbox()
        page_bbox = {k: doc_bbox[k] for k in doc_bbox.keys() if doc_bbox[k]["page_number"] == self.number}
        return page_bbox

    def annotations(
        self,
        label: 'Label' = None,
        use_correct: bool = True,
        ignore_below_threshold: bool = False,
        start_offset: int = 0,
        end_offset: int = None,
        fill: bool = False,
    ) -> List['Annotation']:
        """Get Page Annotations."""
        start_offset = max(start_offset, self.start_offset)
        if end_offset is None:
            end_offset = self.end_offset
        else:
            end_offset = min(end_offset, self.end_offset)
        page_annotations = self.document.annotations(
            label=label,
            use_correct=use_correct,
            ignore_below_threshold=ignore_below_threshold,
            start_offset=start_offset,
            end_offset=end_offset,
            fill=fill,
        )
        return page_annotations

    def view_annotations(self) -> List['Annotation']:
        """Get the best Annotations, where the Spans are not overlapping in Page."""
        page_view_anns = self.document.view_annotations(start_offset=self.start_offset, end_offset=self.end_offset)
        return page_view_anns

    def add_category_annotation(self, category_annotation: 'CategoryAnnotation'):
        """Annotate a Page with a Category and confidence information."""
        if category_annotation.category != self.document.project.no_category:
            duplicated = [x for x in self.category_annotations if x == category_annotation]
            if duplicated:
                raise ValueError(
                    f'In {self} the {category_annotation} is a duplicate of {duplicated} and will not be added.'
                )
            self.category_annotations.append(category_annotation)

    def get_category_annotation(self, category, add_if_not_present: bool = False) -> 'CategoryAnnotation':
        """
        Get the Category Annotation corresponding to a Category in this Page.

        If no Category Annotation is found with the provided Category, one is created. See the `add_if_not_present`
        argument.

        :param category: The Category to filter for.
        :param add_if_not_present: Adds the Category Annotation to the current Page if not present. Otherwise it creates
        a dummy Category Annotation, not linked to any Document or Page.
        :return: The found or created Category Annotation.
        """
        filtered_category_annotations = [
            category_annotation
            for category_annotation in self.category_annotations
            if category_annotation.category == category
            and category_annotation.category != self.document.project.no_category
        ]
        # if the list is not empty it means there is exactly one CategoryAnnotation with the assigned Category
        # (see Page.add_category_annotation for duplicate checking)
        if filtered_category_annotations:
            return filtered_category_annotations[0]
        else:  # otherwise a new one will be created
            if add_if_not_present:
                new_category_annotation = CategoryAnnotation(category=category, page=self)
            else:
                # dummy CategoryAnnotation (not associated to any Document or Page)
                new_category_annotation = CategoryAnnotation(category=category)
            return new_category_annotation

    def set_category(self, category: 'Category') -> None:
        """
        Set the Category of the Page.

        :param category: The Category to set for the Page.
        """
        self._category = category
        if category is None:
            self.category_annotations = []
            self._human_chosen_category_annotation = None
            return
        category_annotation = self.get_category_annotation(category, add_if_not_present=True)
        self._human_chosen_category_annotation = category_annotation

    @property
    def maximum_confidence_category_annotation(self) -> Optional['CategoryAnnotation']:
        """
        Get the human revised Category Annotation of this Page, or the highest confidence one if not revised.

        :return: The found Category Annotation, or None if not present.
        """
        if (
            self._human_chosen_category_annotation is not None
            and self._human_chosen_category_annotation.category != self.document.project.no_category
        ):
            return self._human_chosen_category_annotation
        elif self.category_annotations:
            # return the highest confidence CategoryAnnotation if no human revised it
            return sorted(self.category_annotations, key=lambda x: x.confidence)[-1]
        else:
            return None

    @property
    def category(self) -> Optional['Category']:
        """Get the Category of the Page, based on human revised Category Annotation, or on highest confidence."""
        if self.maximum_confidence_category_annotation is not None:
            return self.maximum_confidence_category_annotation.category
        else:
            return self._category


class BboxValidationTypes(Enum):
    """Define validation strictness for bounding boxes.

    For more details see the `Bbox` class.
    """

    STRICT = 'strict'
    ALLOW_ZERO_SIZE = 'allow zero size'
    DISABLED = 'disabled'


class Bbox:
    """
    A bounding box relates to an area of a Document Page.

    What consistutes a valid Bbox changes depending on the value of the `validation` param.
    If ALLOW_ZERO_SIZE (default), it allows bounding boxes to have zero width or height.
    This option is available for compatibility reasons since some OCR engines can sometimes return character level
    bboxes with zero width or height. If STRICT, it doesn't allow zero size bboxes. If DISABLED, it allows bboxes that
    have negative size, or coordinates beyond the Page bounds.
    For the default behaviour see https://dev.konfuzio.com/sdk/tutorials.html#data-validation-rules.

    :param validation: One of ALLOW_ZERO_SIZE (default), STRICT, or DISABLED.
    """

    def __init__(self, x0: int, x1: int, y0: int, y1: int, page: Page, validation=BboxValidationTypes.ALLOW_ZERO_SIZE):
        """Store information and validate."""
        self.x0: int = x0
        self.x1: int = x1
        self.y0: int = y0
        self.y1: int = y1
        self.angle: float = 0.0  # not yet used
        self.page: Page = page
        self._valid(validation)

    def __repr__(self):
        """Represent the Box."""
        return f'{self.__class__.__name__}: {self.x0} {self.x1} {self.y0} {self.y1} on Page {self.page}'

    def __hash__(self):
        """Return identical value for a Bounding Box."""
        return (self.x0, self.x1, self.y0, self.y1, self.page)

    def __eq__(self, other: 'Bbox') -> bool:
        """Define that one Bounding Box on the same page is identical."""
        return self.__hash__() == other.__hash__()

    def _valid(self, validation=BboxValidationTypes.ALLOW_ZERO_SIZE, handler="sdk_validation"):
        """
        Validate the coordinates of the Bounding Box contained in the Bbox, raising a ValueError exception in case.

        :param validation: One of ALLOW_ZERO_SIZE (default), STRICT, or DISABLED. Also see the `Bbox` class.
        """
        round_decimals = 2

        if round(self.x0, round_decimals) == round(self.x1, round_decimals):
            exception_or_log_error(
                msg=f"{self} has no width in {self.page}.",
                fail_loudly=validation is BboxValidationTypes.STRICT,
                exception_type=ValueError,
                handler=handler,
            )

        if round(self.x0, round_decimals) > round(self.x1, round_decimals):
            exception_or_log_error(
                msg=f"{self} has negative width in {self.page}.",
                fail_loudly=validation is not BboxValidationTypes.DISABLED,
                exception_type=ValueError,
                handler=handler,
            )

        if round(self.y0, round_decimals) == round(self.y1, round_decimals):
            exception_or_log_error(
                msg=f"{self} has no height in {self.page}.",
                fail_loudly=validation is BboxValidationTypes.STRICT,
                exception_type=ValueError,
                handler=handler,
            )

        if round(self.y0, round_decimals) > round(self.y1, round_decimals):
            exception_or_log_error(
                msg=f"{self} has negative height in {self.page}.",
                fail_loudly=validation is not BboxValidationTypes.DISABLED,
                exception_type=ValueError,
                handler=handler,
            )

<<<<<<< HEAD
        if int(self.y1) > self.page.height:
=======
        if round(self.y1, round_decimals) > round(self.page.height, round_decimals):
>>>>>>> 9d90470b
            exception_or_log_error(
                msg=f"{self} exceeds height of {self.page}.",
                fail_loudly=validation is not BboxValidationTypes.DISABLED,
                exception_type=ValueError,
                handler=handler,
            )

<<<<<<< HEAD
        if int(self.x1) > self.page.width:
=======
        if round(self.x1, round_decimals) > round(self.page.width, round_decimals):
>>>>>>> 9d90470b
            exception_or_log_error(
                msg=f"{self} exceeds width of {self.page}.",
                fail_loudly=validation is not BboxValidationTypes.DISABLED,
                exception_type=ValueError,
                handler=handler,
            )

        if round(self.y0, round_decimals) < 0:
            exception_or_log_error(
                msg=f"{self} has negative y coordinate in {self.page}.",
                fail_loudly=validation is not BboxValidationTypes.DISABLED,
                exception_type=ValueError,
                handler=handler,
            )

        if round(self.x0, round_decimals) < 0:
            exception_or_log_error(
                msg=f"{self} has negative x coordinate in {self.page}.",
                fail_loudly=validation is not BboxValidationTypes.DISABLED,
                exception_type=ValueError,
                handler=handler,
            )

    @property
    def area(self):
        """Return area covered by the Bbox."""
        return round(abs(self.x0 - self.x1) * abs(self.y0 - self.y1), 3)


class AnnotationSet(Data):
    """An Annotation Set is a group of Annotations. The Labels of those Annotations refer to the same Label Set."""

    def __init__(self, document, label_set: 'LabelSet', id_: Union[int, None] = None, **kwargs):
        """
        Create an Annotation Set.

        :param id: ID of the Annotation Set
        :param document: Document where the Annotation Set belongs
        :param label_set: Label set where the Annotation Set belongs to
        :param annotations: Annotations of the Annotation Set
        """
        self.id_local = next(Data.id_iter)
        self.id_ = id_
        self.label_set: LabelSet = label_set
        self.document: Document = document  # we don't add it to the Document as it's added via get_annotations
        self._force_offline = document._force_offline
        self._annotations = []
        document.add_annotation_set(self)

    def __repr__(self):
        """Return string representation of the Annotation Set."""
        return f"{self.__class__.__name__}({self.id_}) of {self.label_set} in {self.document}."

    def __lt__(self, other: 'AnnotationSet'):
        """Sort AnnotationSets by their first Annotation."""
        self_annotations = self.annotations(use_correct=False, ignore_below_threshold=True)
        other_annotations = other.annotations(use_correct=False, ignore_below_threshold=True)
        return self_annotations[0] < other_annotations[0]

    def annotations(self, use_correct: bool = True, ignore_below_threshold: bool = False):
        """All Annotations currently in this Annotation Set."""
        if not self._annotations:
            for annotation in self.document.annotations(use_correct=False, ignore_below_threshold=False):
                if annotation.annotation_set == self:
                    self._annotations.append(annotation)

        annotations: List[Annotation] = []
        if use_correct:
            annotations = [ann for ann in self._annotations if ann.is_correct]
        elif ignore_below_threshold:
            annotations = [
                ann
                for ann in self._annotations
                if ann.is_correct or (ann.confidence and ann.confidence >= ann.label.threshold)
            ]
        else:
            annotations = self._annotations
        return annotations

    @property
    def start_offset(self) -> Optional[int]:
        """Calculate the earliest start based on all Annotations above detection threshold in this AnnotationSet."""
        return min(
            (s.start_offset for a in self.annotations(use_correct=False, ignore_below_threshold=True) for s in a.spans),
            default=None,
        )

    @property
    def start_line_index(self) -> Optional[int]:
        """Calculate starting line of this Annotation Set."""
        if self.start_offset is None:
            return None
        return self.document.text[0 : self.start_offset].count('\n')

    @property
    def end_offset(self) -> Optional[int]:
        """Calculate the end based on all Annotations above detection threshold currently in this AnnotationSet."""
        return max(
            (a.end_offset for a in self.annotations(use_correct=False, ignore_below_threshold=True)), default=None
        )

    @property
    def end_line_index(self) -> Optional[int]:
        """Calculate ending line of this Annotation Set."""
        if self.end_offset is None:
            return None
        return self.document.text[0 : self.end_offset].count('\n')


class LabelSet(Data):
    """A Label Set is a group of Labels."""

    def __init__(
        self,
        project,
        labels=None,
        id_: int = None,
        name: str = None,
        name_clean: str = None,
        is_default=False,
        categories=None,
        has_multiple_annotation_sets=False,
        **kwargs,
    ):
        """
        Create a named Label Set.

        :param project: Project where the Label Set belongs
        :param id_: ID of the Label Set
        :param name: Name of Label Set
        :param name_clean: Normalized name of the Label Set
        :param labels: Labels that belong to the Label Set (IDs)
        :param is_default: Bool for the Label Set to be the default one in the Project
        :param categories: Categories to which the Label Set belongs
        :param has_multiple_annotation_sets: Bool to allow the Label Set to have different Annotation Sets in a Document
        """
        if categories is None:
            categories = []
        if labels is None:
            labels = []
        self.id_local = next(Data.id_iter)
        self.id_ = id_
        self.name = name
        self.name_clean = name_clean
        self.is_default = is_default

        if not categories and "default_label_sets" in kwargs:
            self._default_of_label_set_ids = kwargs["default_label_sets"]
            self.categories = []
        elif not categories and "default_section_labels" in kwargs:
            self._default_of_label_set_ids = kwargs["default_section_labels"]
            self.categories = []
        else:
            self._default_of_label_set_ids = []
            self.categories = categories

        self.has_multiple_annotation_sets = has_multiple_annotation_sets

        if "has_multiple_sections" in kwargs:
            self.has_multiple_annotation_sets = kwargs["has_multiple_sections"]

        self.project: Project = project
        self._force_offline = project._force_offline
        self.labels: List[Label] = []

        # todo allow to create Labels either on Project or Label Set level, so they are (not) shared among Label Sets.
        for label in labels:
            if isinstance(label, int):
                label = self.project.get_label_by_id(id_=label)
            self.add_label(label)

        project.add_label_set(self)
        for category in self.categories:
            category.add_label_set(self)

    def __lt__(self, other: 'LabelSet'):
        """Sort Label Sets by name."""
        try:
            return self.name < other.name
        except TypeError:
            logger.error(f'Cannot sort {self} and {other}.')
            return False

    def __repr__(self):
        """Return string representation of the Label Set."""
        return f"{self.name} ({self.id_})"

    def add_category(self, category: 'Category'):
        """
        Add Category to Project, if it does not exist.

        :param category: Category to add in the Project
        """
        if category not in self.categories:
            self.categories.append(category)
        else:
            raise ValueError(f'In {self} the {category} is a duplicate and will not be added.')

    def add_label(self, label):
        """
        Add Label to Label Set, if it does not exist.

        :param label: Label ID to be added
        """
        if label not in self.labels:
            self.labels.append(label)
            label.add_label_set(self)
        else:
            raise ValueError(f'In {self} the {label} is a duplicate and will not be added.')
        return self

    def get_target_names(self, use_separate_labels: bool):
        """Get target string name for Annotation Label classification."""
        targets = []
        for label in self.labels:
            if use_separate_labels:
                targets.append(self.name + '__' + label.name)
            else:
                targets.append(label.name)
        return targets


class Category(Data):
    """Group Documents in a Project."""

    def __init__(self, project, id_: int = None, name: str = None, name_clean: str = None, *args, **kwargs):
        """Associate Label Sets to relate to Annotations."""
        self.id_local = next(Data.id_iter)
        self.id_ = id_
        self.name = name
        self.name_clean = name_clean
        self.project: Project = project
        self._force_offline = project._force_offline
        self.label_sets: List[LabelSet] = []
        self.project.add_category(category=self)
        self._exclusive_first_page_strings = None
        self._exclusive_span_tokenizer = None

    @property
    def labels(self):
        """Return the Labels that belong to the Category and its Label Sets."""
        labels = []
        # for label in self.project.labels:
        #     if self in label.label_sets:
        #         labels.append(label)
        for label_set in self.label_sets:
            labels += label_set.labels

        return list(set(labels))

    @property
    def fallback_name(self) -> str:
        """Turn the Category name to lowercase, remove parentheses along with their contents, and trim spaces."""
        parentheses_removed = re.sub(r'\([^)]*\)', '', self.name.lower()).strip()
        single_spaces = parentheses_removed.replace("  ", " ")
        return single_spaces

    def documents(self):
        """Filter for Documents of this Category."""
        return [x for x in self.project.documents if x.category == self]

    def test_documents(self):
        """Filter for test Documents of this Category."""
        return [x for x in self.project.test_documents if x.category == self]

    def add_label_set(self, label_set):
        """Add Label Set to Category."""
        if label_set not in self.label_sets:
            self.label_sets.append(label_set)
        else:
            raise ValueError(f'In {self} the {label_set} is a duplicate and will not be added.')

    def _collect_exclusive_first_page_strings(self, tokenizer):
        """
        Collect exclusive first-page string across the Documents within the Category.

        :param tokenizer: A tokenizer to re-tokenize Documents within the Category before gathering the strings.
        """
        cur_first_page_strings = []
        cur_non_first_page_strings = []
        for doc in self.documents():
            doc = deepcopy(doc)
            doc = tokenizer.tokenize(doc)
            for page in doc.pages():
                if page.number == 1:
                    cur_first_page_strings.append({span.offset_string for span in page.spans()})
                else:
                    cur_non_first_page_strings.append({span.offset_string for span in page.spans()})
            doc.delete()
        if cur_first_page_strings:
            true_first_page_strings = set.intersection(*cur_first_page_strings)
        else:
            true_first_page_strings = set()
        if cur_non_first_page_strings:
            true_not_first_page_strings = set.intersection(*cur_non_first_page_strings)
        else:
            true_not_first_page_strings = set()
        true_first_page_strings = true_first_page_strings - true_not_first_page_strings
        self._exclusive_first_page_strings = true_first_page_strings

    def exclusive_first_page_strings(self, tokenizer) -> set:
        """
        Return a set of strings exclusive for first Pages of Documents within the Category.

        :param tokenizer: A tokenizer to process Documents before gathering strings.
        """
        if self._exclusive_span_tokenizer is not None:
            if tokenizer != self._exclusive_span_tokenizer:
                logger.warning(
                    "Assigned tokenizer does not correspond to the one previously used within this instance."
                    "All previously found exclusive first-page strings within each Category will be removed "
                    "and replaced with the newly generated ones."
                )
                self._collect_exclusive_first_page_strings(tokenizer)
        if not self._exclusive_first_page_strings:
            self._collect_exclusive_first_page_strings(tokenizer)
        return self._exclusive_first_page_strings

    def __lt__(self, other: 'Category'):
        """Sort Categories by name."""
        try:
            return self.name < other.name
        except TypeError:
            logger.error(f'Cannot sort {self} and {other}.')
            return False

    def __repr__(self):
        """Return string representation of the Category."""
        return f"{self.name} ({self.id_})"


class CategoryAnnotation(Data):
    """Annotate the Category of a Page."""

    def __init__(
        self,
        category: Category,
        confidence: Optional[float] = None,
        page: Optional[Page] = None,
        document: Optional['Document'] = None,
        id_: Optional[int] = None,
    ):
        """
        Create a CategoryAnnotation and link it to a Document or to a specific Page in a Document.

        :param id_: ID of the CategoryAnnotation.
        :param category: The Category to annotate the Page with.
        :param page: The Page to be annotated. Only use when not providing a Document.
        :param document: The Document to be annotated. Only use when not providing a Page.
        :param confidence: Predicted confidence of the CategoryAnnotation.
        """
        self.id_local = next(Data.id_iter)
        self.id_ = id_
        self.category = category
        self.page = page
        self.document = document
        if page is not None:
            if (document is not None) and (page.document != document):
                raise ValueError(
                    f"The provided {page} comes from {page.document} but the provided {document} does not correspond. "
                    f"You can provide just the Document argument if this CategoryAnnotation is not linked to a Page, "
                    f"otherwise only provide the Page argument; the corresponding Document will be found automatically."
                )
            self.document = self.page.document
        self._confidence = confidence
        # Call add_category_annotation to Page at the end, so all attributes for duplicate checking are available.
        if self.page is not None:
            self.page.add_category_annotation(self)

    def __repr__(self):
        """Return string representation."""
        return f"Category Annotation: ({self.category}, {self.confidence}) in {self.page or self.document}"

    def __eq__(self, other):
        """Define equality condition for CategoryAnnotations.

        A CategoryAnnotation is equal to another if both the linked Page and the predicted Category are the same.
        """
        return (other is not None) and (self.page == other.page) and (self.category == other.category)

    def set_revised(self) -> None:
        """Set this Category Annotation as revised by human, and thus the correct one for the linked Page."""
        if self.page is not None:
            self.page.set_category(self.category)
        elif self.document is not None:
            self.document.set_category(self.category)

    @property
    def confidence(self) -> float:
        """
        Get the confidence of this Category Annotation.

        If the confidence was not set, it means it was never predicted by an AI. Thus, the returned value will
        be 0, unless it was set by a human, in which case it defaults to 1.

        :return: Confidence between 0.0 and 1.0 included.
        """
        # if confidence is None it means it was never predicted by an AI
        if self._confidence is None:
            # if this CategoryAnnotation was added by a human then the confidence is 1
            if (self.page is not None) and (self.page._human_chosen_category_annotation == self):
                return 1.0
            elif (self.document is not None) and (self.document._category == self.category):
                return 1.0
            else:
                # otherwise there is no prediction and no human revision so the confidence is 0
                return 0.0
        return self._confidence


class Label(Data):
    """Group Annotations across Label Sets."""

    def __init__(
        self,
        project,
        id_: Union[int, None] = None,
        text: str = None,
        get_data_type_display: str = 'Text',
        text_clean: str = None,
        description: str = None,
        label_sets=None,
        has_multiple_top_candidates: bool = False,
        threshold: float = 0.1,
        *initial_data,
        **kwargs,
    ):
        """
        Create a named Label.

        :param project: Project where the Label belongs
        :param id_: ID of the Label
        :param text: Name of the Label
        :param get_data_type_display: Data type of the Label
        :param text_clean: Normalized name of the Label
        :param description: Description of the Label
        :param label_sets: Label Sets that use this Label
        """
        self.id_local = next(Data.id_iter)
        self.id_ = id_
        self.name = text
        self.name_clean = text_clean
        self.data_type = get_data_type_display
        self.description = description
        self.has_multiple_top_candidates = has_multiple_top_candidates
        self.threshold = threshold
        self.project: Project = project
        self._force_offline = project._force_offline
        project.add_label(self)

        self.label_sets = []
        for label_set in label_sets or []:
            label_set.add_label(self)

        # Regex features
        self._tokens = {}
        self.tokens_file_path = None
        self._regex = {}  # : List[str] = []
        # self._combined_tokens = None
        self.regex_file_path = os.path.join(self.project.regex_folder, f'{self.name_clean}.json5')
        self._evaluations = {}  # used to do the duplicate check on Annotation level

        self._has_multiline_annotations = None

    def __repr__(self):
        """Return string representation."""
        return f'Label: {self.name}'

    def __lt__(self, other: 'Label'):
        """Sort Spans by start offset."""
        try:
            return self.name < other.name
        except TypeError:
            logger.error(f'Cannot sort {self} and {other}.')
            return False

    def annotations(
        self, categories: List[Category], use_correct=True, ignore_below_threshold=False
    ) -> List['Annotation']:
        """Return related Annotations. Consider that one Label can be used across Label Sets in multiple Categories."""
        annotations = []
        for category in categories:
            for document in category.documents():
                for annotation in document.annotations(
                    label=self, use_correct=use_correct, ignore_below_threshold=ignore_below_threshold
                ):
                    annotations.append(annotation)

        if not annotations:
            logger.warning(f'{self} has no correct annotations.')

        return annotations

    def has_multiline_annotations(self, categories: List[Category] = None) -> bool:
        """Return if any Label annotations are multi-line."""
        if categories is None and self._has_multiline_annotations is None:
            raise TypeError(
                "This value has never been computed. Please provide a value for keyword argument: 'categories'"
            )
        elif type(categories) is list:
            self._has_multiline_annotations = False
            for category in categories:
                for document in category.documents():
                    for annotation in document.annotations(label=self):
                        if len(annotation.spans) > 1:
                            self._has_multiline_annotations = True
                            return True

        return self._has_multiline_annotations

    def add_label_set(self, label_set: "LabelSet"):
        """
        Add Label Set to label, if it does not exist.

        :param label_set: Label Set to add
        """
        if label_set not in self.label_sets:
            self.label_sets.append(label_set)
        else:
            raise ValueError(f'In {self} the {label_set} is a duplicate and will not be added.')

    def evaluate_regex(self, regex, category: Category, annotations: List['Annotation'] = None, regex_quality=0):
        """
        Evaluate a regex on Categories.

        Type of regex allows you to group regex by generality

        Example:
            Three Annotations about the birthdate in two Documents and one regex to be evaluated
            1.doc: "My was born at the 12th of December 1980, you could also say 12.12.1980." (2 Annotations)
            2.doc: "My was born at 12.06.1997." (1 Annotations)
            regex: dd.dd.dddd (without escaped characters for easier reading)
            stats:
                  total_correct_findings: 2
                  correct_label_annotations: 3
                  total_findings: 2 --> precision 100 %
                  num_docs_matched: 2
                  Project.documents: 2  --> Document recall 100%

        """
        evaluations = []
        documents = category.documents()

        for document in documents:
            # todo: potential time saver: make sure we did a duplicate check for the regex before we run the evaluation
            evaluation = document.evaluate_regex(regex=regex, label=self, annotations=annotations)
            evaluations.append(evaluation)

        total_findings = sum(evaluation['count_total_findings'] for evaluation in evaluations)
        num_docs_matched = sum(evaluation['doc_matched'] for evaluation in evaluations)
        correct_findings = [finding for evaluation in evaluations for finding in evaluation['correct_findings']]
        total_correct_findings = sum(evaluation['count_total_correct_findings'] for evaluation in evaluations)
        processing_times = [evaluation['runtime'] for evaluation in evaluations]

        try:
            annotation_precision = total_correct_findings / total_findings
        except ZeroDivisionError:
            annotation_precision = 0

        try:
            annotation_recall = total_correct_findings / len(self.annotations(categories=[category]))
        except ZeroDivisionError:
            annotation_recall = 0

        try:
            document_recall = num_docs_matched / len(documents)
        except ZeroDivisionError:
            document_recall = 0

        try:
            f_score = 2 * (annotation_precision * annotation_recall) / (annotation_precision + annotation_recall)
        except ZeroDivisionError:
            f_score = 0

        if documents:
            evaluation = {
                'regex': regex,
                'regex_len': len(regex),  # the longer the regex the more conservative it is to use
                'runtime': sum(processing_times) / len(processing_times),  # time to process the regex
                'annotation_recall': annotation_recall,
                'annotation_precision': annotation_precision,
                'f1_score': f_score,
                'document_recall': document_recall,
                'regex_quality': regex_quality,
                # other stats
                'correct_findings': correct_findings,
                'total_findings': total_findings,
                'total_annotations': len(self.annotations(categories=[category])),
                'num_docs_matched': num_docs_matched,
                'total_correct_findings': total_correct_findings,
            }
            correct_matches_per_document = {
                f'document_{evaluation["id"]}': evaluation['correct_findings'] for evaluation in evaluations
            }
            evaluation.update(correct_matches_per_document)  # add the matching info per document

            return evaluation
        else:
            return {}

    def base_regex(self, category: 'Category', annotations: List['Annotation'] = None) -> str:
        """Find the best combination of regex in the list of all regex proposed by Annotations."""
        if category.id_ in self._tokens:
            return self._tokens[category.id_]

        logger.info(f"Beginning base regex search for Label {self.name}.")

        if annotations is None:
            all_annotations = self.annotations(categories=[category])  # default is use_correct = True
        else:
            all_annotations = annotations

        evaluated_proposals = []
        for annotation in all_annotations:
            annotation_proposals = annotation.tokens()
            evaluated_proposals += annotation_proposals

        self._evaluations[category.id_] = evaluated_proposals

        try:
            best_proposals = get_best_regex(evaluated_proposals)
        except ValueError:
            logger.error(f'We cannot find regexes for {self} with a f_score > 0.')
            best_proposals = []

        label_regex_token = merge_regex(best_proposals)

        self._tokens[category.id_] = label_regex_token

        return label_regex_token

    def find_regex(self, category: 'Category', max_findings_per_page=100) -> List[str]:
        """Find the best combination of regex for Label with before and after context."""
        all_annotations = self.annotations(categories=[category])  # default is use_correct = True
        if all_annotations == []:
            logger.error(f"We cannot find annotations for Label {self} and Category {category}.")
            return []

        label_regex_token = self.base_regex(category=category, annotations=all_annotations)

        search = [1, 3, 5]
        regex_to_remove_groupnames = re.compile(r'<.*?>')
        regex_to_remove_groupnames_full = re.compile(r'\?P<.*?>')

        naive_proposal = label_regex_token
        regex_made = []
        regex_found = set()

        for annotation in all_annotations:
            new_proposals = []
            annotation.document.spans(fill=True)
            for span in annotation.spans:
                before_reg_dict = {}
                after_reg_dict = {}
                for spacer in search:  # todo fix this search, so that we take regex token from other spans into account
                    before_regex = ''
                    bef_spacer = spacer * 3 if spacer > 1 else spacer
                    before_start_offset = span.start_offset - bef_spacer  # spacer**2
                    for before_span in annotation.document.spans(
                        fill=True, start_offset=before_start_offset, end_offset=span.start_offset
                    ):
                        if before_span.annotation.label is self.project.no_label:
                            to_rep_offset_string = before_span.annotation.document.text[
                                max(before_start_offset, before_span.start_offset) : before_span.end_offset
                            ]
                            before_regex += suggest_regex_for_string(to_rep_offset_string, replace_characters=True)
                        else:
                            base_before_regex = before_span.annotation.label.base_regex(category)
                            stripped_base_before_regex = re.sub(regex_to_remove_groupnames_full, '', base_before_regex)
                            before_regex += stripped_base_before_regex
                    before_reg_dict[spacer] = before_regex

                    after_regex = ''
                    after_end_offset = span.end_offset + spacer
                    for after_span in annotation.document.spans(
                        fill=True, start_offset=span.end_offset, end_offset=after_end_offset
                    ):
                        if after_span.annotation.label is self.project.no_label:
                            to_rep_offset_string = after_span.annotation.document.text[
                                after_span.start_offset : min(after_end_offset, after_span.end_offset)
                            ]
                            after_regex += suggest_regex_for_string(to_rep_offset_string, replace_characters=True)
                        else:
                            base_after_regex = after_span.annotation.label.base_regex(category)
                            stripped_base_after_regex = re.sub(regex_to_remove_groupnames_full, '', base_after_regex)
                            after_regex += stripped_base_after_regex

                    after_reg_dict[spacer] = after_regex

                    spacer_proposals = [
                        before_regex + label_regex_token + after_regex,
                        before_reg_dict[search[0]] + label_regex_token + after_regex,
                        before_regex + label_regex_token + after_reg_dict[search[0]],
                    ]

                    # check for duplicates
                    for proposal in spacer_proposals:
                        new_regex = re.sub(regex_to_remove_groupnames, '', proposal)
                        if new_regex not in regex_found:
                            if max_findings_per_page:
                                num_matches = len(regex_matches(regex=proposal, doctext=annotation.document.text))
                                if num_matches / (annotation.document.number_of_pages) < max_findings_per_page:
                                    new_proposals.append(proposal)
                                else:
                                    logger.info(
                                        f'Skip to evaluate regex {repr(proposal)} as it finds {num_matches} in\
                                            {annotation.document}.'
                                    )
                            else:
                                new_proposals.append(proposal)
            for proposal in new_proposals:
                new_regex = re.sub(regex_to_remove_groupnames, '', proposal)
                if new_regex not in regex_found:
                    regex_made.append(proposal)
                    regex_found.add(new_regex)

        logger.info(
            f'For Label {self.name} we found {len(regex_made)} regex proposals for {len(all_annotations)} Annotations.'
        )

        # todo replace by compare
        evaluations = [
            self.evaluate_regex(_regex_made, category=category, annotations=all_annotations)
            for _regex_made in regex_made
        ]

        logger.info(
            f'We compare {len(evaluations)} regex for {len(all_annotations)} correct Annotations for Category '
            f'{category}.'
        )

        try:
            logger.info(f'Evaluate {self} for best regex.')
            best_regex = get_best_regex(evaluations)
        except ValueError:
            logger.exception(f'We cannot find regex for {self} with a f_score > 0.')
            best_regex = []

        if best_regex == []:
            best_regex = [naive_proposal]

        return best_regex

    def regex(self, categories: List[Category], update=False) -> List:
        """Calculate regex to be used in the Extraction AI."""
        # if not is_file(self.regex_file_path, raise_exception=False) or update:
        logger.info(f'Build regexes for Label {self.name}.')
        regex = {}
        for category in categories:
            if category.id_ not in self._regex or update:
                regex_category_file_path = os.path.join(
                    self.project.regex_folder, f'{category.name}_{self.name_clean}_tokens.json5'
                )
                if not is_file(regex_category_file_path, raise_exception=False) or update:
                    category_regex = self.find_regex(category=category)
                    if os.path.exists(self.project.regex_folder):
                        with open(regex_category_file_path, 'w') as f:
                            json.dump(category_regex, f, indent=2, sort_keys=True)
                else:
                    logger.info(f'Start loading existing regexes for Label {self.name}.')
                    with open(regex_category_file_path, 'r') as f:
                        category_regex = json.load(f)
                regex[category.id_] = category_regex
            else:
                regex[category.id_] = self._regex[category.id_]

        self._regex = regex

        logger.info(f'Regexes are ready for Label {self.name}.')

        categories_ids = [category.id_ for category in categories]
        return {k: v for k, v in self._regex.items() if k in categories_ids}

    def spans_not_found_by_tokenizer(self, tokenizer, categories: List[Category], use_correct=False) -> List['Span']:
        """Find Label Spans that are not found by a tokenizer."""
        spans_not_found = []
        label_annotations = self.annotations(categories=categories, use_correct=use_correct)
        for annotation in label_annotations:
            for span in annotation.spans:
                if not tokenizer.span_match(span):
                    spans_not_found.append(span)
        return spans_not_found

    def lose_weight(self):
        """Delete data of the instance."""
        super().lose_weight()
        self._evaluations = {}
        self._tokens = {}
        self._regex = {}

    # def save(self) -> bool:
    #     """
    #     Save Label online.
    #
    #     If no Label Sets are specified, the Label is associated with the first default Label Set of the Project.
    #
    #     :return: True if the new Label was created.
    #     """
    #     if len(self.label_sets) == 0:
    #         prj_label_sets = self.project.label_sets
    #         label_set = [t for t in prj_label_sets if t.is_default][0]
    #         label_set.add_label(self)
    #
    #     response = create_label(
    #         project_id=self.project.id_,
    #         label_name=self.name,
    #         description=self.description,
    #         has_multiple_top_candidates=self.has_multiple_top_candidates,
    #         data_type=self.data_type,
    #         label_sets=self.label_sets,
    #     )
    #
    #     return True


class Span(Data):
    """A Span is a sequence of characters or whitespaces without line break."""

    def __init__(self, start_offset: int, end_offset: int, annotation=None, strict_validation: bool = True):
        """
        Initialize the Span without bbox, to save storage.

        If Bbox should be calculated the bbox file of the Document will be automatically downloaded.

        :param start_offset: Start of the offset string (int)
        :param end_offset: Ending of the offset string (int)
        :param annotation: The Annotation the Span belong to
        :param strict_validation: Whether to apply strict validation rules.
        See https://dev.konfuzio.com/sdk/tutorials.html#data-validation-rules.
        """
        self.id_local = next(Data.id_iter)
        self.annotation: Annotation = annotation
        self.start_offset = start_offset
        self.end_offset = end_offset
        self.top = None
        self.bottom = None
        self._line_index = None
        self._page: Union[Page, None] = None
        self._bbox: Union[Bbox, None] = None
        self.regex_matching = []
        annotation and annotation.add_span(self)  # only add if Span has access to an Annotation
        self._valid(strict_validation)

    def _valid(self, strict: bool = True, handler: str = "sdk_validation"):
        """
        Validate containted data.

        :param strict: If False, it allows Spans to have zero length, or span more than one visual line. For more
        details see https://dev.konfuzio.com/sdk/tutorials.html#data-validation-rules.
        """
        if self.end_offset == self.start_offset == 0:
            logger.error(f"{self} is intentionally left empty.")
        elif self.start_offset < 0 or self.end_offset < 0:
            exception_or_log_error(
                msg=f"{self} must span text.",
                fail_loudly=strict,
                exception_type=ValueError,
                handler=handler,
            )
        elif self.start_offset == self.end_offset:
            exception_or_log_error(
                msg=f"{self} must span text: Start {self.start_offset} equals end.",
                fail_loudly=strict,
                exception_type=ValueError,
                handler=handler,
            )
        elif self.end_offset < self.start_offset:
            exception_or_log_error(
                msg=f"{self} length must be positive.",
                fail_loudly=strict,
                exception_type=ValueError,
                handler=handler,
            )
        elif self.offset_string and ("\n" in self.offset_string or "\f" in self.offset_string):
            exception_or_log_error(
                msg=f"{self} must not span more than one visual line.",
                fail_loudly=strict,
                exception_type=ValueError,
                handler=handler,
            )
        return True

    @property
    def page(self) -> Page:
        """Return Page of Span."""
        if self.annotation is None or self.annotation.document is None:
            raise NotImplementedError
        elif self.annotation.document.text is None:
            logger.error(f'{self.annotation.document} does not provide text.')
            pass
        elif self._page is None and self.annotation.document.pages():
            text = self.annotation.document.text[: self.start_offset]
            page_index = len(text.split('\f')) - 1
            self._page = self.annotation.document.get_page_by_index(page_index=page_index)
        return self._page

    @property
    def line_index(self) -> int:
        """Return index of the line of the Span."""
        self._valid()
        if self.annotation.document.text and self._line_index is None:
            line_number = len(self.annotation.document.text[: self.start_offset].replace('\f', '\n').split('\n'))
            self._line_index = line_number - 1

        return self._line_index

    def __eq__(self, other) -> bool:
        """Twp Spans are equal if their start_offset and end_offset are both equal."""
        return (
            type(self) == type(other)
            and self.start_offset == other.start_offset
            and self.end_offset == other.end_offset
        )

    def __lt__(self, other: 'Span'):
        """We compare Spans by their start offset. If start offsets are equal, we use end offsets."""
        return (self.start_offset, self.end_offset) < (other.start_offset, other.end_offset)

    def __repr__(self):
        """Return string representation."""
        return f"{self.__class__.__name__} ({self.start_offset}, {self.end_offset})"

    def __hash__(self):
        """Make any online or local concept hashable. See https://stackoverflow.com/a/7152650."""
        if not self.annotation:
            raise NotImplementedError('Span without Annotation is not hashable.')
        else:
            return hash((self.annotation, self.start_offset, self.end_offset))

    def regex(self):
        """Suggest a Regex for the offset string."""
        if self.annotation:
            # todo make the options to replace characters and string more granular
            full_replace = suggest_regex_for_string(self.offset_string, replace_characters=True, replace_numbers=True)
            return merge_regex([full_replace])
        else:
            raise NotImplementedError('A Span needs a Annotation and Document relation to suggest a Regex.')

    def bbox(self) -> Bbox:
        """Calculate the bounding box of a text sequence."""
        if not self.annotation:
            raise NotImplementedError
        if not self.page:
            logger.warning(f'{self} does not have a Page.')
            return None
        if not self.annotation.document.bboxes_available:
            logger.warning(f'{self.annotation.document} of {self} does not provide Bboxes.')
            return None
        _ = self.line_index  # quick validate if start and end is in the same line of text

        if self._bbox is None:
            warn('WIP: Modifications before the next stable release expected.', FutureWarning, stacklevel=2)
            # todo: verify that one Span relates to Character in on line of text
            character_range = range(self.start_offset, self.end_offset)
            document = self.annotation.document
            characters = {key: document.bboxes.get(key) for key in character_range if document.text[key] != ' '}
            if not all(characters.values()):
                logger.error(
                    f'{self} in {self.annotation.document} contains Characters that don\'t provide a Bounding Box.'
                )
            self._bbox = Bbox(
                x0=min([ch.x0 for c, ch in characters.items() if ch is not None]),
                x1=max([ch.x1 for c, ch in characters.items() if ch is not None]),
                y0=min([ch.y0 for c, ch in characters.items() if ch is not None]),
                y1=max([ch.y1 for c, ch in characters.items() if ch is not None]),
                page=self.page,
                validation=self.annotation.document._bbox_validation_type,
            )
        return self._bbox

    def bbox_dict(self) -> Dict:
        """Return Span Bbox info as a serializable Dict format for external integration with the Konfuzio Server."""
        span_dict = {
            'start_offset': self.start_offset,
            'end_offset': self.end_offset,
            'line_number': self.line_index + 1,
            'offset_string': self.offset_string,
            'offset_string_original': self.offset_string,
            'page_index': self.bbox().page.index,
            'top': self.bbox().page.height - self.bbox().y1,
            'bottom': self.bbox().page.height - self.bbox().y0,
            'x0': self.bbox().x0,
            'x1': self.bbox().x1,
            'y0': self.bbox().y0,
            'y1': self.bbox().y1,
        }
        return span_dict

    @property
    def normalized(self):
        """Normalize the offset string."""
        return normalize(self.offset_string, self.annotation.label.data_type)

    @property
    def offset_string(self) -> Union[str, None]:
        """Calculate the offset string of a Span."""
        if self.annotation and self.annotation.document and self.annotation.document.text:
            return self.annotation.document.text[self.start_offset : self.end_offset]
        else:
            return None

    def eval_dict(self):
        """Return any information needed to evaluate the Span."""
        if self.start_offset == self.end_offset == 0:
            span_dict = {
                "id_local": None,
                "id_": None,
                "confidence": None,
                "offset_string": None,
                "normalized": None,
                "start_offset": 0,  # to support compare function to evaluate True and False
                "end_offset": 0,  # to support compare function to evaluate True and False
                "is_correct": None,
                "created_by": None,
                "revised_by": None,
                "custom_offset_string": None,
                "revised": None,
                "label_threshold": None,
                "label_id": None,
                "label_set_id": None,
                "annotation_id": None,
                "annotation_set_id": 0,  # to allow grouping to compare boolean
                "document_id": 0,
                "document_id_local": 0,
                "category_id": 0,
                "x0": 0,
                "x1": 0,
                "y0": 0,
                "y1": 0,
                "line_index": 0,
                "page_index": None,
                "page_width": 0,
                "page_height": 0,
                "x0_relative": None,
                "x1_relative": None,
                "y0_relative": None,
                "y1_relative": None,
                "page_index_relative": None,
                "area_quadrant_two": 0,
                "area": 0,
                "label_name": None,
                "label_set_name": None,
                "data_type": None,
            }
        else:
            span_dict = {
                "id_local": self.annotation.id_local,
                "id_": self.annotation.id_,
                "confidence": self.annotation.confidence,
                "offset_string": self.offset_string,
                "normalized": self.normalized,
                "start_offset": self.start_offset,  # to support multiline
                "end_offset": self.end_offset,  # to support multiline
                "is_correct": self.annotation.is_correct,
                "created_by": self.annotation.created_by,
                "revised_by": self.annotation.revised_by,
                "custom_offset_string": self.annotation.custom_offset_string,
                "revised": self.annotation.revised,
                "label_threshold": self.annotation.label.threshold,  # todo: allow to optimize threshold
                "label_id": self.annotation.label.id_,
                "label_set_id": self.annotation.label_set.id_,
                "annotation_id": self.annotation.id_,
                "annotation_set_id": self.annotation.annotation_set.id_,
                "document_id": self.annotation.document.id_,
                "document_id_local": self.annotation.document.id_local,
                "category_id": self.annotation.document.category.id_,
                "line_index": self.line_index,
                "data_type": self.annotation.label.data_type,
            }

            if self.bbox():
                span_dict["x0"] = self.bbox().x0
                span_dict["x1"] = self.bbox().x1
                span_dict["y0"] = self.bbox().y0
                span_dict["y1"] = self.bbox().y1

                # https://www.cuemath.com/geometry/quadrant/
                span_dict["area_quadrant_two"] = self.bbox().x0 * self.bbox().y0
                span_dict["area"] = self.bbox().area

            if self.page:  # todo separate as eval_dict on Page level
                span_dict["page_index"] = self.page.index
                span_dict["page_width"] = self.page.width
                span_dict["page_height"] = self.page.height
                span_dict["x0_relative"] = self.bbox().x0 / self.page.width
                span_dict["x1_relative"] = self.bbox().x1 / self.page.width
                span_dict["y0_relative"] = self.bbox().y0 / self.page.height
                span_dict["y1_relative"] = self.bbox().y1 / self.page.height
                span_dict["page_index_relative"] = self.page.index / self.annotation.document.number_of_pages

            document_id = (
                self.annotation.document.id_
                if self.annotation.document.id_ is not None
                else self.annotation.document.copy_of_id
            )
            span_dict["document_id"] = document_id
            span_dict["label_name"] = self.annotation.label.name if self.annotation.label else None
            span_dict["label_set_name"] = self.annotation.label_set.name if self.annotation.label_set else None

        return span_dict


class Annotation(Data):
    """Hold information that a Label, Label Set and Annotation Set has been assigned to and combines Spans."""

    def __init__(
        self,
        document: 'Document',
        annotation_set_id: Union[int, None] = None,  # support to init from API output
        annotation_set: Union[AnnotationSet, None] = None,  # support to init from API output
        label: Union[int, Label, None] = None,
        label_set_id: Union[None, int] = None,
        label_set: Union[None, LabelSet] = None,
        is_correct: bool = False,
        revised: bool = False,
        normalized=None,
        id_: int = None,
        spans=None,
        accuracy: float = None,
        confidence: float = None,
        created_by: int = None,
        revised_by: int = None,
        translated_string: str = None,
        custom_offset_string: bool = False,
        offset_string: str = False,
        *args,
        **kwargs,
    ):
        """
        Initialize the Annotation.

        :param label: ID of the Annotation
        :param is_correct: If the Annotation is correct or not (bool)
        :param revised: If the Annotation is revised or not (bool)
        :param id_: ID of the Annotation (int)
        :param accuracy: Accuracy of the Annotation (float) which is the Confidence
        :param document: Document to annotate
        :param annotation: Annotation Set of the Document where the Label belongs
        :param label_set_text: Name of the Label Set where the Label belongs
        :param translated_string: Translated string
        :param custom_offset_string: String as edited by a user
        :param label_set_id: ID of the Label Set where the Label belongs
        """
        self.id_local = next(Data.id_iter)
        self.is_correct = is_correct
        self.revised = revised
        self.normalized = normalized
        self.translated_string = translated_string
        self.document = document
        self._force_offline = self.document._force_offline
        self.created_by = created_by
        self.revised_by = revised_by
        if custom_offset_string:
            self.custom_offset_string = offset_string
        else:
            self.custom_offset_string = None
        self.id_ = id_  # Annotations can have None id_, if they are not saved online and are only available locally
        self._spans: List[Span] = []

        if accuracy is not None:  # it's a confidence
            self.confidence = accuracy
        elif confidence is not None:
            self.confidence = confidence
        elif self.id_ is not None and accuracy is None:  # hotfix: it's an online Annotation crated by a human
            self.confidence = 1
        elif accuracy is None and confidence is None:
            self.confidence = None
        else:
            raise ValueError('Annotation has an id_ but does not provide a confidence.')

        if isinstance(label, int):
            self.label: Label = self.document.project.get_label_by_id(label)
        elif sdk_isinstance(label, Label):
            self.label: Label = label
        else:
            raise ValueError(f'{self.__class__.__name__} {self.id_local} has no Label.')

        # if no label_set_id we check if is passed by section_label_id
        if label_set_id is None and kwargs.get("section_label_id") is not None:
            label_set_id = kwargs.get("section_label_id")

        # handles association to an Annotation Set if the Annotation belongs to a Category
        if isinstance(label_set_id, int):
            self.label_set: LabelSet = self.document.project.get_label_set_by_id(label_set_id)
        elif sdk_isinstance(label_set, LabelSet):
            self.label_set = label_set
        else:
            self.label_set = None
            logger.info(f'{self.__class__.__name__} {self.id_local} has no Label Set.')

        # make sure an Annotation Set is available
        if isinstance(annotation_set_id, int):
            self.annotation_set: AnnotationSet = self.document.get_annotation_set_by_id(annotation_set_id)
        elif sdk_isinstance(annotation_set, AnnotationSet):
            # it's a safe way to look up the Annotation Set first. Otherwise users can add Annotation Sets which
            # do not relate to the Document
            self.annotation_set: AnnotationSet = self.document.get_annotation_set_by_id(annotation_set.id_)
        else:
            self.annotation_set = None
            logger.warning(f'{self} in {self.document} created but without Annotation Set information.')

        for span in spans or []:
            self.add_span(span)

        self.selection_bbox = kwargs.get("selection_bbox", None)

        # TODO START LEGACY to support multiline Annotations
        bboxes = kwargs.get("bboxes", None)
        if bboxes and len(bboxes) > 0:
            for bbox in bboxes:
                if "start_offset" in bbox.keys() and "end_offset" in bbox.keys():
                    Span(start_offset=bbox["start_offset"], end_offset=bbox["end_offset"], annotation=self)
                else:
                    raise ValueError(f'SDK cannot read bbox of Annotation {self.id_} in {self.document}: {bbox}')
        elif (
            bboxes is None
            and kwargs.get("start_offset", None) is not None
            and kwargs.get("end_offset", None) is not None
        ):
            # Legacy support for creating Annotations with a single offset
            bbox = kwargs.get('bbox', {})
            _ = Span(start_offset=kwargs.get("start_offset"), end_offset=kwargs.get("end_offset"), annotation=self)
            # self.add_span(sa)

            logger.warning(f'{self} is empty')

        self.top = None
        self.top = None
        self.x0 = None
        self.x1 = None
        self.y0 = None
        self.y1 = None

        # todo: remove this Annotation single Bbox
        bbox = kwargs.get('bbox')
        if bbox:
            self.top = bbox.get('top')
            self.bottom = bbox.get('bottom')
            self.x0 = bbox.get('x0')
            self.x1 = bbox.get('x1')
            self.y0 = bbox.get('y0')
            self.y1 = bbox.get('y1')

        self.selection_bbox = kwargs.get('selection_bbox', None)
        self.page_number = kwargs.get('page_number', None)
        # END LEGACY -

        # regex features
        self._tokens = []
        self._regex = None

        # Call add_annotation to document at the end, so all attributes for duplicate checking are available.
        self.document.add_annotation(self)

        if not self.document:
            raise NotImplementedError(f'{self} has no Document and cannot be created.')
        if not self.label_set:
            raise NotImplementedError(f'{self} has no Label Set and cannot be created.')
        if not self.label:
            raise NotImplementedError(f'{self} has no Label and cannot be created.')
        if not self.spans:
            exception_or_log_error(
                msg=f'{self} has no Spans and cannot be created.',
                fail_loudly=self.document.project._strict_data_validation,
                exception_type=NotImplementedError,
            )

    def __repr__(self):
        """Return string representation."""
        if self.label and self.document:
            span_str = ', '.join(f'{x.start_offset, x.end_offset}' for x in self._spans)
            return f"Annotation ({self.get_link()}) {self.label.name} {span_str}"
        elif self.label:
            return f"Annotation ({self.get_link()}) {self.label.name} ({self._spans})"
        else:
            return f"Annotation ({self.get_link()}) without Label ({self.start_offset}, {self.end_offset})"

    def __eq__(self, other):
        """We compare an Annotation based on it's Label, Label-Sets if it's online otherwise on the id_local."""
        result = False
        if self.document and other.document and self.document == other.document:  # same Document
            # if self.is_correct and other.is_correct:  # for correct Annotations check if they are identical
            if self.label and other.label and self.label == other.label:  # same Label
                if self.spans == other.spans:  # logic changed from "one Span is identical" to "all Spans identical"
                    return True

        return result

    def __lt__(self, other):
        """If we sort Annotations we do so by start offset."""
        return min([span.start_offset for span in self.spans]) < min([span.start_offset for span in other.spans])

    def __hash__(self):
        """Identity of Annotation that does not change over time."""
        return hash((self.start_offset, self.end_offset, self.label_set, self.document, self.label))

    @property
    def is_multiline(self) -> int:
        """Calculate if Annotation spans multiple lines of text."""
        logger.error('We cannot calculate this. The indicator is unreliable.')
        return self.offset_string.count('\n')

    @property
    def normalize(self) -> str:
        """Provide one normalized offset string due to legacy."""
        logger.warning('You use normalize on Annotation Level which is legacy.')
        return normalize(self.offset_string, self.label.data_type)

    @property
    def start_offset(self) -> int:
        """Legacy: One Annotation can have multiple start offsets."""
        logger.warning('You use start_offset on Annotation Level which is legacy.')
        return min([sa.start_offset for sa in self._spans], default=None)

    @property
    def end_offset(self) -> int:
        """Legacy: One Annotation can have multiple end offsets."""
        logger.warning('You use end_offset on Annotation Level which is legacy.')
        return max([sa.end_offset for sa in self._spans], default=None)

    @property
    def offset_string(self) -> List[str]:
        """View the string representation of the Annotation."""
        if len(self.spans) > 1:
            logger.warning(f'You use offset string on {self} level which is legacy.')
        if not self.custom_offset_string and self.document.text:
            result = [span.offset_string for span in self.spans]
        elif self.custom_offset_string:
            result = self.custom_offset_string
        else:
            result = []
        return result

    @property
    def eval_dict(self) -> List[dict]:
        """Calculate the Span information to evaluate the Annotation."""
        return [span.eval_dict() for span in self.spans]

    def add_span(self, span: Span):
        """Add a Span to an Annotation incl. a duplicate check per Annotation."""
        if span not in self._spans:
            # add the Span first to make sure to bea able to do a duplicate check
            self._spans.append(span)  # one Annotation can span multiple Spans
            if span.annotation is not None and self != span.annotation:
                raise ValueError(f'{span} should be added to {self} but relates to {span.annotation}.')
            else:
                span.annotation = self  # todo feature to link one Span to many Annotations
        else:
            raise ValueError(f'In {self} the {span} is a duplicate and will not be added.')
        return self

    def get_link(self):
        """Get link to the Annotation in the SmartView."""
        if self.is_online:
            return get_annotation_view_url(self.id_)
        else:
            return None

    def save(self, document_annotations: list = None) -> bool:
        """
        Save Annotation online.

        If there is already an Annotation in the same place as the current one, we will not be able to save the current
        annotation.

        In that case, we get the id_ of the original one to be able to track it.
        The verification of the duplicates is done by checking if the offsets and Label match with any Annotations
        online.
        To be sure that we are comparing with the information online, we need to have the Document updated.
        The update can be done after the request (per annotation) or the updated Annotations can be passed as input
        of the function (advisable when dealing with big Documents or Documents with many Annotations).

        :param document_annotations: Annotations in the Document (list)
        :return: True if new Annotation was created
        """
        if self.label == self.document.project.no_label:
            raise ValueError("You cannot save Annotations with Label NO_LABEL.")
        if self.document.category == self.document.project.no_category:
            raise ValueError(f"You cannot save Annotations of Documents with {self.document.category}.")
        new_annotation_added = False
        if not self.label_set:
            label_set_id = None
        else:
            label_set_id = self.label_set.id_
        if self.is_online:
            raise ValueError(f"You cannot update Annotations once saved online: {self.get_link()}")
            # update_annotation(id_=self.id_, document_id=self.document.id_, project_id=self.project.id_)

        if not self.is_online:
            response = post_document_annotation(
                project_id=self.document.project.id_,
                document_id=self.document.id_,
                start_offset=self.start_offset,
                end_offset=self.end_offset,
                label_id=self.label.id_,
                label_set_id=label_set_id,
                confidence=self.confidence,
                is_correct=self.is_correct,
                revised=self.revised,
                annotation_set=self.annotation_set,
                # bboxes=self.bboxes,
                # selection_bbox=self.selection_bbox,
                page_number=self.page_number,
            )
            if response.status_code == 201:
                json_response = json.loads(response.text)
                self.id_ = json_response["id"]
                new_annotation_added = True
            elif response.status_code == 403:
                logger.error(response.text)
                try:
                    if "In one Project you cannot label the same text twice." in response.text:
                        if document_annotations is None:
                            # get the Annotation
                            self.document.update()
                            document_annotations = self.document.annotations()
                        # get the id_ of the existing annotation
                        is_duplicated = False
                        for annotation in document_annotations:
                            if (
                                annotation.start_offset == self.start_offset
                                and annotation.end_offset == self.end_offset
                                and annotation.label == self.label
                            ):
                                logger.error(f"ID of annotation online: {annotation.id_}")
                                self.id_ = annotation.id_
                                is_duplicated = True
                                break

                        # if there isn't a perfect match, the current Annotation is considered incorrect
                        if not is_duplicated:
                            self.is_correct = False

                        new_annotation_added = False
                    else:
                        logger.exception(f"Unknown issue to create Annotation {self} in {self.document}")
                except KeyError:
                    logger.error(f"Not able to save Annotation online: {response}")
        return new_annotation_added

    def regex_annotation_generator(self, regex_list) -> List[Span]:
        """
        Build Spans without Labels by regexes.

        :return: Return sorted list of Spans by start_offset
        """
        spans: List[Span] = []
        for regex in regex_list:
            dict_spans = regex_matches(doctext=self.document.text, regex=regex)
            for offset in list(set((x['start_offset'], x['end_offset']) for x in dict_spans)):
                try:
                    span = Span(start_offset=offset[0], end_offset=offset[1], annotation=self)
                    spans.append(span)
                except ValueError as e:
                    logger.error(str(e))
        spans.sort()
        return spans

    def token_append(self, new_regex, regex_quality: int):
        """Append token if it is not a duplicate."""
        category = self.document.category
        regex_to_remove_group_names = re.compile('<.*?>')
        previous_matchers = [re.sub(regex_to_remove_group_names, '', t['regex']) for t in self._tokens]
        found_for_label = [
            re.sub(regex_to_remove_group_names, '', t['regex']) for t in (self.label._evaluations.get(category.id_, []))
        ]
        new_matcher = re.sub(regex_to_remove_group_names, '', new_regex)
        if new_matcher not in previous_matchers + found_for_label:  # only run evaluation if the token is truly new
            evaluation = self.label.evaluate_regex(new_regex, regex_quality=regex_quality, category=category)
            self._tokens.append(evaluation)
            logger.debug(f'Added new regex Token {new_matcher}.')
        else:
            logger.debug(f'Annotation Token {repr(new_matcher)} or regex {repr(new_regex)} does exist.')

    def tokens(self) -> List[str]:
        """Create a list of potential tokens based on Spans of this Annotation."""
        if not self._tokens:
            for span in self.spans:
                # the original string, with harmonized whitespaces
                harmonized_whitespace = suggest_regex_for_string(span.offset_string, replace_numbers=False)
                regex_w = f'(?P<Label_{self.label.id_}_W_{self.id_}_{span.start_offset}>{harmonized_whitespace})'
                self.token_append(new_regex=regex_w, regex_quality=0)
                # the original string, with numbers replaced
                numbers_replaced = suggest_regex_for_string(span.offset_string)
                regex_n = f'(?P<Label_{self.label.id_}_N_{self.id_}_{span.start_offset}>{numbers_replaced})'
                self.token_append(new_regex=regex_n, regex_quality=1)
                # the original string, with characters and numbers replaced
                full_replacement = suggest_regex_for_string(span.offset_string, replace_characters=True)
                regex_f = f'(?P<Label_{self.label.id_}_F_{self.id_}_{span.start_offset}>{full_replacement})'
                self.token_append(new_regex=regex_f, regex_quality=2)
        return self._tokens

    # todo can we circumvent the combined tokens
    def regex(self):
        """Return regex of this Annotation."""
        return self.label.combined_tokens(categories=[self.document.category])

    def delete(self, delete_online: bool = True) -> None:
        """Delete Annotation.

        :param delete_online: Whether the Annotation is deleted online or only locally.
        """
        if self.document.is_online and delete_online:
            delete_document_annotation(self.document.id_, self.id_, self.document.project.id_)
            self.document.update()
        else:
            self.document._annotations.remove(self)

    @property
    def spans(self) -> List[Span]:
        """Return default entry to get all Spans of the Annotation."""
        return sorted(self._spans)

    @property
    def bboxes(self) -> List[Dict]:
        """Return the Bbox information for all Spans in serialized format.

        This is useful for external integration (e.g. Konfuzio Server)."
        """
        return [span.bbox_dict() for span in self.spans]

    def lose_weight(self):
        """Delete data of the instance."""
        super().lose_weight()
        self._tokens = []


class Document(Data):
    """Access the information about one Document, which is available online."""

    def __init__(
        self,
        project: 'Project',
        id_: Union[int, None] = None,
        file_url: str = None,
        status: List[Union[int, str]] = None,  # ?
        data_file_name: str = None,
        is_dataset: bool = None,
        dataset_status: int = None,
        updated_at: str = None,
        assignee: int = None,
        category_template: int = None,  # fix for Konfuzio Server API, it's actually an ID of a Category
        category: Category = None,
        category_confidence: Optional[float] = None,
        category_is_revised: bool = False,
        text: str = None,
        bbox: dict = None,
        bbox_validation_type=None,
        pages: list = None,
        update: bool = None,
        copy_of_id: Union[int, None] = None,
        *args,
        **kwargs,
    ):
        """
        Create a Document and link it to its Project.

        :param id_: ID of the Document
        :param project: Project where the Document belongs to
        :param file_url: URL of the Document
        :param status: Status of the Document
        :param data_file_name: File name of the Document
        :param is_dataset: Is dataset or not. (bool)
        :param dataset_status: Dataset status of the Document (e.g. Training)
        :param updated_at: Updated information
        :param assignee: Assignee of the Document
        :param bbox: Bounding box information per character in the PDF (dict)
        :param bbox_validation_type: One of ALLOW_ZERO_SIZE (default), STRICT, or DISABLED. Also see the `Bbox` class.
        :param pages: List of page sizes.
        :param update: Annotations, Annotation Sets will not be loaded by default. True will load it from the API.
                        False from local files
        :param copy_of_id: ID of the Document that originated the current Document
        """
        self._no_label_annotation_set = None
        self.id_local = next(Data.id_iter)
        self.id_ = id_
        self.assignee = assignee
        self._annotations: List[Annotation] = None
        self._annotation_sets: List[AnnotationSet] = None
        self.file_url = file_url
        self.is_dataset = is_dataset
        self.dataset_status = dataset_status
        self._update = update
        self.copy_of_id = copy_of_id

        # The following variables come from the Server API
        # self._category -> document level category from the "category" field
        # self._category_confidence -> document level category confidence from the "category_confidence" field
        # self.category_is_revised -> document level boolean flag from the "category_is_revised" field
        if project and category_template:
            self._category = project.get_category_by_id(category_template)
        elif category:
            self._category = category
        else:
            self._category = project.no_category
        self._category_confidence = category_confidence
        self.category_is_revised = category_is_revised

        if updated_at:
            self.updated_at = dateutil.parser.isoparse(updated_at)
        else:
            self.updated_at = None

        self.name = data_file_name
        self.status = status  # status of Document online
        self.project = project
        self._force_offline = project._force_offline
        project.add_document(self)  # check for duplicates by ID before adding the Document to the project

        # use hidden variables to store low volume information in instance
        self._text: str = text
        self._text_hash = None
        self._characters: Dict[int, Bbox] = None
        self._bbox_hash = None
        self._bbox_json = bbox
        self.bboxes_available: bool = True if (self.is_online or self._bbox_json) else False
        self._bbox_validation_type = bbox_validation_type
        if bbox_validation_type is None:
            if self.project._strict_data_validation:
                self._bbox_validation_type = BboxValidationTypes.ALLOW_ZERO_SIZE
            else:
                self._bbox_validation_type = BboxValidationTypes.DISABLED
        self._hocr = None
        self._pages: List[Page] = []
        self._n_pages = None

        # prepare local setup for Document
        if self.is_online:
            pathlib.Path(self.document_folder).mkdir(parents=True, exist_ok=True)
        self.annotation_file_path = os.path.join(self.document_folder, "annotations.json5")
        self.annotation_set_file_path = os.path.join(self.document_folder, "annotation_sets.json5")
        self.txt_file_path = os.path.join(self.document_folder, "document.txt")
        self.hocr_file_path = os.path.join(self.document_folder, "document.hocr")
        self.pages_file_path = os.path.join(self.document_folder, "pages.json5")
        self.bbox_file_path = os.path.join(self.document_folder, "bbox.zip")
        self.bio_scheme_file_path = os.path.join(self.document_folder, "bio_scheme.txt")

        bbox_file_exists = is_file(self.bbox_file_path, raise_exception=False)
        self.bboxes_available: bool = self.is_online or self._bbox_json or bbox_file_exists

        if pages:
            self.pages()  # create Page instances

    def __repr__(self):
        """Return the name of the Document incl. the ID."""
        if self.id_ is None:
            return f"Virtual Document {self.name} ({self.copy_of_id})"
        else:
            return f"Document {self.name} ({self.id_})"

    def update_meta_data(
        self,
        assignee: int = None,
        category_template: int = None,
        category: Category = None,
        data_file_name: str = None,
        dataset_status: int = None,
        status: List[Union[int, str]] = None,
        **kwargs,
    ):
        """Update document metadata information."""
        self.assignee = assignee

        if self.project and category_template:
            self._category = self.project.get_category_by_id(category_template)
        elif category:
            self._category = category
        else:
            self._category = None

        self.name = data_file_name

        self.status = status

        self.dataset_status = dataset_status

    def save_meta_data(self):
        """Save local changes to Document metadata to server."""
        update_document_konfuzio_api(
            document_id=self.id_, file_name=self.name, dataset_status=self.dataset_status, assignee=self.assignee
        )

    def save(self):
        """Save all local changes to Document to server."""
        self.save_meta_data()

        for annotation in self.annotations(use_correct=False):
            if not annotation.is_online:
                annotation.save()

    @classmethod
    def from_file_sync(
        self,
        path: str,
        project: 'Project',
        dataset_status: int = 0,
        category_id: Union[None, int] = None,
        callback_url: str = '',
    ) -> 'Document':
        """
        Initialize Document from file with synchronous API call.

        This class method will wait for the document to be processed by the server
        and then return the new Document. This may take a bit of time. When uploading
        many documents, it is advised to use the Document.from_file_async method.

        :param path: Path to file to be uploaded
        :param project: If to filter by correct annotations
        :param dataset_status: Dataset status of the document (None: 0 Preparation: 1 Training: 2 Test: 3 Excluded: 4)
        :param category_id: Category the Document belongs to (if unset, it will be assigned one by the server)
        :param callback_url: Callback URL receiving POST call once extraction is done
        :return: New Document
        """
        response = upload_file_konfuzio_api(
            path,
            project_id=project.id_,
            dataset_status=dataset_status,
            category_id=category_id,
            callback_url=callback_url,
            sync=True,
        )

        new_document_id = json.loads(response.text)['id']

        project.init_or_update_document(from_online=True)
        doc = project.get_document_by_id(new_document_id)

        return doc

    @classmethod
    def from_file_async(
        self,
        path: str,
        project: 'Project',
        dataset_status: int = 0,
        category_id: Union[None, int] = None,
        callback_url: str = '',
    ) -> int:
        """
        Initialize Document from file with asynchrinous API call.

        This class method asynchronously uploads a file, to the Konfuzio API and returns the ID of
        the newly created document. Use this method to create a new Document and don't want to wait
        for the document to be processed by the server. This requires to update the Project at a
        later point to be able to work with the new Document.

        :param path: Path to file to be uploaded
        :param project: If to filter by correct annotations
        :param dataset_status: Dataset status of the document (None: 0 Preparation: 1 Training: 2 Test: 3 Excluded: 4)
        :param category_id: Category the Document belongs to (if unset, it will be assigned one by the server)
        :param callback_url: Callback URL receiving POST call once extraction is done
        :return: ID of new Document
        """
        response = upload_file_konfuzio_api(
            path,
            project_id=project.id_,
            dataset_status=dataset_status,
            category_id=category_id,
            callback_url=callback_url,
            sync=False,
        )

        new_document_id = json.loads(response.text)['id']

        return new_document_id

    @property
    def file_path(self):
        """Return path to file."""
        return os.path.join(self.document_folder, amend_file_name(self.name))

    @property
    def category_annotations(self) -> List[CategoryAnnotation]:
        """
        Collect Category Annotations and average confidence across all Pages.

        :return: List of Category Annotations, one for each Category.
        """
        category_annotations = []
        for category in self.project.categories:
            if category != self.project.no_category:
                confidence = 0
                for page in self.pages():
                    confidence += page.get_category_annotation(category).confidence
                confidence /= self.number_of_pages
                if (confidence == 0.0) and (category == self._category):
                    confidence = self._category_confidence
                category_annotation = CategoryAnnotation(category=category, document=self, confidence=confidence)
                category_annotations.append(category_annotation)
        return category_annotations

    @property
    def maximum_confidence_category_annotation(self) -> Optional[CategoryAnnotation]:
        """
        Get the human revised Category Annotation of this Document, or the highest confidence one if not revised.

        :return: The found Category Annotation, or None if not present.
        """
        if self.category != self.project.no_category:
            # there is a unique Category Annotation per Category associated to this Document
            # by construction in Document.category_annotations
            return [
                category_annotation
                for category_annotation in self.category_annotations
                if category_annotation.category == self._category
            ][0]
        category_annotation = sorted(self.category_annotations, key=lambda x: x.confidence)[-1]
        if category_annotation.confidence != 0.0:
            return category_annotation
        return None

    @property
    def maximum_confidence_category(self) -> Optional[Category]:
        """
        Get the human revised Category of this Document, or the highest confidence one if not revised.

        :return: The found Category, or None if not present.
        """
        if self.maximum_confidence_category_annotation is not None:
            return self.maximum_confidence_category_annotation.category
        return None

    @property
    def category(self) -> Optional[Category]:
        """
        Return the Category of the Document.

        The Category of a Document is only defined as long as all Pages have the same Category. Otherwise, the Document
        should probably be split into multiple Documents with a consistent Category assignment within their Pages, or
        the Category for each Page should be manually revised.
        """
        if not self.pages():
            return self._category
        all_pages_have_same_category = len(set([page.category for page in self.pages()]) - {None}) == 1
        if all_pages_have_same_category:
            self._category = self.pages()[0].category
        else:
            self._category = self.project.no_category
        return self._category

    def set_category(self, category: Category) -> None:
        """Set the Category of the Document and the Category of all of its Pages as revised."""
        if (self._category not in [None, self.project.no_category]) and (
            category not in [self._category, None, self.project.no_category]
        ):
            raise ValueError(
                "We forbid changing Category when already existing, because this requires some validations that are "
                "currently implemented in the Konfuzio Server. We recommend changing the Category of a Document via "
                "the Konfuzio Server."
            )
        for page in self.pages():
            page.set_category(category)
        self._category = category
        self.category_is_revised = True

    @property
    def ocr_file_path(self):
        """Return path to OCR PDF file."""
        return os.path.join(self.document_folder, amend_file_name(self.name, append_text="ocr", new_extension=".pdf"))

    @property
    def number_of_pages(self) -> int:
        """Calculate the number of Pages."""
        if self._n_pages is None:
            self._n_pages = len(self.text.split('\f'))
        return self._n_pages

    @property
    def number_of_lines(self) -> int:
        """Calculate the number of lines."""
        return len(self.text.replace('\f', '\n').split('\n'))

    @property
    def no_label_annotation_set(self) -> AnnotationSet:
        """
        Return the Annotation Set for project.no_label Annotations.

        We need to load the Annotation Sets from Server first (call self.annotation_sets()).
        If we create the no_label_annotation_set in the first place, the data from the Server is not be loaded
        anymore because _annotation_sets will no longer be None.
        """
        if self._no_label_annotation_set is None:
            self.annotation_sets()
            self._no_label_annotation_set = AnnotationSet(document=self, label_set=self.project.no_label_set)

        return self._no_label_annotation_set

    def spans(
        self,
        label: Label = None,
        use_correct: bool = False,
        start_offset: int = 0,
        end_offset: int = None,
        fill: bool = False,
    ) -> List[Span]:
        """Return all Spans of the Document."""
        spans = []

        annotations = self.annotations(
            label=label, use_correct=use_correct, start_offset=start_offset, end_offset=end_offset, fill=fill
        )

        for annotation in annotations:
            for span in annotation.spans:
                if span not in spans:
                    spans.append(span)

        # if self.spans() == list(set(self.spans())):
        #     # todo deduplicate Spans. One text offset in a Document can ber referenced by many Spans of Annotations
        #     raise NotImplementedError

        return sorted(spans)

    def eval_dict(self, use_view_annotations=False, use_correct=False) -> List[dict]:
        """Use this dict to evaluate Documents. The speciality: For every Span of an Annotation create one entry."""
        result = []
        if use_view_annotations:
            annotations = self.view_annotations()
        else:
            annotations = self.annotations(use_correct=use_correct)
        if not annotations:  # if there are no Annotations in this Documents
            result.append(Span(start_offset=0, end_offset=0).eval_dict())
        else:
            for annotation in annotations:
                result += annotation.eval_dict

        return result

    def check_bbox(self) -> None:
        """
        Run validation checks on the Document text and bboxes.

        This is run when the Document is initialized, and usually it's not needed to be run again because a Document's
        text and bboxes are not expected to change within the Konfuzio Server.

        You can run this manually instead if your pipeline allows changing the text or the bbox during the lifetime of
        a document. Will raise ValueError if the bboxes don't match with the text of the document, or if bboxes have
        invalid coordinates (outside page borders) or invalid size (negative width or height).

        This check is usually slow, and it can be made faster by calling Document.set_text_bbox_hashes() right after
        initializing the Document, which will enable running a hash comparison during this check.
        """
        warn('WIP: Modifications before the next stable release expected.', FutureWarning, stacklevel=2)
        if self._check_text_or_bbox_modified():
            self._characters = None
            _ = self.bboxes

    def __deepcopy__(self, memo) -> 'Document':
        """Create a new Document of the instance."""
        copy_id = self.id_ if self.id_ else self.copy_of_id
        document = Document(
            id_=None,
            project=self.project,
            category=self.category,
            text=self.text,
            copy_of_id=copy_id,
            bbox=self.get_bbox(),
        )
        for page in self.pages():
            copy_id = page.id_ if page.id_ else page.copy_of_id
            _ = Page(
                id_=None,
                document=document,
                start_offset=page.start_offset,
                end_offset=page.end_offset,
                copy_of_id=copy_id,
                number=page.number,
                original_size=(page.width, page.height),
            )
        return document

    def check_annotations(self, update_document: bool = False) -> bool:
        """Check if Annotations are valid - no duplicates and correct Category."""
        valid = True
        assignee = None

        try:
            self.get_annotations()

        except ValueError as error_message:
            valid = False

            if "is a duplicate of" in str(error_message):
                logger.error(f'{self} has duplicated Annotations.')
                assignee = 1101  # duplicated-annotation@konfuzio.com

            elif "related to" in str(error_message):
                logger.error(f'{self} has Annotations from an incorrect Category.')
                assignee = 1118  # category-issue@konfuzio.com

            else:
                raise ValueError('Error not expected.')

        if update_document and assignee is not None:
            # set the dataset status of the Document to Excluded
            update_document_konfuzio_api(document_id=self.id_, file_name=self.name, dataset_status=4, assignee=assignee)

        return valid

    def annotation_sets(self):
        """Return Annotation Sets of Documents."""
        if self._annotation_sets is not None:
            return self._annotation_sets
        if self.is_online and not is_file(self.annotation_set_file_path, raise_exception=False):
            self.download_document_details()
        if is_file(self.annotation_set_file_path, raise_exception=False):
            with open(self.annotation_set_file_path, "r") as f:
                raw_annotation_sets = json.load(f)
            # first load all Annotation Sets before we create Annotations
            for raw_annotation_set in raw_annotation_sets:
                _ = AnnotationSet(
                    id_=raw_annotation_set["id"],
                    document=self,
                    label_set=self.project.get_label_set_by_id(raw_annotation_set["section_label"]),
                )
        elif self._annotation_sets is None:
            self._annotation_sets = []  # Annotation sets cannot be loaded from Konfuzio Server
        return self._annotation_sets

    def annotations(
        self,
        label: Label = None,
        use_correct: bool = True,
        ignore_below_threshold: bool = False,
        start_offset: int = 0,
        end_offset: int = None,
        fill: bool = False,
    ) -> List[Annotation]:
        """
        Filter available annotations.

        :param label: Label for which to filter the Annotations.
        :param use_correct: If to filter by correct Annotations.
        :param ignore_below_threshold: To filter out Annotations with confidence below Label prediction threshold.
        :return: Annotations in the document.
        """
        self.get_annotations()
        start_offset = max(start_offset, 0)
        if end_offset:
            end_offset = min(end_offset, len(self.text))
        annotations: List[Annotation] = []
        add = False
        for annotation in self._annotations:
            # filter by correct information
            if not annotation.is_correct:
                if ignore_below_threshold and (
                    not annotation.confidence or annotation.confidence < annotation.label.threshold
                ):
                    continue
            for span in annotation.spans:
                if (use_correct and annotation.is_correct) or not use_correct:
                    # todo: add option to filter for overruled Annotations where mult.=F
                    # todo: add option to filter for overlapping Annotations, `add_annotation` just checks for identical
                    # filter by start and end offset, include Annotations that extend into the offset
                    if start_offset is not None and end_offset is not None:  # if the start and end offset are specified
                        latest_start = max(span.start_offset, start_offset)
                        earliest_end = min(span.end_offset, end_offset)
                        is_overlapping = latest_start - earliest_end < 0
                    else:
                        is_overlapping = True

                    if label is not None:  # filter by Label
                        if label == annotation.label and is_overlapping:
                            add = True
                    elif is_overlapping:
                        add = True
            # as multiline Annotations will be added twice
            if add:
                annotations.append(annotation)
                add = False

        if fill:
            # todo: we cannot assure that the Document has a Category, so Annotations must not require label_set
            spans = [range(span.start_offset, span.end_offset) for anno in annotations for span in anno.spans]
            if end_offset is None:
                end_offset = len(self.text)
            missings = get_missing_offsets(start_offset=start_offset, end_offset=end_offset, annotated_offsets=spans)

            for missing in missings:
                new_spans = []
                offset_text = self.text[missing.start : missing.stop]
                # we split Spans which span multiple lines, so that one Span comprises one line
                offset_of_offset = 0
                line_breaks = [
                    offset_line for offset_line in re.split(r'(\n|\f)', offset_text) if offset_line != ''
                ]  # , '\n', '\f'}]
                if not line_breaks:
                    continue
                for offset in line_breaks:
                    start = missing.start + offset_of_offset
                    offset_of_offset += len(offset)
                    end = missing.start + offset_of_offset
                    new_span = Span(start_offset=start, end_offset=end)
                    new_spans.append(new_span)

                new_annotation = Annotation(
                    document=self,
                    annotation_set=self.no_label_annotation_set,
                    label=self.project.no_label,
                    label_set=self.project.no_label_set,
                    spans=new_spans,
                )

                annotations.append(new_annotation)

        return sorted(annotations)

    def view_annotations(self, start_offset: int = 0, end_offset: int = None) -> List[Annotation]:
        """Get the best Annotations, where the Spans are not overlapping."""
        self.get_annotations()
        annotations: List[Annotation] = []

        filled = 0  # binary number keeping track of filled offsets
        priority_annotations = sorted(
            self.annotations(use_correct=False, start_offset=start_offset, end_offset=end_offset),
            key=lambda x: (
                not x.is_correct,  # x.is_correct == True first
                -x.confidence if x.confidence else 0,  # higher confidence first
                min([span.start_offset for span in x.spans]),
            ),
        )

        no_label_duplicates = set()  # for top Annotation filter
        for annotation in priority_annotations:
            if annotation.confidence is not None and annotation.label.threshold > annotation.confidence:
                continue
            if not annotation.is_correct and annotation.revised:  # if marked as incorrect by user
                continue
            if annotation.label is self.project.no_label:
                continue
            spans_num = 0
            for span in annotation.spans:
                for i in range(span.start_offset, span.end_offset):
                    spans_num |= 1 << i
            if spans_num & filled:
                # if there's overlap
                continue
            # if (
            #     annotation.is_correct is False
            #     and annotation.label.has_multiple_top_candidates is False
            #     and annotation.label.id_ in no_label_duplicates
            # ):
            #     continue
            annotations.append(annotation)
            filled |= spans_num
            if not annotation.label.has_multiple_top_candidates:
                no_label_duplicates.add(annotation.label.id_)

        return sorted(annotations)

    def lose_weight(self):
        """Remove NO_LABEL, wrong and below threshold Annotations."""
        super().lose_weight()
        self._bbox_json = None
        self._characters = None
        for annotation in self.annotations(use_correct=False, ignore_below_threshold=False):
            if annotation.label is self.project.no_label:
                annotation.delete(delete_online=False)
            elif not annotation.is_correct and (
                not annotation.confidence or annotation.label.threshold > annotation.confidence or annotation.revised
            ):
                annotation.delete(delete_online=False)
            else:
                annotation.lose_weight()

    @property
    def document_folder(self):
        """Get the path to the folder where all the Document information is cached locally."""
        return os.path.join(self.project.documents_folder, str(self.id_))

    def get_file(self, ocr_version: bool = True, update: bool = False):
        """
        Get OCR version of the original file.

        :param ocr_version: Bool to get the ocr version of the original file
        :param update: Update the downloaded file even if it is already available
        :return: Path to the selected file.
        """
        if ocr_version:
            file_path = self.ocr_file_path
        else:
            file_path = self.file_path

        if self.status[0] == 2 and (not file_path or not is_file(file_path, raise_exception=False) or update):
            pdf_content = download_file_konfuzio_api(self.id_, ocr=ocr_version, session=self.session)
            with open(file_path, "wb") as f:
                f.write(pdf_content)

        return file_path

    def get_images(self, update: bool = False):
        """
        Get Document Pages as PNG images.

        :param update: Update the downloaded images even they are already available
        :return: Path to PNG files.
        """
        return [page.get_image(update=update) for page in self.pages()]

    def download_document_details(self):
        """Retrieve data from a Document online in case Document has finished processing."""
        if self.is_online and self.status and self.status[0] == 2:
            data = get_document_details(document_id=self.id_, project_id=self.project.id_, session=self.session)

            # write a file, even there are no annotations to support offline work
            with open(self.annotation_file_path, "w") as f:
                json.dump(data["annotations"], f, indent=2, sort_keys=True)

            with open(self.annotation_set_file_path, "w") as f:
                json.dump(data["sections"], f, indent=2, sort_keys=True)

            with open(self.txt_file_path, "w", encoding="utf-8") as f:
                f.write(data["text"])

            with open(self.pages_file_path, "w") as f:
                json.dump(data["pages"], f, indent=2, sort_keys=True)
        else:
            raise NotImplementedError

        return self

    def add_annotation(self, annotation: Annotation):
        """Add an Annotation to a Document.

        The Annotation is only added to the Document if the data validation tests are passing for this Annotation.
        See https://dev.konfuzio.com/sdk/tutorials.html#data-validation-rules.

        :param annotation: Annotation to add in the Document
        :return: Input Annotation.
        """
        if self._annotations is None:
            self.annotations()
        if annotation not in self._annotations:
            # Hotfix Text Annotation Server:
            #  Annotation belongs to a Label / Label Set that does not relate to the Category of the Document.
            # todo: add test that the Label and Label Set of an Annotation belong to the Category of the Document
            if self.category != self.project.no_category:
                if annotation.label_set is not None:
                    if annotation.label_set.categories:
                        if self.category in annotation.label_set.categories:
                            self._annotations.append(annotation)
                        else:
                            exception_or_log_error(
                                msg=f'We cannot add {annotation} related to {annotation.label_set.categories} to {self}'
                                f' as the document has {self.category}',
                                fail_loudly=self.project._strict_data_validation,
                                exception_type=ValueError,
                            )
                    else:
                        raise ValueError(f'{annotation} uses Label Set without Category, cannot be added to {self}.')
                else:
                    raise ValueError(f'{annotation} has no Label Set, which cannot be added to {self}.')
            else:
                if annotation.label.name == "NO_LABEL" and annotation.label_set.name_clean == "NO_LABEL_SET":
                    self._annotations.append(annotation)
                else:
                    raise ValueError(f'We cannot add {annotation} to {self} where the Сategory is {self.category}')
        else:
            duplicated = [x for x in self._annotations if x == annotation]
            exception_or_log_error(
                msg=f'In {self} the {annotation} is a duplicate of {duplicated} and will not be added.',
                fail_loudly=self.project._strict_data_validation,
                exception_type=ValueError,
            )

        return self

    def get_annotation_by_id(self, annotation_id: int) -> Annotation:
        """
        Return an Annotation by ID, searching within the Document.

        :param annotation_id: ID of the Annotation to get.
        """
        result = None
        if self._annotations is None:
            self.annotations()
        for annotation in self._annotations:
            if annotation.id_ == annotation_id:
                result = annotation
                break
        if result:
            return result
        else:
            raise IndexError(f"Annotation {annotation_id} is not part of {self}.")

    def add_annotation_set(self, annotation_set: AnnotationSet):
        """Add the Annotation Sets to the Document."""
        if annotation_set.document and annotation_set.document != self:
            raise ValueError('One Annotation Set must only belong to one Document.')
        if self._annotation_sets is None:
            self._annotation_sets = []
        if annotation_set not in self._annotation_sets:
            self._annotation_sets.append(annotation_set)
        else:
            raise ValueError(f'In {self} the {annotation_set} is a duplicate and will not be added.')
        return self

    def get_annotation_set_by_id(self, id_: int) -> AnnotationSet:
        """
        Return an Annotation Set by ID.

        :param id_: ID of the Annotation Set to get.
        """
        result = None
        if self._annotation_sets is None:
            self.annotation_sets()
        for annotation_set in self._annotation_sets:
            if annotation_set.id_ == id_:
                result = annotation_set
        if result:
            return result
        else:
            logger.error(f"Annotation Set {id_} is not part of Document {self.id_}.")
            raise IndexError

    def get_text_in_bio_scheme(self, update=False) -> List[Tuple[str, str]]:
        """
        Get the text of the Document in the BIO scheme.

        :param update: Update the bio annotations even they are already available
        :return: list of tuples with each word in the text and the respective label
        """
        converted_text = []
        if not is_file(self.bio_scheme_file_path, raise_exception=False) or update:
            converted_text = convert_to_bio_scheme(self)
            with open(self.bio_scheme_file_path, "w", encoding="utf-8") as f:
                for word, tag in converted_text:
                    f.writelines(word + " " + tag + "\n")
                f.writelines("\n")
        else:
            with open(self.bio_scheme_file_path, "r", encoding="utf-8") as f:
                for line in f.readlines():
                    if not line.strip():
                        continue
                    split_line = line.strip().split(' ')
                    word = split_line[0]
                    tag = ' '.join(split_line[1:])  # tag allowed to have multiple words
                    converted_text.append((word, tag))

        return converted_text

    def get_bbox(self) -> Dict:
        """
        Get bbox information per character of file. We don't store bbox as an attribute to save memory.

        :return: Bounding box information per character in the Document.
        """
        if self._bbox_json:
            bbox = self._bbox_json
        elif is_file(self.bbox_file_path, raise_exception=False):
            with zipfile.ZipFile(self.bbox_file_path, "r") as archive:
                bbox = json.loads(archive.read('bbox.json5'))
        elif self.is_online and self.status and self.status[0] == 2:
            # todo check for self.project.id_ and self.id_ and ?
            logger.warning(f'Start downloading bbox files of {len(self.text)} characters for {self}.')
            bbox = get_document_details(document_id=self.id_, project_id=self.project.id_, extra_fields="bbox")['bbox']
            # Use the `zipfile` module: `compresslevel` was added in Python 3.7
            with zipfile.ZipFile(
                self.bbox_file_path, mode="w", compression=zipfile.ZIP_DEFLATED, compresslevel=9
            ) as zip_file:
                # Dump JSON data
                dumped: str = json.dumps(bbox, indent=2, sort_keys=True)
                # Write the JSON data into `data.json` *inside* the ZIP file
                zip_file.writestr('bbox.json5', data=dumped)
                # Test integrity of compressed archive
                zip_file.testzip()
        else:
            self.bboxes_available = False
            bbox = {}

        return bbox

    @property
    def _hashable_characters(self) -> Optional[frozenset]:
        """Convert bbox dict into a hashable type."""
        return frozenset(self._characters) if self._characters is not None else None

    def set_text_bbox_hashes(self) -> None:
        """Update hashes of Document text and bboxes. Can be used for checking later on if any changes happened."""
        self._text_hash = hash(self._text)
        self._bbox_hash = hash(self._hashable_characters)

    def _check_text_or_bbox_modified(self) -> bool:
        """Check if either the Document text or its bboxes have been modified in memory."""
        text_modified = self._text_hash != hash(self._text)
        bbox_modified = self._bbox_hash != hash(self._hashable_characters)
        return text_modified or bbox_modified

    @property
    def bboxes(self) -> Dict[int, Bbox]:
        """Use the cached bbox version."""
        warn('WIP: Modifications before the next stable release expected.', FutureWarning, stacklevel=2)
        if self.bboxes_available and self._characters is None:
            bbox = self.get_bbox()
            boxes = {}
            for character_index, box in bbox.items():
                x0 = box.get('x0')
                x1 = box.get('x1')
                y0 = box.get('y0')
                y1 = box.get('y1')
                page_index = box.get('page_number') - 1
                page = self.get_page_by_index(page_index=page_index)
                box_character = box.get('text')
                document_character = self.text[int(character_index)]
                if box_character not in [' ', '\f', '\n'] and box_character != document_character:
                    exception_or_log_error(
                        msg=f'{self} Bbox provides Character "{box_character}" document text refers to '
                        f'"{document_character}" with ID "{character_index}".',
                        fail_loudly=self.project._strict_data_validation,
                        exception_type=ValueError,
                    )
                boxes[int(character_index)] = Bbox(
                    x0=x0, x1=x1, y0=y0, y1=y1, page=page, validation=self._bbox_validation_type
                )
            self._characters = boxes
        return self._characters

    def set_bboxes(self, characters: Dict[int, Bbox]):
        """Set character Bbox dictionary."""
        characters = {int(key): bbox for key, bbox in characters.items()}

        for key, bbox in characters.items():
            bbox._valid(self._bbox_validation_type)

        self._characters = characters
        self.bboxes_available = True

    @property
    def text(self):
        """Get Document text. Once loaded stored in memory."""
        if self._text is not None:
            return self._text
        if self.is_online and not is_file(self.txt_file_path, raise_exception=False):
            self.download_document_details()
        if is_file(self.txt_file_path, raise_exception=False):
            with open(self.txt_file_path, "r", encoding="utf-8") as f:
                self._text = f.read()
        return self._text

    def add_page(self, page: Page):
        """Add a Page to a Document."""
        if page not in self._pages:
            self._pages.append(page)
        else:
            raise ValueError(f'In {self} the {page} is a duplicate and will not be added.')

    def get_page_by_index(self, page_index: int):
        """Return the Page by index."""
        for page in self.pages():
            if page.index == page_index:
                return page
        raise IndexError(f'Page with Index {page_index} not available in {self}')

    def pages(self) -> List[Page]:
        """Get Pages of Document."""
        if self._pages:
            return self._pages
        if self.is_online and not is_file(self.pages_file_path, raise_exception=False):
            self.download_document_details()
            is_file(self.pages_file_path)
        if is_file(self.pages_file_path, raise_exception=False):
            with open(self.pages_file_path, "r") as f:
                pages_data = json.loads(f.read())

            page_texts = self.text.split('\f')
            assert len(page_texts) == len(pages_data)
            start_offset = 0
            for page_index, page_data in enumerate(pages_data):
                page_text = page_texts[page_index]
                end_offset = start_offset + len(page_text)
                _ = Page(
                    id_=page_data['id'],
                    document=self,
                    number=page_data['number'],
                    original_size=page_data['original_size'],
                    start_offset=start_offset,
                    end_offset=end_offset,
                )
                start_offset = end_offset + 1

        return self._pages

    @property
    def hocr(self):
        """Get HOCR of Document. Once loaded stored in memory."""
        if self._hocr:
            pass
        elif is_file(self.hocr_file_path, raise_exception=False):
            # hocr might not be available (depends on the Project settings)
            with open(self.hocr_file_path, "r", encoding="utf-8") as f:
                self._hocr = f.read()
        else:
            if self.status[0] == 2:
                data = get_document_details(
                    document_id=self.id_, project_id=self.project.id_, session=self.session, extra_fields="hocr"
                )

                if 'hocr' in data.keys() and data['hocr']:
                    self._hocr = data['hocr']
                    with open(self.hocr_file_path, "w", encoding="utf-8") as f:
                        f.write(self._hocr)
                else:
                    logger.warning(f'Please enable HOCR in {self.project} and upload {self} again to create HOCR.')

        return self._hocr

    def update(self):
        """Update document information."""
        self.delete_document_details()
        self.download_document_details()
        return self

    def delete_document_details(self):
        """Delete all local content information for the document."""
        try:
            shutil.rmtree(self.document_folder)
        except FileNotFoundError:
            pass
        pathlib.Path(self.document_folder).mkdir(parents=True, exist_ok=True)
        self._annotations = None
        self._annotation_sets = None
        self._text = None
        self._pages = []

    def delete(self, delete_online: bool = False):
        """Delete Document."""
        self.project.del_document_by_id(self.id_, delete_online=delete_online)

    def merge_vertical(self, only_multiline_labels=True):
        """
        Merge Annotations with the same Label.

        See more details at https://dev.konfuzio.com/sdk/explanations.html#vertical-merge

        :param only_multiline_labels: Only merge if a multiline Label Annotation is in the Category Training set
        """
        logger.info("Vertical merging Annotations.")
        labels_dict = {}
        for label in self.category.labels:
            if not only_multiline_labels or label.has_multiline_annotations():
                labels_dict[label.name] = []

        for annotation in self.annotations(use_correct=False, ignore_below_threshold=True):
            if annotation.label.name in labels_dict:
                labels_dict[annotation.label.name].append(annotation)

        for label_id in labels_dict:
            buffer = []
            for annotation in labels_dict[label_id]:
                for span in annotation.spans:
                    # remove all spans in buffer more than 1 line apart
                    while buffer and span.line_index > buffer[0].line_index + 1:
                        buffer.pop(0)

                    if buffer and buffer[-1].page != span.page:
                        buffer = [span]
                        continue

                    # Do not merge new Span if Annotation is part of an AnnotationSet with more than 1 Annotation
                    # (except default AnnotationSet)
                    if (
                        span.annotation.annotation_set
                        and not span.annotation.annotation_set.label_set.is_default
                        and len(
                            span.annotation.annotation_set.annotations(use_correct=False, ignore_below_threshold=True)
                        )
                        > 1
                    ):
                        buffer.append(span)
                        continue
                    if len(annotation.spans) > 1:
                        buffer.append(span)
                        continue

                    for candidate in buffer:
                        # only looking for elements in line above
                        if candidate.line_index == span.line_index:
                            break
                        # overlap in x
                        # or next line
                        if (
                            not (span.bbox().x0 > candidate.bbox().x1 or span.bbox().x1 < candidate.bbox().x0)
                        ) or self.text[candidate.end_offset : span.start_offset].replace(' ', '').replace(
                            '\n', ''
                        ) == '':
                            span.annotation.delete(delete_online=False)
                            span.annotation = None
                            candidate.annotation.add_span(span)
                            buffer.remove(candidate)
                    buffer.append(span)

    def evaluate_regex(self, regex, label: Label, annotations: List['Annotation'] = None):
        """Evaluate a regex based on the Document."""
        start_time = time.time()
        findings_in_document = regex_matches(
            doctext=self.text,
            regex=regex,
            keep_full_match=False,
            filtered_group=f'Label_{label.id_}'
            # filter by name of Label: one regex can match multiple Labels
        )
        processing_time = time.time() - start_time
        correct_findings = []

        label_annotations = self.annotations(label=label)

        label_annotations_offsets = {
            (span.start_offset, span.end_offset): ann for ann in label_annotations for span in ann.spans
        }

        for finding in findings_in_document:
            key = (finding['start_offset'], finding['end_offset'])
            if key in label_annotations_offsets:
                correct_findings.append(label_annotations_offsets[key])

        try:
            annotation_precision = len(correct_findings) / len(findings_in_document)
        except ZeroDivisionError:
            annotation_precision = 0

        try:
            annotation_recall = len(correct_findings) / len(label_annotations)
        except ZeroDivisionError:
            annotation_recall = 0

        try:
            f1_score = 2 * (annotation_precision * annotation_recall) / (annotation_precision + annotation_recall)
        except ZeroDivisionError:
            f1_score = 0
        return {
            'id': self.id_local,
            'regex': regex,
            # processing_time time can vary slightly between runs, round to ms so that this variation does not affect
            # the choice of regexes when values are below ms and metrics are the same
            'runtime': round(processing_time, 3),
            'count_total_findings': len(findings_in_document),
            'count_total_correct_findings': len(correct_findings),
            'count_correct_annotations': len(label_annotations),
            'count_correct_annotations_not_found': len(correct_findings) - len(label_annotations),
            'doc_matched': len(correct_findings) > 0,
            'annotation_precision': annotation_precision,
            'document_recall': 0,  # keep this key to be able to use the function get_best_regex
            'annotation_recall': annotation_recall,
            'f1_score': f1_score,
            'correct_findings': correct_findings,
        }

    def get_annotations(self) -> List[Annotation]:
        """Get Annotations of the Document."""
        if self.category is None:
            raise ValueError(f'Document {self} without Category must not have Annotations')

        annotation_file_exists = is_file(self.annotation_file_path, raise_exception=False)
        annotation_set_file_exists = is_file(self.annotation_set_file_path, raise_exception=False)

        if self._update or (self.is_online and (self._annotations is None or self._annotation_sets is None)):

            if self.is_online and (not annotation_file_exists or not annotation_set_file_exists or self._update):
                self.update()  # delete the meta of the Document details and download them again
                self._update = None  # Make sure we don't repeat to load once updated.

            self._annotation_sets = None  # clean Annotation Sets to not create duplicates
            self.annotation_sets()

            self._annotations = []  # clean Annotations to not create duplicates
            # We read the annotation file that we just downloaded
            with open(self.annotation_file_path, 'r') as f:
                raw_annotations = json.load(f)

            if self.category == self.project.no_category:
                raw_annotations = [
                    annotation for annotation in raw_annotations if annotation['label_text'] == 'NO_LABEL'
                ]

            if raw_annotations:
                for raw_annotation in raw_annotations:
                    raw_annotation['annotation_set_id'] = raw_annotation.pop('section')
                    raw_annotation['label_set_id'] = raw_annotation.pop('section_label_id')
                    _ = Annotation(document=self, id_=raw_annotation['id'], **raw_annotation)
                self._update = None  # Make sure we don't repeat to load once loaded.

        if self._annotations is None:
            self.annotation_sets()
            self._annotations = []
            # We load the annotation file if it exists
            if annotation_file_exists:
                with open(self.annotation_file_path, 'r') as f:
                    raw_annotations = json.load(f)

                if self.category == self.project.no_category:
                    raw_annotations = [
                        annotation for annotation in raw_annotations if annotation['label_text'] == 'NO_LABEL'
                    ]

                if raw_annotations:
                    for raw_annotation in raw_annotations:
                        raw_annotation['annotation_set_id'] = raw_annotation.pop('section')
                        raw_annotation['label_set_id'] = raw_annotation.pop('section_label_id')
                        _ = Annotation(document=self, id_=raw_annotation['id'], **raw_annotation)

        return self._annotations

    def propose_splitting(self, splitting_ai) -> List:
        """Propose splitting for a multi-file Document.

        :param splitting_ai: An initialized SplittingAI class
        """
        proposed = splitting_ai.propose_split_documents(self)
        return proposed

    def create_subdocument_from_page_range(self, start_page: Page, end_page: Page, include=False):
        """
        Create a shorter Document from a Page range of an initial Document.

        :param start_page: A Page that the new sub-Document starts with.
        :type start_page: Page
        :param end_page: A Page that the new sub-Document ends with, if include is True.
        :type end_page: Page
        :param include: Whether end_page is included into the new sub-Document.
        :type include: bool
        :returns: A new sub-Document.
        """
        if include:
            pages_text = self.text[start_page.start_offset : end_page.end_offset]
        else:
            pages_text = self.text[start_page.start_offset : end_page.start_offset]
        new_doc = Document(project=self.project, id_=None, text=pages_text, category=self.category)
        i = 1
        start_offset = 0
        for page in self.pages():
            end_offset = start_offset + len(page.text)
            page_id = page.id_ if page.id_ else page.copy_of_id
            if include:
                if page.number in range(start_page.number, end_page.number + 1):
                    _ = Page(
                        id_=None,
                        original_size=(page.height, page.width),
                        document=new_doc,
                        start_offset=start_offset,
                        end_offset=end_offset,
                        copy_of_id=page_id,
                        number=i,
                    )
                    i += 1
                    start_offset = end_offset + 1
            else:
                if page.number in range(start_page.number, end_page.number):
                    _ = Page(
                        id_=None,
                        original_size=(page.height, page.width),
                        document=new_doc,
                        start_offset=start_offset,
                        end_offset=end_offset,
                        copy_of_id=page_id,
                        number=i,
                    )
                    i += 1
                    start_offset = end_offset + 1
        return new_doc


class Project(Data):
    """Access the information of a Project."""

    def __init__(
        self,
        id_: Union[int, None],
        project_folder=None,
        update=False,
        max_ram=None,
        strict_data_validation: bool = True,
        **kwargs,
    ):
        """
        Set up the Data using the Konfuzio Host.

        :param id_: ID of the Project
        :param project_folder: Set a Project root folder, if empty "data_<id_>" will be used.
        :param update: Whether to sync local files with the Project online.
        :param max_ram: Maximum RAM used by AI models trained on this Project.
        :param strict_data_validation: Whether to apply strict data validation rules.
        See https://dev.konfuzio.com/sdk/tutorials.html#data-validation-rules.
        """
        self.id_local = next(Data.id_iter)
        self.id_ = id_  # A Project with None ID is not retrieved from the HOST
        if self.id_ is None:
            self.set_offline()
        self._project_folder = project_folder
        self.categories: List[Category] = []
        self._label_sets: List[LabelSet] = []
        self._labels: List[Label] = []
        self._documents: List[Document] = []
        self._meta_data = []
        self._max_ram = max_ram
        self._strict_data_validation = strict_data_validation

        # paths
        self.meta_file_path = os.path.join(self.project_folder, "documents_meta.json5")
        self.labels_file_path = os.path.join(self.project_folder, "labels.json5")
        self.label_sets_file_path = os.path.join(self.project_folder, "label_sets.json5")

        if self.id_ or self._project_folder:
            self.get(update=update)
        else:
            self.no_category = Category(project=self, name_clean="NO_CATEGORY", name="NO_CATEGORY")
        # todo: list of Categories related to NO LABEL SET can be outdated, i.e. if the number of Categories changes
        self.no_label_set = LabelSet(project=self, categories=self.categories)
        self.no_label_set.name_clean = 'NO_LABEL_SET'
        self.no_label_set.name = 'NO_LABEL_SET'
        self.no_label = Label(project=self, text='NO_LABEL', label_sets=[self.no_label_set])
        self.no_label.name_clean = 'NO_LABEL'

    def __repr__(self):
        """Return string representation."""
        return f"Project {self.id_}"

    @property
    def documents(self):
        """Return Documents with status training."""
        return [doc for doc in self._documents if doc.dataset_status == 2]

    @property
    def online_documents_dict(self) -> Dict:
        """Return a dictionary of online documents using their id as key."""
        return {doc.id_: doc for doc in self._documents if isinstance(doc.id_, int)}

    @property
    def virtual_documents(self):
        """Return Documents created virtually."""
        return [doc for doc in self._documents if doc.dataset_status is None or doc.id_ is None]

    @property
    def test_documents(self):
        """Return Documents with status test."""
        return [doc for doc in self._documents if doc.dataset_status == 3]

    @property
    def excluded_documents(self):
        """Return Documents which have been excluded."""
        return [doc for doc in self._documents if doc.dataset_status == 4]

    @property
    def preparation_documents(self):
        """Return Documents with status test."""
        return [doc for doc in self._documents if doc.dataset_status == 1]

    @property
    def no_status_documents(self):
        """Return Documents with status test."""
        return [doc for doc in self._documents if doc.dataset_status == 0]

    @property
    def project_folder(self) -> str:
        """Calculate the data document_folder of the Project."""
        if self._project_folder is not None:
            return self._project_folder
        else:
            return f"data_{self.id_}"

    @property
    def regex_folder(self) -> str:
        """Calculate the regex folder of the Project."""
        return os.path.join(self.project_folder, "regex")

    @property
    def documents_folder(self) -> str:
        """Calculate the regex folder of the Project."""
        return os.path.join(self.project_folder, "documents")

    @property
    def model_folder(self) -> str:
        """Calculate the model folder of the Project."""
        return os.path.join(self.project_folder, "models")

    @property
    def max_ram(self):
        """Return maximum memory used by AI models."""
        return self._max_ram

    def write_project_files(self):
        """Overwrite files with Project, Label, Label Set information."""
        data = get_project_details(project_id=self.id_)
        with open(self.label_sets_file_path, "w") as f:
            json.dump(data['section_labels'], f, indent=2, sort_keys=True)
        with open(self.labels_file_path, "w") as f:
            json.dump(data['labels'], f, indent=2, sort_keys=True)

        self.write_meta_of_files()

        return self

    def write_meta_of_files(self):
        """Overwrite meta-data of Documents in Project."""
        meta_data = get_meta_of_files(project_id=self.id_, session=self.session)
        with open(self.meta_file_path, "w") as f:
            json.dump(meta_data, f, indent=2, sort_keys=True)

    def get(self, update=False):
        """
        Access meta information of the Project.

        :param update: Update the downloaded information even it is already available
        """
        pathlib.Path(self.project_folder).mkdir(parents=True, exist_ok=True)
        pathlib.Path(self.documents_folder).mkdir(parents=True, exist_ok=True)
        pathlib.Path(self.regex_folder).mkdir(parents=True, exist_ok=True)
        pathlib.Path(self.model_folder).mkdir(parents=True, exist_ok=True)

        if self.id_ and (not is_file(self.meta_file_path, raise_exception=False) or update):
            self.write_project_files()
        self.get_meta(reload=True)
        self.get_labels(reload=True)
        self.get_label_sets(reload=True)
        self.get_categories()
        self.init_or_update_document()
        return self

    def add_label_set(self, label_set: LabelSet):
        """
        Add Label Set to Project, if it does not exist.

        :param label_set: Label Set to add in the Project
        """
        if label_set not in self._label_sets:
            self._label_sets.append(label_set)
        else:
            raise ValueError(f'In {self} the {label_set} is a duplicate and will not be added.')

    def add_category(self, category: Category):
        """
        Add Category to Project, if it does not exist.

        :param category: Category to add in the Project
        """
        if category.name != "NO_CATEGORY":
            if category not in self.categories:
                self.categories.append(category)
            else:
                raise ValueError(f'In {self} the {category} is a duplicate and will not be added.')

    def add_label(self, label: Label):
        """
        Add Label to Project, if it does not exist.

        :param label: Label to add in the Project
        """
        if label not in self._labels:
            self._labels.append(label)
        else:
            raise ValueError(f'In {self} the {label} is a duplicate and will not be added.')

    def add_document(self, document: Document):
        """Add Document to Project, if it does not exist."""
        if document not in self._documents:
            self._documents.append(document)
        else:
            raise ValueError(f'In {self} the {document} is a duplicate and will not be added.')

    def get_meta(self, reload=False):
        """
        Get the list of all Documents in the Project and their information.

        :return: Information of the Documents in the Project.
        """
        if not self._meta_data or reload:
            if self._meta_data:
                self.old_meta_data = self._meta_data
            with open(self.meta_file_path, "r") as f:
                self._meta_data = json.load(f)

        return self._meta_data

    @property
    def meta_data(self):
        """Return Project meta data."""
        if not self._meta_data:
            self.get_meta()
        return self._meta_data

    def get_categories(self):
        """Load Categories for all Label Sets in the Project."""
        for label_set in self.label_sets:
            if label_set.is_default:
                # the _default_of_label_set_ids are the Label Sets used by the Category
                pass
            else:
                # the _default_of_label_set_ids are the Categories the Label Set is used in
                for label_set_id in label_set._default_of_label_set_ids:
                    category = self.get_category_by_id(label_set_id)
                    label_set.add_category(category)  # The Label Set is linked to a Category it created
                    category.add_label_set(label_set)

    def get_label_sets(self, reload=False):
        """Get LabelSets in the Project."""
        if not self._label_sets or reload:
            with open(self.label_sets_file_path, "r") as f:
                label_sets_data = json.load(f)

            self._label_sets = []  # clean up Label Sets to not create duplicates
            self.categories = []  # clean up Labels to not create duplicates

            # adding a NO_CATEGORY at this step because we need to preserve it after Project is updated
            if "NO_CATEGORY" not in [category.name for category in self.categories]:
                self.no_category = Category(project=self, name_clean="NO_CATEGORY", name="NO_CATEGORY")
            for label_set_data in label_sets_data:
                label_set = LabelSet(project=self, id_=label_set_data['id'], **label_set_data)
                if label_set.is_default:
                    category = Category(project=self, id_=label_set_data['id'], **label_set_data)
                    category.label_sets.append(label_set)
                    label_set.categories.append(category)  # Konfuzio Server mixes the concepts, we use two instances
                    # self.add_category(category)

        return self._label_sets

    @property
    def label_sets(self):
        """Return Project LabelSets."""
        if not self._label_sets:
            self.get_label_sets()
        return self._label_sets

    def get_labels(self, reload=False) -> Label:
        """Get ID and name of any Label in the Project."""
        if not self._labels or reload:
            with open(self.labels_file_path, "r") as f:
                labels_data = json.load(f)
            self._labels = []  # clean up Labels to not create duplicates
            for label_data in labels_data:
                # Remove the Project from label_data
                label_data.pop("project", None)
                Label(project=self, id_=label_data['id'], **label_data)

        return self._labels

    @property
    def labels(self):
        """Return Project Labels."""
        if not self._labels:
            self.get_labels()
        return self._labels

    def init_or_update_document(self, from_online=False):
        """
        Initialize or update Documents from local files to then decide about full, incremental or no update.

        :param from_online: If True, all Document metadata info is first reloaded with latest changes in the server
        """
        local_docs_dict = self.online_documents_dict
        if from_online:
            self.write_meta_of_files()
            self.get_meta(reload=True)
        updated_docs_ids_set = set()  # delete all docs not in the list at the end
        for document_data in self.meta_data:
            updated_docs_ids_set.add(document_data['id'])
            if document_data['status'][0] == 2:  # NOQA - hotfix for Text Annotation Server # todo add test

                new_date = document_data["updated_at"]
                updated = False
                new = document_data["id"] not in local_docs_dict
                if not new:
                    last_date = local_docs_dict[document_data['id']].updated_at
                    updated = dateutil.parser.isoparse(new_date) > last_date if last_date is not None else True

                if updated:
                    doc = local_docs_dict[document_data['id']]
                    doc.update_meta_data(**document_data)
                    doc.update()
                    logger.info(f'{doc} was updated, we will download it again as soon you use it.')
                elif new:
                    doc = Document(project=self, update=True, id_=document_data['id'], **document_data)
                    logger.info(f'{doc} is not available on your machine, we will download it as soon you use it.')
                else:
                    doc = local_docs_dict[document_data['id']]
                    doc.update_meta_data(**document_data)  # reset any Document level meta data changes
                    logger.debug(f'Unchanged local version of {doc} from {new_date}.')
            else:
                logger.debug(f"Not loading Document {[document_data['id']]} with status {document_data['status'][0]}.")

        to_delete_ids = set(local_docs_dict.keys()) - updated_docs_ids_set
        for to_del_id in to_delete_ids:
            local_docs_dict[to_del_id].delete(delete_online=False)

    def get_document_by_id(self, document_id: int) -> Document:
        """Return Document by its ID."""
        for document in self._documents:
            if document.id_ == document_id:
                return document
        raise IndexError(f'Document id {document_id} was not found in {self}.')

    def del_document_by_id(self, document_id: int, delete_online: bool = False) -> Document:
        """Delete Document by its ID."""
        document = self.get_document_by_id(document_id)

        self._documents.remove(document)

        if delete_online:
            delete_file_konfuzio_api(document_id)
            self.write_meta_of_files()
            self.get_meta(reload=True)
            try:
                shutil.rmtree(document.document_folder)
            except FileNotFoundError:
                pass
        return None

    def get_label_by_name(self, name: str) -> Label:
        """Return Label by its name."""
        for label in self.labels:
            if label.name == name:
                return label
        raise IndexError(f'Label name {name} was not found in {self}.')

    def get_label_by_id(self, id_: int) -> Label:
        """
        Return a Label by ID.

        :param id_: ID of the Label to get.
        """
        for label in self.labels:
            if label.id_ == id_:
                return label
        raise IndexError(f'Label id {id_} was not found in {self}.')

    def get_label_set_by_name(self, name: str) -> LabelSet:
        """Return a Label Set by ID."""
        for label_set in self.label_sets:
            if label_set.name == name:
                return label_set
        raise IndexError(f'LabelSet name {name} was not found in {self}.')

    def get_label_set_by_id(self, id_: int) -> LabelSet:
        """
        Return a Label Set by ID.

        :param id_: ID of the Label Set to get.
        """
        for label_set in self.label_sets:
            if label_set.id_ == id_:
                return label_set
        raise IndexError(f'LabelSet id {id_} was not found in {self}.')

    def get_category_by_id(self, id_: int) -> Category:
        """
        Return a Category by ID.

        :param id_: ID of the Category to get.
        """
        for category in self.categories:
            if category.id_ == id_:
                return category
        raise IndexError(f'Category id {id_} was not found in {self}.')

    def delete(self):
        """Delete the Project folder."""
        shutil.rmtree(self.project_folder)

    def lose_weight(self):
        """Delete data of the instance."""
        super().lose_weight()
        for category in self.categories:
            category.lose_weight()
        for label_set in self.label_sets:
            label_set.lose_weight()
        for label in self.labels:
            label.lose_weight()
        self._documents = []
        self._meta_data = []
        return self


def download_training_and_test_data(id_: int):
    """
    Migrate your Project to another HOST.

    See https://help.konfuzio.com/integrations/migration-between-konfuzio-server-instances/index.html
        #migrate-projects-between-konfuzio-server-instances
    """
    prj = Project(id_=id_, update=True)

    if len(prj.documents + prj.test_documents) == 0:
        raise ValueError("No Documents in the training or test set. Please add them.")

    for document in tqdm(prj.documents + prj.test_documents):
        document.download_document_details()
        document.get_file()
        document.get_file(ocr_version=False)
        document.get_bbox()
        document.get_images()

    print("[SUCCESS] Data downloading finished successfully!")<|MERGE_RESOLUTION|>--- conflicted
+++ resolved
@@ -446,11 +446,7 @@
                 handler=handler,
             )
 
-<<<<<<< HEAD
-        if int(self.y1) > self.page.height:
-=======
         if round(self.y1, round_decimals) > round(self.page.height, round_decimals):
->>>>>>> 9d90470b
             exception_or_log_error(
                 msg=f"{self} exceeds height of {self.page}.",
                 fail_loudly=validation is not BboxValidationTypes.DISABLED,
@@ -458,11 +454,7 @@
                 handler=handler,
             )
 
-<<<<<<< HEAD
-        if int(self.x1) > self.page.width:
-=======
         if round(self.x1, round_decimals) > round(self.page.width, round_decimals):
->>>>>>> 9d90470b
             exception_or_log_error(
                 msg=f"{self} exceeds width of {self.page}.",
                 fail_loudly=validation is not BboxValidationTypes.DISABLED,
