"""Handle data from the API."""
import io
import itertools
import json
import logging
import os
import pathlib
import regex as re
import shutil
import time
import zipfile
from copy import deepcopy
from typing import Optional, List, Union, Tuple, Dict
from warnings import warn
from enum import Enum

import dateutil.parser
from PIL import Image, ImageDraw, ImageFont
from tqdm import tqdm
import torch

from konfuzio_sdk.api import (
    konfuzio_session,
    download_file_konfuzio_api,
    get_meta_of_files,
    get_project_details,
    post_document_annotation,
    get_document_details,
    update_document_konfuzio_api,
    get_page_image,
    delete_document_annotation,
    delete_file_konfuzio_api,
    upload_file_konfuzio_api,
)
from konfuzio_sdk.normalize import normalize
from konfuzio_sdk.regex import get_best_regex, regex_matches, suggest_regex_for_string, merge_regex
from konfuzio_sdk.urls import get_annotation_view_url
from konfuzio_sdk.utils import (
    is_file,
    convert_to_bio_scheme,
    amend_file_name,
    sdk_isinstance,
    exception_or_log_error,
    get_missing_offsets,
)

logger = logging.getLogger(__name__)


class Data:
    """Collect general functionality to work with data from API."""

    id_iter = itertools.count()
    id_ = None
    id_local = None
    session = konfuzio_session()
    _update = False
    _force_offline = False

    def __eq__(self, other) -> bool:
        """Compare any point of Data with their ID, overwrite if needed."""
        if self.id_ is None and other and other.id_ is None:
            # Compare to virtual instances
            return self.id_local == other.id_local
        else:
            return self.id_ is not None and other is not None and other.id_ is not None and self.id_ == other.id_

    def __hash__(self):
        """Make any online or local concept hashable. See https://stackoverflow.com/a/7152650."""
        return hash(str(self.id_local))

    def __copy__(self):
        """Not yet modelled."""
        raise NotImplementedError

    def __deepcopy__(self, memodict):
        """Not yet modelled."""
        raise NotImplementedError

    @property
    def is_online(self) -> Optional[int]:
        """Define if the Document is saved to the server."""
        return (self.id_ is not None) and (not self._force_offline)

    # todo require to overwrite lose_weight via @abstractmethod
    def lose_weight(self):
        """Delete data of the instance."""
        self.session = None
        return self

    def set_offline(self):
        """Force Data into offline mode."""
        self._force_offline = True
        self._update = False


class Page(Data):
    """Access the information about one Page of a Document."""

    def __init__(
        self,
        id_: Union[int, None],
        document: 'Document',
        number: int,
        original_size: Tuple[float, float],
<<<<<<< HEAD
        category: Optional['Category'] = None,
=======
        start_offset: Optional[int] = None,
        end_offset: Optional[int] = None,
>>>>>>> c15d2747
    ):
        """Create a Page for a Document."""
        self.id_ = id_
        self.document = document
        self.number = number
        self.index = number - 1
        document.add_page(self)
        self.start_offset = start_offset
        self.end_offset = end_offset
<<<<<<< HEAD
        self.text_encoded: List[int] = None
=======
        if start_offset is None or end_offset is None:
            page_texts = self.document.text.split('\f')
            self.start_offset = sum([len(page_text) for page_text in page_texts[: self.index]]) + self.index
            self.end_offset = self.start_offset + len(page_texts[self.index])

>>>>>>> c15d2747
        self.image = None
        self._original_size = original_size
        self.width = self._original_size[0]
        self.height = self._original_size[1]
        document_folder = (
            self.document.document_folder
            if self.id_
            else self.document.project.get_document_by_id(self.document.copy_of_id).document_folder
        )
        self.image_path = os.path.join(document_folder, f'page_{self.number}.png')

        self._category = self.document._category
        self.category_annotations: List['CategoryAnnotation'] = []
        self._human_chosen_category_annotation: Optional[CategoryAnnotation] = None
        self.is_first_page = None
        self.is_first_page_confidence = None
        if self.document.dataset_status in (2, 3):
            if self.number == 1:
                self.is_first_page = True
                self.is_first_page_confidence = 1
            else:
                self.is_first_page = False

        check_page = True
        if self.index is None:
            logger.error(f'Page index is None of {self} in {self.document}.')
            check_page = False
        if self.height is None:  # todo why do we allow pages with height<=0?
            logger.error(f'Page Height is None of {self} in {self.document}.')
            check_page = False
        if self.width is None:  # todo why do we allow pages with width<=0?
            logger.error(f'Page Width is None of {self} in {self.document}.')
            check_page = False
        assert check_page

    def __hash__(self):
        """Define that one Page per Document is unique."""
        return (self.document, self.index)

    def __eq__(self, other: 'Page') -> bool:
        """Define how one Page is identical."""
        return self.__hash__() == other.__hash__()

    def __repr__(self):
        """Return the name of the Document incl. the ID."""
        return f"Page {self.index} in {self.document}"

    def get_image(self, update: bool = False):
        """Get Document Page as PNG."""
        if self.document.status[0] == 2 and (not is_file(self.image_path, raise_exception=False) or update):
            png_content = get_page_image(self.id_)
            with open(self.image_path, "wb") as f:
                f.write(png_content)
                self.image = Image.open(io.BytesIO(png_content))
        elif is_file(self.image_path, raise_exception=False):
            self.image = Image.open(self.image_path)
        return self.image

    def get_annotations_image(self, image: Image = None):
        """Get Document Page as PNG with Annotations shown."""
        if image is None and self.document.id_ is not None:
            image = self.get_image()
        elif image is None and self.document.copy_of_id is not None:
            original_doc = self.document.project.get_document_by_id(self.document.copy_of_id)
            image = original_doc.get_page_by_index(self.index).get_image()
        image = image.convert('RGB')
        # bbox information are based on a downscaled image
        scale_mult = image.size[1] / self.height

        anns = self.view_annotations()

        for ann in anns:
            pos = [
                scale_mult * ann.spans[0].bbox().x0,
                scale_mult * (self.height - ann.spans[0].bbox().y0),
                scale_mult * ann.spans[0].bbox().x1,
                scale_mult * (self.height - ann.spans[0].bbox().y1),
            ]
            draw = ImageDraw.Draw(image)
            draw.rectangle(pos, outline='blue', width=2)

            try:
                font = ImageFont.truetype(
                    "/usr/share/fonts/truetype/liberation/LiberationSerif-Bold.ttf", 24, encoding="unic"
                )
            except OSError:
                logger.warning('Font not found. Loading default.')
                font = ImageFont.load_default()

            draw.text((pos[0], pos[3] - 24), ann.label.name, fill='blue', font=font)
        return image

    @property
    def text(self):
        """Get Document text corresponding to the Page."""
        doc_text = self.document.text
        page_text = self.document.text[self.start_offset : self.end_offset]
        if doc_text.split('\f')[self.index] != page_text:
            raise IndexError(f'{self} text offsets do not match Document text.')
        return page_text

    @property
    def number_of_lines(self) -> int:
        """Calculate the number of lines in Page."""
        return len(self.text.split('\n'))

    def spans(
        self,
        label: 'Label' = None,
        use_correct: bool = False,
        start_offset: int = 0,
        end_offset: int = None,
        fill: bool = False,
    ) -> List['Span']:
        """Return all Spans of the Page."""
        spans = []
        annotations = self.annotations(
            label=label, use_correct=use_correct, start_offset=start_offset, end_offset=end_offset, fill=fill
        )
        for annotation in annotations:
            for span in annotation.spans:
                if span not in spans:
                    spans.append(span)

        return sorted(spans)

    def get_bbox(self):
        """Get bbox information per character of Page."""
        doc_bbox = self.document.get_bbox()
        page_bbox = {k: doc_bbox[k] for k in doc_bbox.keys() if doc_bbox[k]["page_number"] == self.number}
        return page_bbox

    def annotations(
        self,
        label: 'Label' = None,
        use_correct: bool = True,
        ignore_below_threshold: bool = False,
        start_offset: int = 0,
        end_offset: int = None,
        fill: bool = False,
    ) -> List['Annotation']:
        """Get Page Annotations."""
        start_offset = max(start_offset, self.start_offset)
        if end_offset is None:
            end_offset = self.end_offset
        else:
            end_offset = min(end_offset, self.end_offset)
        page_annotations = self.document.annotations(
            label=label,
            use_correct=use_correct,
            ignore_below_threshold=ignore_below_threshold,
            start_offset=start_offset,
            end_offset=end_offset,
            fill=fill,
        )
        return page_annotations

    def view_annotations(self) -> List['Annotation']:
        """Get the best Annotations, where the Spans are not overlapping in Page."""
        page_view_anns = self.document.view_annotations(start_offset=self.start_offset, end_offset=self.end_offset)
        return page_view_anns

    def add_category_annotation(self, category_annotation: 'CategoryAnnotation'):
        """Annotate a Page with a Category and confidence information."""
        if category_annotation.category != self.document.project.no_category:
            duplicated = [x for x in self.category_annotations if x == category_annotation]
            if duplicated:
                raise ValueError(
                    f'In {self} the {category_annotation} is a duplicate of {duplicated} and will not be added.'
                )
            self.category_annotations.append(category_annotation)

    def get_category_annotation(self, category, add_if_not_present: bool = False) -> 'CategoryAnnotation':
        """
        Get the Category Annotation corresponding to a Category in this Page.

        If no Category Annotation is found with the provided Category, one is created. See the `add_if_not_present`
        argument.

        :param category: The Category to filter for.
        :param add_if_not_present: Adds the Category Annotation to the current Page if not present. Otherwise it creates
        a dummy Category Annotation, not linked to any Document or Page.
        :return: The found or created Category Annotation.
        """
        filtered_category_annotations = [
            category_annotation
            for category_annotation in self.category_annotations
            if category_annotation.category == category
            and category_annotation.category != self.document.project.no_category
        ]
        # if the list is not empty it means there is exactly one CategoryAnnotation with the assigned Category
        # (see Page.add_category_annotation for duplicate checking)
        if filtered_category_annotations:
            return filtered_category_annotations[0]
        else:  # otherwise a new one will be created
            if add_if_not_present:
                new_category_annotation = CategoryAnnotation(category=category, page=self)
            else:
                # dummy CategoryAnnotation (not associated to any Document or Page)
                new_category_annotation = CategoryAnnotation(category=category)
            return new_category_annotation

    def set_category(self, category: 'Category') -> None:
        """
        Set the Category of the Page.

        :param category: The Category to set for the Page.
        """
        self._category = category
        if category is None:
            self.category_annotations = []
            self._human_chosen_category_annotation = None
            return
        category_annotation = self.get_category_annotation(category, add_if_not_present=True)
        self._human_chosen_category_annotation = category_annotation

    @property
    def maximum_confidence_category_annotation(self) -> Optional['CategoryAnnotation']:
        """
        Get the human revised Category Annotation of this Page, or the highest confidence one if not revised.

        :return: The found Category Annotation, or None if not present.
        """
        if (
            self._human_chosen_category_annotation is not None
            and self._human_chosen_category_annotation.category != self.document.project.no_category
        ):
            return self._human_chosen_category_annotation
        elif self.category_annotations:
            # return the highest confidence CategoryAnnotation if no human revised it
            return sorted(self.category_annotations, key=lambda x: x.confidence)[-1]
        else:
            return None

    @property
    def category(self) -> Optional['Category']:
        """Get the Category of the Page, based on human revised Category Annotation, or on highest confidence."""
        if self.maximum_confidence_category_annotation is not None:
            return self.maximum_confidence_category_annotation.category
        else:
            return self._category


class BboxValidationTypes(Enum):
    """Define validation strictness for bounding boxes.

    For more details see the `Bbox` class.
    """

    STRICT = 'strict'
    ALLOW_ZERO_SIZE = 'allow zero size'
    DISABLED = 'disabled'


class Bbox:
    """
    A bounding box relates to an area of a Document Page.

    What consistutes a valid Bbox changes depending on the value of the `validation` param.
    If ALLOW_ZERO_SIZE (default), it allows bounding boxes to have zero width or height.
    This option is available for compatibility reasons since some OCR engines can sometimes return character level
    bboxes with zero width or height. If STRICT, it doesn't allow zero size bboxes. If DISABLED, it allows bboxes that
    have negative size, or coordinates beyond the Page bounds.
    For the default behaviour see https://dev.konfuzio.com/sdk/tutorials.html#data-validation-rules.

    :param validation: One of ALLOW_ZERO_SIZE (default), STRICT, or DISABLED.
    """

    def __init__(self, x0: int, x1: int, y0: int, y1: int, page: Page, validation=BboxValidationTypes.ALLOW_ZERO_SIZE):
        """Store information and validate."""
        self.x0: int = x0
        self.x1: int = x1
        self.y0: int = y0
        self.y1: int = y1
        self.angle: float = 0.0  # not yet used
        self.page: Page = page
        self._valid(validation)

    def __repr__(self):
        """Represent the Box."""
        return f'{self.__class__.__name__}: {self.x0} {self.x1} {self.y0} {self.y1} on Page {self.page}'

    def __hash__(self):
        """Return identical value for a Bounding Box."""
        return (self.x0, self.x1, self.y0, self.y1, self.page)

    def __eq__(self, other: 'Bbox') -> bool:
        """Define that one Bounding Box on the same page is identical."""
        return self.__hash__() == other.__hash__()

    def _valid(self, validation=BboxValidationTypes.ALLOW_ZERO_SIZE, handler="sdk_validation"):
        """
        Validate contained data.

        :param validation: One of ALLOW_ZERO_SIZE (default), STRICT, or DISABLED. Also see the `Bbox` class.
        """
        if self.x0 == self.x1:
            exception_or_log_error(
                msg=f'{self} has no width in {self.page}.',
                fail_loudly=validation is BboxValidationTypes.STRICT,
                exception_type=ValueError,
                handler=handler,
            )

        if self.x0 > self.x1:
            exception_or_log_error(
                msg=f'{self} has negative width in {self.page}.',
                fail_loudly=validation is not BboxValidationTypes.DISABLED,
                exception_type=ValueError,
                handler=handler,
            )

        if self.y0 == self.y1:
            exception_or_log_error(
                msg=f'{self} has no height in {self.page}.',
                fail_loudly=validation is BboxValidationTypes.STRICT,
                exception_type=ValueError,
                handler=handler,
            )

        if self.y0 > self.y1:
            exception_or_log_error(
                msg=f'{self} has negative height in {self.page}.',
                fail_loudly=validation is not BboxValidationTypes.DISABLED,
                exception_type=ValueError,
                handler=handler,
            )

        if self.y1 > self.page.height:
            exception_or_log_error(
                msg=f'{self} exceeds height of {self.page}.',
                fail_loudly=validation is not BboxValidationTypes.DISABLED,
                exception_type=ValueError,
                handler=handler,
            )

        if self.x1 > self.page.width:
            exception_or_log_error(
                msg=f'{self} exceeds width of {self.page}.',
                fail_loudly=validation is not BboxValidationTypes.DISABLED,
                exception_type=ValueError,
                handler=handler,
            )

        if self.y0 < 0:
            exception_or_log_error(
                msg=f'{self} has negative y coordinate in {self.page}.',
                fail_loudly=validation is not BboxValidationTypes.DISABLED,
                exception_type=ValueError,
                handler=handler,
            )

        if self.x0 < 0:
            exception_or_log_error(
                msg=f'{self} has negative x coordinate in {self.page}.',
                fail_loudly=validation is not BboxValidationTypes.DISABLED,
                exception_type=ValueError,
                handler=handler,
            )

    @property
    def area(self):
        """Return area covered by the Bbox."""
        return round(abs(self.x0 - self.x1) * abs(self.y0 - self.y1), 3)


class AnnotationSet(Data):
    """An Annotation Set is a group of Annotations. The Labels of those Annotations refer to the same Label Set."""

    def __init__(self, document, label_set: 'LabelSet', id_: Union[int, None] = None, **kwargs):
        """
        Create an Annotation Set.

        :param id: ID of the Annotation Set
        :param document: Document where the Annotation Set belongs
        :param label_set: Label set where the Annotation Set belongs to
        :param annotations: Annotations of the Annotation Set
        """
        self.id_local = next(Data.id_iter)
        self.id_ = id_
        self.label_set: LabelSet = label_set
        self.document: Document = document  # we don't add it to the Document as it's added via get_annotations
        self._force_offline = document._force_offline
        self._annotations = []
        document.add_annotation_set(self)

    def __repr__(self):
        """Return string representation of the Annotation Set."""
        return f"{self.__class__.__name__}({self.id_}) of {self.label_set} in {self.document}."

    def annotations(self, use_correct: bool = True, ignore_below_threshold: bool = False):
        """All Annotations currently in this Annotation Set."""
        if not self._annotations:
            for annotation in self.document.annotations(use_correct=False, ignore_below_threshold=False):
                if annotation.annotation_set == self:
                    self._annotations.append(annotation)

        annotations: List[Annotation] = []
        if use_correct:
            annotations = [ann for ann in self._annotations if ann.is_correct]
        elif ignore_below_threshold:
            annotations = [ann for ann in self._annotations if ann.is_correct or ann.confidence >= ann.label.threshold]
        else:
            annotations = self._annotations
        return annotations

    @property
    def start_offset(self):
        """Calculate the earliest start based on all Annotations currently in this Annotation Set."""
        return min((s.start_offset for a in self.annotations() for s in a.spans), default=None)

    @property
    def start_line_index(self):
        """Calculate starting line of this Annotation Set."""
        return self.document.text[0 : self.start_offset].count('\n')

    @property
    def end_offset(self):
        """Calculate the end based on all Annotations currently in this Annotation Set."""
        return max((a.end_offset for a in self.annotations()), default=None)


class LabelSet(Data):
    """A Label Set is a group of Labels."""

    def __init__(
        self,
        project,
        labels=None,
        id_: int = None,
        name: str = None,
        name_clean: str = None,
        is_default=False,
        categories=None,
        has_multiple_annotation_sets=False,
        **kwargs,
    ):
        """
        Create a named Label Set.

        :param project: Project where the Label Set belongs
        :param id_: ID of the Label Set
        :param name: Name of Label Set
        :param name_clean: Normalized name of the Label Set
        :param labels: Labels that belong to the Label Set (IDs)
        :param is_default: Bool for the Label Set to be the default one in the Project
        :param categories: Categories to which the Label Set belongs
        :param has_multiple_annotation_sets: Bool to allow the Label Set to have different Annotation Sets in a Document
        """
        if categories is None:
            categories = []
        if labels is None:
            labels = []
        self.id_local = next(Data.id_iter)
        self.id_ = id_
        self.name = name
        self.name_clean = name_clean
        self.is_default = is_default

        if not categories and "default_label_sets" in kwargs:
            self._default_of_label_set_ids = kwargs["default_label_sets"]
            self.categories = []
        elif not categories and "default_section_labels" in kwargs:
            self._default_of_label_set_ids = kwargs["default_section_labels"]
            self.categories = []
        else:
            self._default_of_label_set_ids = []
            self.categories = categories

        self.has_multiple_annotation_sets = has_multiple_annotation_sets

        if "has_multiple_sections" in kwargs:
            self.has_multiple_annotation_sets = kwargs["has_multiple_sections"]

        self.project: Project = project
        self._force_offline = project._force_offline
        self.labels: List[Label] = []

        # todo allow to create Labels either on Project or Label Set level, so they are (not) shared among Label Sets.
        for label in labels:
            if isinstance(label, int):
                label = self.project.get_label_by_id(id_=label)
            self.add_label(label)

        project.add_label_set(self)
        for category in self.categories:
            category.add_label_set(self)

    def __lt__(self, other: 'LabelSet'):
        """Sort Label Sets by name."""
        try:
            return self.name < other.name
        except TypeError:
            logger.error(f'Cannot sort {self} and {other}.')
            return False

    def __repr__(self):
        """Return string representation of the Label Set."""
        return f"{self.name} ({self.id_})"

    def add_category(self, category: 'Category'):
        """
        Add Category to Project, if it does not exist.

        :param category: Category to add in the Project
        """
        if category not in self.categories:
            self.categories.append(category)
        else:
            raise ValueError(f'In {self} the {category} is a duplicate and will not be added.')

    def add_label(self, label):
        """
        Add Label to Label Set, if it does not exist.

        :param label: Label ID to be added
        """
        if label not in self.labels:
            self.labels.append(label)
            label.add_label_set(self)
        else:
            raise ValueError(f'In {self} the {label} is a duplicate and will not be added.')
        return self

    def get_target_names(self, use_separate_labels: bool):
        """Get target string name for Annotation Label classification."""
        targets = []
        for label in self.labels:
            if use_separate_labels:
                targets.append(self.name + '__' + label.name)
            else:
                targets.append(label.name)
        return targets


class Category(Data):
    """Group Documents in a Project."""

    def __init__(self, project, id_: int = None, name: str = None, name_clean: str = None, *args, **kwargs):
        """Associate Label Sets to relate to Annotations."""
        self.id_local = next(Data.id_iter)
        self.id_ = id_
        self.name = name
        self.name_clean = name_clean
        self.project: Project = project
        self._force_offline = project._force_offline
        self.label_sets: List[LabelSet] = []
        self.project.add_category(category=self)
        self._exclusive_first_page_strings = None
        self._exclusive_span_tokenizer = None

    @property
    def labels(self):
        """Return the Labels that belong to the Category and its Label Sets."""
        labels = []
        # for label in self.project.labels:
        #     if self in label.label_sets:
        #         labels.append(label)
        for label_set in self.label_sets:
            labels += label_set.labels

        return list(set(labels))

    @property
    def fallback_name(self) -> str:
        """Turn the Category name to lowercase, remove parentheses along with their contents, and trim spaces."""
        parentheses_removed = re.sub(r'\([^)]*\)', '', self.name.lower()).strip()
        single_spaces = parentheses_removed.replace("  ", " ")
        return single_spaces

    def documents(self):
        """Filter for Documents of this Category."""
        return [x for x in self.project.documents if x.category == self]

    def test_documents(self):
        """Filter for test Documents of this Category."""
        return [x for x in self.project.test_documents if x.category == self]

    def add_label_set(self, label_set):
        """Add Label Set to Category."""
        if label_set not in self.label_sets:
            self.label_sets.append(label_set)
        else:
            raise ValueError(f'In {self} the {label_set} is a duplicate and will not be added.')

    def _collect_exclusive_first_page_strings(self, tokenizer):
        """
        Collect exclusive first-page string across the Documents within the Category.

        :param tokenizer: A tokenizer to re-tokenize Documents within the Category before gathering the strings.
        """
        cur_first_page_strings = []
        cur_non_first_page_strings = []
        for doc in self.documents():
            doc = deepcopy(doc)
            doc = tokenizer.tokenize(doc)
            for page in doc.pages():
                if page.number == 1:
                    cur_first_page_strings.append({span.offset_string for span in page.spans()})
                else:
                    cur_non_first_page_strings.append({span.offset_string for span in page.spans()})
            doc.delete()
        if cur_first_page_strings:
            true_first_page_strings = set.intersection(*cur_first_page_strings)
        else:
            true_first_page_strings = set()
        if cur_non_first_page_strings:
            true_not_first_page_strings = set.intersection(*cur_non_first_page_strings)
        else:
            true_not_first_page_strings = set()
        true_first_page_strings = true_first_page_strings - true_not_first_page_strings
        self._exclusive_first_page_strings = true_first_page_strings

    def exclusive_first_page_strings(self, tokenizer) -> set:
        """
        Return a set of strings exclusive for first Pages of Documents within the Category.

        :param tokenizer: A tokenizer to process Documents before gathering strings.
        """
        if self._exclusive_span_tokenizer is not None:
            if tokenizer != self._exclusive_span_tokenizer:
                logger.warning(
                    "Assigned tokenizer does not correspond to the one previously used within this instance."
                    "All previously found exclusive first-page strings within each Category will be removed "
                    "and replaced with the newly generated ones."
                )
                self._collect_exclusive_first_page_strings(tokenizer)
        if not self._exclusive_first_page_strings:
            self._collect_exclusive_first_page_strings(tokenizer)
        return self._exclusive_first_page_strings

    def __lt__(self, other: 'Category'):
        """Sort Categories by name."""
        try:
            return self.name < other.name
        except TypeError:
            logger.error(f'Cannot sort {self} and {other}.')
            return False

    def __repr__(self):
        """Return string representation of the Category."""
        return f"{self.name} ({self.id_})"


class CategoryAnnotation(Data):
    """Annotate the Category of a Page."""

    def __init__(
        self,
        category: Category,
        confidence: Optional[float] = None,
        page: Optional[Page] = None,
        document: Optional['Document'] = None,
        id_: Optional[int] = None,
    ):
        """
        Create a CategoryAnnotation and link it to a Document or to a specific Page in a Document.

        :param id_: ID of the CategoryAnnotation.
        :param category: The Category to annotate the Page with.
        :param page: The Page to be annotated. Only use when not providing a Document.
        :param document: The Document to be annotated. Only use when not providing a Page.
        :param confidence: Predicted confidence of the CategoryAnnotation.
        """
        self.id_local = next(Data.id_iter)
        self.id_ = id_
        self.category = category
        self.page = page
        self.document = document
        if page is not None:
            if (document is not None) and (page.document != document):
                raise ValueError(
                    f"The provided {page} comes from {page.document} but the provided {document} does not correspond. "
                    f"You can provide just the Document argument if this CategoryAnnotation is not linked to a Page, "
                    f"otherwise only provide the Page argument; the corresponding Document will be found automatically."
                )
            self.document = self.page.document
        self._confidence = confidence
        # Call add_category_annotation to Page at the end, so all attributes for duplicate checking are available.
        if self.page is not None:
            self.page.add_category_annotation(self)

    def __repr__(self):
        """Return string representation."""
        return f"Category Annotation: ({self.category}, {self.confidence}) in {self.page or self.document}"

    def __eq__(self, other):
        """Define equality condition for CategoryAnnotations.

        A CategoryAnnotation is equal to another if both the linked Page and the predicted Category are the same.
        """
        return (other is not None) and (self.page == other.page) and (self.category == other.category)

    def set_revised(self) -> None:
        """Set this Category Annotation as revised by human, and thus the correct one for the linked Page."""
        if self.page is not None:
            self.page.set_category(self.category)
        elif self.document is not None:
            self.document.set_category(self.category)

    @property
    def confidence(self) -> float:
        """
        Get the confidence of this Category Annotation.

        If the confidence was not set, it means it was never predicted by an AI. Thus, the returned value will
        be 0, unless it was set by a human, in which case it defaults to 1.

        :return: Confidence between 0.0 and 1.0 included.
        """
        # if confidence is None it means it was never predicted by an AI
        if self._confidence is None:
            # if this CategoryAnnotation was added by a human then the confidence is 1
            if (self.page is not None) and (self.page._human_chosen_category_annotation == self):
                return 1.0
            elif (self.document is not None) and (self.document._category == self.category):
                return 1.0
            else:
                # otherwise there is no prediction and no human revision so the confidence is 0
                return 0.0
        return self._confidence


class Label(Data):
    """Group Annotations across Label Sets."""

    def __init__(
        self,
        project,
        id_: Union[int, None] = None,
        text: str = None,
        get_data_type_display: str = 'Text',
        text_clean: str = None,
        description: str = None,
        label_sets=None,
        has_multiple_top_candidates: bool = False,
        threshold: float = 0.1,
        *initial_data,
        **kwargs,
    ):
        """
        Create a named Label.

        :param project: Project where the Label belongs
        :param id_: ID of the Label
        :param text: Name of the Label
        :param get_data_type_display: Data type of the Label
        :param text_clean: Normalized name of the Label
        :param description: Description of the Label
        :param label_sets: Label Sets that use this Label
        """
        self.id_local = next(Data.id_iter)
        self.id_ = id_
        self.name = text
        self.name_clean = text_clean
        self.data_type = get_data_type_display
        self.description = description
        self.has_multiple_top_candidates = has_multiple_top_candidates
        self.threshold = threshold
        self.project: Project = project
        self._force_offline = project._force_offline
        project.add_label(self)

        self.label_sets = []
        for label_set in label_sets or []:
            label_set.add_label(self)

        # Regex features
        self._tokens = {}
        self.tokens_file_path = None
        self._regex = {}  # : List[str] = []
        # self._combined_tokens = None
        self.regex_file_path = os.path.join(self.project.regex_folder, f'{self.name_clean}.json5')
        self._evaluations = {}  # used to do the duplicate check on Annotation level

        self._has_multiline_annotations = None

    def __repr__(self):
        """Return string representation."""
        return f'Label: {self.name}'

    def __lt__(self, other: 'Label'):
        """Sort Spans by start offset."""
        try:
            return self.name < other.name
        except TypeError:
            logger.error(f'Cannot sort {self} and {other}.')
            return False

    def annotations(
        self, categories: List[Category], use_correct=True, ignore_below_threshold=False
    ) -> List['Annotation']:
        """Return related Annotations. Consider that one Label can be used across Label Sets in multiple Categories."""
        annotations = []
        for category in categories:
            for document in category.documents():
                for annotation in document.annotations(
                    label=self, use_correct=use_correct, ignore_below_threshold=ignore_below_threshold
                ):
                    annotations.append(annotation)

        if not annotations:
            logger.warning(f'{self} has no correct annotations.')

        return annotations

    def has_multiline_annotations(self, categories: List[Category] = None) -> bool:
        """Return if any Label annotations are multi-line."""
        if categories is None and self._has_multiline_annotations is None:
            raise TypeError(
                "This value has never been computed. Please provide a value for keyword argument: 'categories'"
            )
        elif type(categories) is list:
            self._has_multiline_annotations = False
            for category in categories:
                for document in category.documents():
                    for annotation in document.annotations(label=self):
                        if len(annotation.spans) > 1:
                            self._has_multiline_annotations = True
                            return True

        return self._has_multiline_annotations

    def add_label_set(self, label_set: "LabelSet"):
        """
        Add Label Set to label, if it does not exist.

        :param label_set: Label Set to add
        """
        if label_set not in self.label_sets:
            self.label_sets.append(label_set)
        else:
            raise ValueError(f'In {self} the {label_set} is a duplicate and will not be added.')

    def evaluate_regex(self, regex, category: Category, annotations: List['Annotation'] = None, regex_quality=0):
        """
        Evaluate a regex on Categories.

        Type of regex allows you to group regex by generality

        Example:
            Three Annotations about the birthdate in two Documents and one regex to be evaluated
            1.doc: "My was born at the 12th of December 1980, you could also say 12.12.1980." (2 Annotations)
            2.doc: "My was born at 12.06.1997." (1 Annotations)
            regex: dd.dd.dddd (without escaped characters for easier reading)
            stats:
                  total_correct_findings: 2
                  correct_label_annotations: 3
                  total_findings: 2 --> precision 100 %
                  num_docs_matched: 2
                  Project.documents: 2  --> Document recall 100%

        """
        evaluations = []
        documents = category.documents()

        for document in documents:
            # todo: potential time saver: make sure we did a duplicate check for the regex before we run the evaluation
            evaluation = document.evaluate_regex(regex=regex, label=self, annotations=annotations)
            evaluations.append(evaluation)

        total_findings = sum(evaluation['count_total_findings'] for evaluation in evaluations)
        num_docs_matched = sum(evaluation['doc_matched'] for evaluation in evaluations)
        correct_findings = [finding for evaluation in evaluations for finding in evaluation['correct_findings']]
        total_correct_findings = sum(evaluation['count_total_correct_findings'] for evaluation in evaluations)
        processing_times = [evaluation['runtime'] for evaluation in evaluations]

        try:
            annotation_precision = total_correct_findings / total_findings
        except ZeroDivisionError:
            annotation_precision = 0

        try:
            annotation_recall = total_correct_findings / len(self.annotations(categories=[category]))
        except ZeroDivisionError:
            annotation_recall = 0

        try:
            document_recall = num_docs_matched / len(documents)
        except ZeroDivisionError:
            document_recall = 0

        try:
            f_score = 2 * (annotation_precision * annotation_recall) / (annotation_precision + annotation_recall)
        except ZeroDivisionError:
            f_score = 0

        if documents:
            evaluation = {
                'regex': regex,
                'regex_len': len(regex),  # the longer the regex the more conservative it is to use
                'runtime': sum(processing_times) / len(processing_times),  # time to process the regex
                'annotation_recall': annotation_recall,
                'annotation_precision': annotation_precision,
                'f1_score': f_score,
                'document_recall': document_recall,
                'regex_quality': regex_quality,
                # other stats
                'correct_findings': correct_findings,
                'total_findings': total_findings,
                'total_annotations': len(self.annotations(categories=[category])),
                'num_docs_matched': num_docs_matched,
                'total_correct_findings': total_correct_findings,
            }
            correct_matches_per_document = {
                f'document_{evaluation["id"]}': evaluation['correct_findings'] for evaluation in evaluations
            }
            evaluation.update(correct_matches_per_document)  # add the matching info per document

            return evaluation
        else:
            return {}

    def base_regex(self, category: 'Category', annotations: List['Annotation'] = None) -> str:
        """Find the best combination of regex in the list of all regex proposed by Annotations."""
        if category.id_ in self._tokens:
            return self._tokens[category.id_]

        logger.info(f"Beginning base regex search for Label {self.name}.")

        if annotations is None:
            all_annotations = self.annotations(categories=[category])  # default is use_correct = True
        else:
            all_annotations = annotations

        evaluated_proposals = []
        for annotation in all_annotations:
            annotation_proposals = annotation.tokens()
            evaluated_proposals += annotation_proposals

        self._evaluations[category.id_] = evaluated_proposals

        try:
            best_proposals = get_best_regex(evaluated_proposals)
        except ValueError:
            logger.error(f'We cannot find regexes for {self} with a f_score > 0.')
            best_proposals = []

        label_regex_token = merge_regex(best_proposals)

        self._tokens[category.id_] = label_regex_token

        return label_regex_token

    def find_regex(self, category: 'Category', max_findings_per_page=100) -> List[str]:
        """Find the best combination of regex for Label with before and after context."""
        all_annotations = self.annotations(categories=[category])  # default is use_correct = True
        if all_annotations == []:
            logger.error(f"We cannot find annotations for Label {self} and Category {category}.")
            return []

        label_regex_token = self.base_regex(category=category, annotations=all_annotations)

        search = [1, 3, 5]
        regex_to_remove_groupnames = re.compile(r'<.*?>')
        regex_to_remove_groupnames_full = re.compile(r'\?P<.*?>')

        naive_proposal = label_regex_token
        regex_made = []
        regex_found = set()

        for annotation in all_annotations:
            new_proposals = []
            annotation.document.spans(fill=True)
            for span in annotation.spans:
                before_reg_dict = {}
                after_reg_dict = {}
                for spacer in search:  # todo fix this search, so that we take regex token from other spans into account
                    before_regex = ''
                    bef_spacer = spacer * 3 if spacer > 1 else spacer
                    before_start_offset = span.start_offset - bef_spacer  # spacer**2
                    for before_span in annotation.document.spans(
                        fill=True, start_offset=before_start_offset, end_offset=span.start_offset
                    ):
                        if before_span.annotation.label is self.project.no_label:
                            to_rep_offset_string = before_span.annotation.document.text[
                                max(before_start_offset, before_span.start_offset) : before_span.end_offset
                            ]
                            before_regex += suggest_regex_for_string(to_rep_offset_string, replace_characters=True)
                        else:
                            base_before_regex = before_span.annotation.label.base_regex(category)
                            stripped_base_before_regex = re.sub(regex_to_remove_groupnames_full, '', base_before_regex)
                            before_regex += stripped_base_before_regex
                    before_reg_dict[spacer] = before_regex

                    after_regex = ''
                    after_end_offset = span.end_offset + spacer
                    for after_span in annotation.document.spans(
                        fill=True, start_offset=span.end_offset, end_offset=after_end_offset
                    ):
                        if after_span.annotation.label is self.project.no_label:
                            to_rep_offset_string = after_span.annotation.document.text[
                                after_span.start_offset : min(after_end_offset, after_span.end_offset)
                            ]
                            after_regex += suggest_regex_for_string(to_rep_offset_string, replace_characters=True)
                        else:
                            base_after_regex = after_span.annotation.label.base_regex(category)
                            stripped_base_after_regex = re.sub(regex_to_remove_groupnames_full, '', base_after_regex)
                            after_regex += stripped_base_after_regex

                    after_reg_dict[spacer] = after_regex

                    spacer_proposals = [
                        before_regex + label_regex_token + after_regex,
                        before_reg_dict[search[0]] + label_regex_token + after_regex,
                        before_regex + label_regex_token + after_reg_dict[search[0]],
                    ]

                    # check for duplicates
                    for proposal in spacer_proposals:
                        new_regex = re.sub(regex_to_remove_groupnames, '', proposal)
                        if new_regex not in regex_found:
                            if max_findings_per_page:
                                num_matches = len(regex_matches(regex=proposal, doctext=annotation.document.text))
                                if num_matches / (annotation.document.number_of_pages) < max_findings_per_page:
                                    new_proposals.append(proposal)
                                else:
                                    logger.info(
                                        f'Skip to evaluate regex {repr(proposal)} as it finds {num_matches} in\
                                            {annotation.document}.'
                                    )
                            else:
                                new_proposals.append(proposal)
            for proposal in new_proposals:
                new_regex = re.sub(regex_to_remove_groupnames, '', proposal)
                if new_regex not in regex_found:
                    regex_made.append(proposal)
                    regex_found.add(new_regex)

        logger.info(
            f'For Label {self.name} we found {len(regex_made)} regex proposals for {len(all_annotations)} Annotations.'
        )

        # todo replace by compare
        evaluations = [
            self.evaluate_regex(_regex_made, category=category, annotations=all_annotations)
            for _regex_made in regex_made
        ]

        logger.info(
            f'We compare {len(evaluations)} regex for {len(all_annotations)} correct Annotations for Category '
            f'{category}.'
        )

        try:
            logger.info(f'Evaluate {self} for best regex.')
            best_regex = get_best_regex(evaluations)
        except ValueError:
            logger.exception(f'We cannot find regex for {self} with a f_score > 0.')
            best_regex = []

        if best_regex == []:
            best_regex = [naive_proposal]

        return best_regex

    def regex(self, categories: List[Category], update=False) -> List:
        """Calculate regex to be used in the Extraction AI."""
        # if not is_file(self.regex_file_path, raise_exception=False) or update:
        logger.info(f'Build regexes for Label {self.name}.')
        regex = {}
        for category in categories:
            if category.id_ not in self._regex or update:
                regex_category_file_path = os.path.join(
                    self.project.regex_folder, f'{category.name}_{self.name_clean}_tokens.json5'
                )
                if not is_file(regex_category_file_path, raise_exception=False) or update:
                    category_regex = self.find_regex(category=category)
                    if os.path.exists(self.project.regex_folder):
                        with open(regex_category_file_path, 'w') as f:
                            json.dump(category_regex, f, indent=2, sort_keys=True)
                else:
                    logger.info(f'Start loading existing regexes for Label {self.name}.')
                    with open(regex_category_file_path, 'r') as f:
                        category_regex = json.load(f)
                regex[category.id_] = category_regex
            else:
                regex[category.id_] = self._regex[category.id_]

        self._regex = regex

        logger.info(f'Regexes are ready for Label {self.name}.')

        categories_ids = [category.id_ for category in categories]
        return {k: v for k, v in self._regex.items() if k in categories_ids}

    def spans_not_found_by_tokenizer(self, tokenizer, categories: List[Category], use_correct=False) -> List['Span']:
        """Find Label Spans that are not found by a tokenizer."""
        spans_not_found = []
        label_annotations = self.annotations(categories=categories, use_correct=use_correct)
        for annotation in label_annotations:
            for span in annotation.spans:
                if not tokenizer.span_match(span):
                    spans_not_found.append(span)
        return spans_not_found

    def lose_weight(self):
        """Delete data of the instance."""
        super().lose_weight()
        self._evaluations = {}
        self._tokens = {}
        self._regex = {}

    # def save(self) -> bool:
    #     """
    #     Save Label online.
    #
    #     If no Label Sets are specified, the Label is associated with the first default Label Set of the Project.
    #
    #     :return: True if the new Label was created.
    #     """
    #     if len(self.label_sets) == 0:
    #         prj_label_sets = self.project.label_sets
    #         label_set = [t for t in prj_label_sets if t.is_default][0]
    #         label_set.add_label(self)
    #
    #     response = create_label(
    #         project_id=self.project.id_,
    #         label_name=self.name,
    #         description=self.description,
    #         has_multiple_top_candidates=self.has_multiple_top_candidates,
    #         data_type=self.data_type,
    #         label_sets=self.label_sets,
    #     )
    #
    #     return True


class Span(Data):
    """A Span is a sequence of characters or whitespaces without line break."""

    def __init__(self, start_offset: int, end_offset: int, annotation=None, strict_validation: bool = True):
        """
        Initialize the Span without bbox, to save storage.

        If Bbox should be calculated the bbox file of the Document will be automatically downloaded.

        :param start_offset: Start of the offset string (int)
        :param end_offset: Ending of the offset string (int)
        :param annotation: The Annotation the Span belong to
        :param strict_validation: Whether to apply strict validation rules.
        See https://dev.konfuzio.com/sdk/tutorials.html#data-validation-rules.
        """
        self.id_local = next(Data.id_iter)
        self.annotation: Annotation = annotation
        self.start_offset = start_offset
        self.end_offset = end_offset
        self.top = None
        self.bottom = None
        self._line_index = None
        self._page: Union[Page, None] = None
        self._bbox: Union[Bbox, None] = None
        self.regex_matching = []
        annotation and annotation.add_span(self)  # only add if Span has access to an Annotation
        self._valid(strict_validation)

    def _valid(self, strict: bool = True, handler: str = "sdk_validation"):
        """
        Validate containted data.

        :param strict: If False, it allows Spans to have zero length, or span more than one visual line. For more
        details see https://dev.konfuzio.com/sdk/tutorials.html#data-validation-rules.
        """
        if self.end_offset == self.start_offset == 0:
            logger.error(f"{self} is intentionally left empty.")
        elif self.start_offset < 0 or self.end_offset < 0:
            exception_or_log_error(
                msg=f"{self} must span text.",
                fail_loudly=strict,
                exception_type=ValueError,
                handler=handler,
            )
        elif self.start_offset == self.end_offset:
            exception_or_log_error(
                msg=f"{self} must span text: Start {self.start_offset} equals end.",
                fail_loudly=strict,
                exception_type=ValueError,
                handler=handler,
            )
        elif self.end_offset < self.start_offset:
            exception_or_log_error(
                msg=f"{self} length must be positive.",
                fail_loudly=strict,
                exception_type=ValueError,
                handler=handler,
            )
        elif self.offset_string and ("\n" in self.offset_string or "\f" in self.offset_string):
            exception_or_log_error(
                msg=f"{self} must not span more than one visual line.",
                fail_loudly=strict,
                exception_type=ValueError,
                handler=handler,
            )
        return True

    @property
    def page(self) -> Page:
        """Return Page of Span."""
        if self.annotation is None or self.annotation.document is None:
            raise NotImplementedError
        elif self.annotation.document.text is None:
            logger.error(f'{self.annotation.document} does not provide text.')
            pass
        elif self._page is None and self.annotation.document.pages():
            text = self.annotation.document.text[: self.start_offset]
            page_index = len(text.split('\f')) - 1
            self._page = self.annotation.document.get_page_by_index(page_index=page_index)
        return self._page

    @property
    def line_index(self) -> int:
        """Return index of the line of the Span."""
        self._valid()
        if self.annotation.document.text and self._line_index is None:
            line_number = len(self.annotation.document.text[: self.start_offset].replace('\f', '\n').split('\n'))
            self._line_index = line_number - 1

        return self._line_index

    def __eq__(self, other) -> bool:
        """Twp Spans are equal if their start_offset and end_offset are both equal."""
        return (
            type(self) == type(other)
            and self.start_offset == other.start_offset
            and self.end_offset == other.end_offset
        )

    def __lt__(self, other: 'Span'):
        """We compare Spans by their start offset. If start offsets are equal, we use end offsets."""
        return (self.start_offset, self.end_offset) < (other.start_offset, other.end_offset)

    def __repr__(self):
        """Return string representation."""
        return f"{self.__class__.__name__} ({self.start_offset}, {self.end_offset})"

    def __hash__(self):
        """Make any online or local concept hashable. See https://stackoverflow.com/a/7152650."""
        if not self.annotation:
            raise NotImplementedError('Span without Annotation is not hashable.')
        else:
            return hash((self.annotation, self.start_offset, self.end_offset))

    def regex(self):
        """Suggest a Regex for the offset string."""
        if self.annotation:
            # todo make the options to replace characters and string more granular
            full_replace = suggest_regex_for_string(self.offset_string, replace_characters=True, replace_numbers=True)
            return merge_regex([full_replace])
        else:
            raise NotImplementedError('A Span needs a Annotation and Document relation to suggest a Regex.')

    def bbox(self) -> Bbox:
        """Calculate the bounding box of a text sequence."""
        if not self.annotation:
            raise NotImplementedError
        if not self.page:
            logger.warning(f'{self} does not have a Page.')
            return None
        if not self.annotation.document.bboxes_available:
            logger.warning(f'{self.annotation.document} of {self} does not provide Bboxes.')
            return None
        _ = self.line_index  # quick validate if start and end is in the same line of text

        if self._bbox is None:
            warn('WIP: Modifications before the next stable release expected.', FutureWarning, stacklevel=2)
            # todo: verify that one Span relates to Character in on line of text
            character_range = range(self.start_offset, self.end_offset)
            document = self.annotation.document
            characters = {key: document.bboxes.get(key) for key in character_range if document.text[key] != ' '}
            if not all(characters.values()):
                logger.error(
                    f'{self} in {self.annotation.document} contains Characters that don\'t provide a Bounding Box.'
                )
            self._bbox = Bbox(
                x0=min([ch.x0 for c, ch in characters.items() if ch is not None]),
                x1=max([ch.x1 for c, ch in characters.items() if ch is not None]),
                y0=min([ch.y0 for c, ch in characters.items() if ch is not None]),
                y1=max([ch.y1 for c, ch in characters.items() if ch is not None]),
                page=self.page,
                validation=self.annotation.document._bbox_validation_type,
            )
        return self._bbox

    def bbox_dict(self) -> Dict:
        """Return Span Bbox info as a serializable Dict format for external integration with the Konfuzio Server."""
        span_dict = {
            'start_offset': self.start_offset,
            'end_offset': self.end_offset,
            'line_number': self.line_index + 1,
            'offset_string': self.offset_string,
            'offset_string_original': self.offset_string,
            'page_index': self.bbox().page.index,
            'top': self.bbox().page.height - self.bbox().y1,
            'bottom': self.bbox().page.height - self.bbox().y0,
            'x0': self.bbox().x0,
            'x1': self.bbox().x1,
            'y0': self.bbox().y0,
            'y1': self.bbox().y1,
        }
        return span_dict

    @property
    def normalized(self):
        """Normalize the offset string."""
        return normalize(self.offset_string, self.annotation.label.data_type)

    @property
    def offset_string(self) -> Union[str, None]:
        """Calculate the offset string of a Span."""
        if self.annotation and self.annotation.document and self.annotation.document.text:
            return self.annotation.document.text[self.start_offset : self.end_offset]
        else:
            return None

    def eval_dict(self):
        """Return any information needed to evaluate the Span."""
        if self.start_offset == self.end_offset == 0:
            span_dict = {
                "id_local": None,
                "id_": None,
                "confidence": None,
                "offset_string": None,
                "normalized": None,
                "start_offset": 0,  # to support compare function to evaluate True and False
                "end_offset": 0,  # to support compare function to evaluate True and False
                "is_correct": None,
                "created_by": None,
                "revised_by": None,
                "custom_offset_string": None,
                "revised": None,
                "label_threshold": None,
                "label_id": None,
                "label_set_id": None,
                "annotation_id": None,
                "annotation_set_id": 0,  # to allow grouping to compare boolean
                "document_id": 0,
                "document_id_local": 0,
                "category_id": 0,
                "x0": 0,
                "x1": 0,
                "y0": 0,
                "y1": 0,
                "line_index": 0,
                "page_index": None,
                "page_width": 0,
                "page_height": 0,
                "x0_relative": None,
                "x1_relative": None,
                "y0_relative": None,
                "y1_relative": None,
                "page_index_relative": None,
                "area_quadrant_two": 0,
                "area": 0,
                "label_name": None,
                "label_set_name": None,
                "data_type": None,
            }
        else:
            span_dict = {
                "id_local": self.annotation.id_local,
                "id_": self.annotation.id_,
                "confidence": self.annotation.confidence,
                "offset_string": self.offset_string,
                "normalized": self.normalized,
                "start_offset": self.start_offset,  # to support multiline
                "end_offset": self.end_offset,  # to support multiline
                "is_correct": self.annotation.is_correct,
                "created_by": self.annotation.created_by,
                "revised_by": self.annotation.revised_by,
                "custom_offset_string": self.annotation.custom_offset_string,
                "revised": self.annotation.revised,
                "label_threshold": self.annotation.label.threshold,  # todo: allow to optimize threshold
                "label_id": self.annotation.label.id_,
                "label_set_id": self.annotation.label_set.id_,
                "annotation_id": self.annotation.id_,
                "annotation_set_id": self.annotation.annotation_set.id_,
                "document_id": self.annotation.document.id_,
                "document_id_local": self.annotation.document.id_local,
                "category_id": self.annotation.document.category.id_,
                "line_index": self.line_index,
                "data_type": self.annotation.label.data_type,
            }

            if self.bbox():
                span_dict["x0"] = self.bbox().x0
                span_dict["x1"] = self.bbox().x1
                span_dict["y0"] = self.bbox().y0
                span_dict["y1"] = self.bbox().y1

                # https://www.cuemath.com/geometry/quadrant/
                span_dict["area_quadrant_two"] = self.bbox().x0 * self.bbox().y0
                span_dict["area"] = self.bbox().area

            if self.page:  # todo separate as eval_dict on Page level
                span_dict["page_index"] = self.page.index
                span_dict["page_width"] = self.page.width
                span_dict["page_height"] = self.page.height
                span_dict["x0_relative"] = self.bbox().x0 / self.page.width
                span_dict["x1_relative"] = self.bbox().x1 / self.page.width
                span_dict["y0_relative"] = self.bbox().y0 / self.page.height
                span_dict["y1_relative"] = self.bbox().y1 / self.page.height
                span_dict["page_index_relative"] = self.page.index / self.annotation.document.number_of_pages

            document_id = (
                self.annotation.document.id_
                if self.annotation.document.id_ is not None
                else self.annotation.document.copy_of_id
            )
            span_dict["document_id"] = document_id
            span_dict["label_name"] = self.annotation.label.name if self.annotation.label else None
            span_dict["label_set_name"] = self.annotation.label_set.name if self.annotation.label_set else None

        return span_dict


class Annotation(Data):
    """Hold information that a Label, Label Set and Annotation Set has been assigned to and combines Spans."""

    def __init__(
        self,
        document: 'Document',
        annotation_set_id: Union[int, None] = None,  # support to init from API output
        annotation_set: Union[AnnotationSet, None] = None,  # support to init from API output
        label: Union[int, Label, None] = None,
        label_set_id: Union[None, int] = None,
        label_set: Union[None, LabelSet] = None,
        is_correct: bool = False,
        revised: bool = False,
        normalized=None,
        id_: int = None,
        spans=None,
        accuracy: float = None,
        confidence: float = None,
        created_by: int = None,
        revised_by: int = None,
        translated_string: str = None,
        custom_offset_string: bool = False,
        offset_string: str = False,
        *args,
        **kwargs,
    ):
        """
        Initialize the Annotation.

        :param label: ID of the Annotation
        :param is_correct: If the Annotation is correct or not (bool)
        :param revised: If the Annotation is revised or not (bool)
        :param id_: ID of the Annotation (int)
        :param accuracy: Accuracy of the Annotation (float) which is the Confidence
        :param document: Document to annotate
        :param annotation: Annotation Set of the Document where the Label belongs
        :param label_set_text: Name of the Label Set where the Label belongs
        :param translated_string: Translated string
        :param custom_offset_string: String as edited by a user
        :param label_set_id: ID of the Label Set where the Label belongs
        """
        self.id_local = next(Data.id_iter)
        self.is_correct = is_correct
        self.revised = revised
        self.normalized = normalized
        self.translated_string = translated_string
        self.document = document
        self._force_offline = self.document._force_offline
        self.created_by = created_by
        self.revised_by = revised_by
        if custom_offset_string:
            self.custom_offset_string = offset_string
        else:
            self.custom_offset_string = None
        self.id_ = id_  # Annotations can have None id_, if they are not saved online and are only available locally
        self._spans: List[Span] = []

        if accuracy is not None:  # it's a confidence
            self.confidence = accuracy
        elif confidence is not None:
            self.confidence = confidence
        elif self.id_ is not None and accuracy is None:  # hotfix: it's an online Annotation crated by a human
            self.confidence = 1
        elif accuracy is None and confidence is None:
            self.confidence = None
        else:
            raise ValueError('Annotation has an id_ but does not provide a confidence.')

        if isinstance(label, int):
            self.label: Label = self.document.project.get_label_by_id(label)
        elif sdk_isinstance(label, Label):
            self.label: Label = label
        else:
            raise ValueError(f'{self.__class__.__name__} {self.id_local} has no Label.')

        # if no label_set_id we check if is passed by section_label_id
        if label_set_id is None and kwargs.get("section_label_id") is not None:
            label_set_id = kwargs.get("section_label_id")

        # handles association to an Annotation Set if the Annotation belongs to a Category
        if isinstance(label_set_id, int):
            self.label_set: LabelSet = self.document.project.get_label_set_by_id(label_set_id)
        elif sdk_isinstance(label_set, LabelSet):
            self.label_set = label_set
        else:
            self.label_set = None
            logger.info(f'{self.__class__.__name__} {self.id_local} has no Label Set.')

        # make sure an Annotation Set is available
        if isinstance(annotation_set_id, int):
            self.annotation_set: AnnotationSet = self.document.get_annotation_set_by_id(annotation_set_id)
        elif sdk_isinstance(annotation_set, AnnotationSet):
            # it's a safe way to look up the Annotation Set first. Otherwise users can add Annotation Sets which
            # do not relate to the Document
            self.annotation_set: AnnotationSet = self.document.get_annotation_set_by_id(annotation_set.id_)
        else:
            self.annotation_set = None
            logger.warning(f'{self} in {self.document} created but without Annotation Set information.')

        for span in spans or []:
            self.add_span(span)

        self.selection_bbox = kwargs.get("selection_bbox", None)

        # TODO START LEGACY to support multiline Annotations
        bboxes = kwargs.get("bboxes", None)
        if bboxes and len(bboxes) > 0:
            for bbox in bboxes:
                if "start_offset" in bbox.keys() and "end_offset" in bbox.keys():
                    Span(start_offset=bbox["start_offset"], end_offset=bbox["end_offset"], annotation=self)
                else:
                    raise ValueError(f'SDK cannot read bbox of Annotation {self.id_} in {self.document}: {bbox}')
        elif (
            bboxes is None
            and kwargs.get("start_offset", None) is not None
            and kwargs.get("end_offset", None) is not None
        ):
            # Legacy support for creating Annotations with a single offset
            bbox = kwargs.get('bbox', {})
            _ = Span(start_offset=kwargs.get("start_offset"), end_offset=kwargs.get("end_offset"), annotation=self)
            # self.add_span(sa)

            logger.warning(f'{self} is empty')

        self.top = None
        self.top = None
        self.x0 = None
        self.x1 = None
        self.y0 = None
        self.y1 = None

        # todo: remove this Annotation single Bbox
        bbox = kwargs.get('bbox')
        if bbox:
            self.top = bbox.get('top')
            self.bottom = bbox.get('bottom')
            self.x0 = bbox.get('x0')
            self.x1 = bbox.get('x1')
            self.y0 = bbox.get('y0')
            self.y1 = bbox.get('y1')

        self.selection_bbox = kwargs.get('selection_bbox', None)
        self.page_number = kwargs.get('page_number', None)
        # END LEGACY -

        # regex features
        self._tokens = []
        self._regex = None

        # Call add_annotation to document at the end, so all attributes for duplicate checking are available.
        self.document.add_annotation(self)

        if not self.document:
            raise NotImplementedError(f'{self} has no Document and cannot be created.')
        if not self.label_set:
            raise NotImplementedError(f'{self} has no Label Set and cannot be created.')
        if not self.label:
            raise NotImplementedError(f'{self} has no Label and cannot be created.')
        if not self.spans:
            exception_or_log_error(
                msg=f'{self} has no Spans and cannot be created.',
                fail_loudly=self.document.project._strict_data_validation,
                exception_type=NotImplementedError,
            )

    def __repr__(self):
        """Return string representation."""
        if self.label and self.document:
            span_str = ', '.join(f'{x.start_offset, x.end_offset}' for x in self._spans)
            return f"Annotation ({self.get_link()}) {self.label.name} {span_str}"
        elif self.label:
            return f"Annotation ({self.get_link()}) {self.label.name} ({self._spans})"
        else:
            return f"Annotation ({self.get_link()}) without Label ({self.start_offset}, {self.end_offset})"

    def __eq__(self, other):
        """We compare an Annotation based on it's Label, Label-Sets if it's online otherwise on the id_local."""
        result = False
        if self.document and other.document and self.document == other.document:  # same Document
            # if self.is_correct and other.is_correct:  # for correct Annotations check if they are identical
            if self.label and other.label and self.label == other.label:  # same Label
                if self.spans == other.spans:  # logic changed from "one Span is identical" to "all Spans identical"
                    return True

        return result

    def __lt__(self, other):
        """If we sort Annotations we do so by start offset."""
        return min([span.start_offset for span in self.spans]) < min([span.start_offset for span in other.spans])

    def __hash__(self):
        """Identity of Annotation that does not change over time."""
        return hash((self.start_offset, self.end_offset, self.label_set, self.document, self.label))

    @property
    def is_multiline(self) -> int:
        """Calculate if Annotation spans multiple lines of text."""
        logger.error('We cannot calculate this. The indicator is unreliable.')
        return self.offset_string.count('\n')

    @property
    def normalize(self) -> str:
        """Provide one normalized offset string due to legacy."""
        logger.warning('You use normalize on Annotation Level which is legacy.')
        return normalize(self.offset_string, self.label.data_type)

    @property
    def start_offset(self) -> int:
        """Legacy: One Annotation can have multiple start offsets."""
        logger.warning('You use start_offset on Annotation Level which is legacy.')
        return min([sa.start_offset for sa in self._spans], default=None)

    @property
    def end_offset(self) -> int:
        """Legacy: One Annotation can have multiple end offsets."""
        logger.warning('You use end_offset on Annotation Level which is legacy.')
        return max([sa.end_offset for sa in self._spans], default=None)

    @property
    def offset_string(self) -> List[str]:
        """View the string representation of the Annotation."""
        if len(self.spans) > 1:
            logger.warning(f'You use offset string on {self} level which is legacy.')
        if not self.custom_offset_string and self.document.text:
            result = [span.offset_string for span in self.spans]
        elif self.custom_offset_string:
            result = self.custom_offset_string
        else:
            result = []
        return result

    @property
    def eval_dict(self) -> List[dict]:
        """Calculate the Span information to evaluate the Annotation."""
        return [span.eval_dict() for span in self.spans]

    def add_span(self, span: Span):
        """Add a Span to an Annotation incl. a duplicate check per Annotation."""
        if span not in self._spans:
            # add the Span first to make sure to bea able to do a duplicate check
            self._spans.append(span)  # one Annotation can span multiple Spans
            if span.annotation is not None and self != span.annotation:
                raise ValueError(f'{span} should be added to {self} but relates to {span.annotation}.')
            else:
                span.annotation = self  # todo feature to link one Span to many Annotations
        else:
            raise ValueError(f'In {self} the {span} is a duplicate and will not be added.')
        return self

    def get_link(self):
        """Get link to the Annotation in the SmartView."""
        if self.is_online:
            return get_annotation_view_url(self.id_)
        else:
            return None

    def save(self, document_annotations: list = None) -> bool:
        """
        Save Annotation online.

        If there is already an Annotation in the same place as the current one, we will not be able to save the current
        annotation.

        In that case, we get the id_ of the original one to be able to track it.
        The verification of the duplicates is done by checking if the offsets and Label match with any Annotations
        online.
        To be sure that we are comparing with the information online, we need to have the Document updated.
        The update can be done after the request (per annotation) or the updated Annotations can be passed as input
        of the function (advisable when dealing with big Documents or Documents with many Annotations).

        :param document_annotations: Annotations in the Document (list)
        :return: True if new Annotation was created
        """
        if self.label == self.document.project.no_label:
            raise ValueError("You cannot save Annotations with Label NO_LABEL.")
        if self.document.category == self.document.project.no_category:
            raise ValueError(f"You cannot save Annotations of Documents with {self.document.category}.")
        new_annotation_added = False
        if not self.label_set:
            label_set_id = None
        else:
            label_set_id = self.label_set.id_
        if self.is_online:
            raise ValueError(f"You cannot update Annotations once saved online: {self.get_link()}")
            # update_annotation(id_=self.id_, document_id=self.document.id_, project_id=self.project.id_)

        if not self.is_online:
            response = post_document_annotation(
                project_id=self.document.project.id_,
                document_id=self.document.id_,
                start_offset=self.start_offset,
                end_offset=self.end_offset,
                label_id=self.label.id_,
                label_set_id=label_set_id,
                confidence=self.confidence,
                is_correct=self.is_correct,
                revised=self.revised,
                annotation_set=self.annotation_set,
                # bboxes=self.bboxes,
                # selection_bbox=self.selection_bbox,
                page_number=self.page_number,
            )
            if response.status_code == 201:
                json_response = json.loads(response.text)
                self.id_ = json_response["id"]
                new_annotation_added = True
            elif response.status_code == 403:
                logger.error(response.text)
                try:
                    if "In one Project you cannot label the same text twice." in response.text:
                        if document_annotations is None:
                            # get the Annotation
                            self.document.update()
                            document_annotations = self.document.annotations()
                        # get the id_ of the existing annotation
                        is_duplicated = False
                        for annotation in document_annotations:
                            if (
                                annotation.start_offset == self.start_offset
                                and annotation.end_offset == self.end_offset
                                and annotation.label == self.label
                            ):
                                logger.error(f"ID of annotation online: {annotation.id_}")
                                self.id_ = annotation.id_
                                is_duplicated = True
                                break

                        # if there isn't a perfect match, the current Annotation is considered incorrect
                        if not is_duplicated:
                            self.is_correct = False

                        new_annotation_added = False
                    else:
                        logger.exception(f"Unknown issue to create Annotation {self} in {self.document}")
                except KeyError:
                    logger.error(f"Not able to save Annotation online: {response}")
        return new_annotation_added

    def regex_annotation_generator(self, regex_list) -> List[Span]:
        """
        Build Spans without Labels by regexes.

        :return: Return sorted list of Spans by start_offset
        """
        spans: List[Span] = []
        for regex in regex_list:
            dict_spans = regex_matches(doctext=self.document.text, regex=regex)
            for offset in list(set((x['start_offset'], x['end_offset']) for x in dict_spans)):
                try:
                    span = Span(start_offset=offset[0], end_offset=offset[1], annotation=self)
                    spans.append(span)
                except ValueError as e:
                    logger.error(str(e))
        spans.sort()
        return spans

    def token_append(self, new_regex, regex_quality: int):
        """Append token if it is not a duplicate."""
        category = self.document.category
        regex_to_remove_group_names = re.compile('<.*?>')
        previous_matchers = [re.sub(regex_to_remove_group_names, '', t['regex']) for t in self._tokens]
        found_for_label = [
            re.sub(regex_to_remove_group_names, '', t['regex']) for t in (self.label._evaluations.get(category.id_, []))
        ]
        new_matcher = re.sub(regex_to_remove_group_names, '', new_regex)
        if new_matcher not in previous_matchers + found_for_label:  # only run evaluation if the token is truly new
            evaluation = self.label.evaluate_regex(new_regex, regex_quality=regex_quality, category=category)
            self._tokens.append(evaluation)
            logger.debug(f'Added new regex Token {new_matcher}.')
        else:
            logger.debug(f'Annotation Token {repr(new_matcher)} or regex {repr(new_regex)} does exist.')

    def tokens(self) -> List[str]:
        """Create a list of potential tokens based on Spans of this Annotation."""
        if not self._tokens:
            for span in self.spans:
                # the original string, with harmonized whitespaces
                harmonized_whitespace = suggest_regex_for_string(span.offset_string, replace_numbers=False)
                regex_w = f'(?P<Label_{self.label.id_}_W_{self.id_}_{span.start_offset}>{harmonized_whitespace})'
                self.token_append(new_regex=regex_w, regex_quality=0)
                # the original string, with numbers replaced
                numbers_replaced = suggest_regex_for_string(span.offset_string)
                regex_n = f'(?P<Label_{self.label.id_}_N_{self.id_}_{span.start_offset}>{numbers_replaced})'
                self.token_append(new_regex=regex_n, regex_quality=1)
                # the original string, with characters and numbers replaced
                full_replacement = suggest_regex_for_string(span.offset_string, replace_characters=True)
                regex_f = f'(?P<Label_{self.label.id_}_F_{self.id_}_{span.start_offset}>{full_replacement})'
                self.token_append(new_regex=regex_f, regex_quality=2)
        return self._tokens

    # todo can we circumvent the combined tokens
    def regex(self):
        """Return regex of this Annotation."""
        return self.label.combined_tokens(categories=[self.document.category])

    def delete(self, delete_online: bool = True) -> None:
        """Delete Annotation.

        :param delete_online: Whether the Annotation is deleted online or only locally.
        """
        if self.document.is_online and delete_online:
            delete_document_annotation(self.document.id_, self.id_, self.document.project.id_)
            self.document.update()
        else:
            self.document._annotations.remove(self)

    @property
    def spans(self) -> List[Span]:
        """Return default entry to get all Spans of the Annotation."""
        return sorted(self._spans)

    @property
    def bboxes(self) -> List[Dict]:
        """Return the Bbox information for all Spans in serialized format.

        This is useful for external integration (e.g. Konfuzio Server)."
        """
        return [span.bbox_dict() for span in self.spans]

    def lose_weight(self):
        """Delete data of the instance."""
        super().lose_weight()
        self._tokens = []


class Document(Data):
    """Access the information about one Document, which is available online."""

    def __init__(
        self,
        project: 'Project',
        id_: Union[int, None] = None,
        file_url: str = None,
        status: List[Union[int, str]] = None,  # ?
        data_file_name: str = None,
        is_dataset: bool = None,
        dataset_status: int = None,
        updated_at: str = None,
        assignee: int = None,
        category_template: int = None,  # fix for Konfuzio Server API, it's actually an ID of a Category
        category: Category = None,
        category_confidence: Optional[float] = None,
        category_is_revised: bool = False,
        text: str = None,
        bbox: dict = None,
        bbox_validation_type=None,
        pages: list = None,
        update: bool = None,
        copy_of_id: Union[int, None] = None,
        *args,
        **kwargs,
    ):
        """
        Create a Document and link it to its Project.

        :param id_: ID of the Document
        :param project: Project where the Document belongs to
        :param file_url: URL of the Document
        :param status: Status of the Document
        :param data_file_name: File name of the Document
        :param is_dataset: Is dataset or not. (bool)
        :param dataset_status: Dataset status of the Document (e.g. Training)
        :param updated_at: Updated information
        :param assignee: Assignee of the Document
        :param bbox: Bounding box information per character in the PDF (dict)
        :param bbox_validation_type: One of ALLOW_ZERO_SIZE (default), STRICT, or DISABLED. Also see the `Bbox` class.
        :param pages: List of page sizes.
        :param update: Annotations, Annotation Sets will not be loaded by default. True will load it from the API.
                        False from local files
        :param copy_of_id: ID of the Document that originated the current Document
        """
        self._no_label_annotation_set = None
        self.id_local = next(Data.id_iter)
        self.id_ = id_
        self.assignee = assignee
        self._annotations: List[Annotation] = None
        self._annotation_sets: List[AnnotationSet] = None
        self.file_url = file_url
        self.is_dataset = is_dataset
        self.dataset_status = dataset_status
        self._update = update
        self.copy_of_id = copy_of_id

        # The following variables come from the Server API
        # self._category -> document level category from the "category" field
        # self._category_confidence -> document level category confidence from the "category_confidence" field
        # self.category_is_revised -> document level boolean flag from the "category_is_revised" field
        if project and category_template:
            self._category = project.get_category_by_id(category_template)
        elif category:
            self._category = category
        else:
            self._category = project.no_category
        self._category_confidence = category_confidence
        self.category_is_revised = category_is_revised

        if updated_at:
            self.updated_at = dateutil.parser.isoparse(updated_at)
        else:
            self.updated_at = None

        self.name = data_file_name
        self.status = status  # status of Document online
        self.project = project
        self._force_offline = project._force_offline
        project.add_document(self)  # check for duplicates by ID before adding the Document to the project

        # use hidden variables to store low volume information in instance
        self._text: str = text
        self._text_hash = None
        self._characters: Dict[int, Bbox] = None
        self._bbox_hash = None
        self._bbox_json = bbox
        self.bboxes_available: bool = bool(self.is_online or self._bbox_json)
        self._bbox_validation_type = bbox_validation_type
        if bbox_validation_type is None:
            if self.project._strict_data_validation:
                self._bbox_validation_type = BboxValidationTypes.ALLOW_ZERO_SIZE
            else:
                self._bbox_validation_type = BboxValidationTypes.DISABLED
        self._hocr = None
        self._pages: List[Page] = []
        self._n_pages = None
        self.text_encoded: List[int] = None

        # prepare local setup for Document
        if self.is_online:
            pathlib.Path(self.document_folder).mkdir(parents=True, exist_ok=True)
        self.annotation_file_path = os.path.join(self.document_folder, "annotations.json5")
        self.annotation_set_file_path = os.path.join(self.document_folder, "annotation_sets.json5")
        self.txt_file_path = os.path.join(self.document_folder, "document.txt")
        self.hocr_file_path = os.path.join(self.document_folder, "document.hocr")
        self.pages_file_path = os.path.join(self.document_folder, "pages.json5")
        self.bbox_file_path = os.path.join(self.document_folder, "bbox.zip")
        self.bio_scheme_file_path = os.path.join(self.document_folder, "bio_scheme.txt")

        bbox_file_exists = is_file(self.bbox_file_path, raise_exception=False)
        self.bboxes_available: bool = self.is_online or self._bbox_json or bbox_file_exists

        if pages:
            self.pages()  # create Page instances

    def __repr__(self):
        """Return the name of the Document incl. the ID."""
        if self.id_ is None:
            return f"Virtual Document {self.name} ({self.copy_of_id})"
        else:
            return f"Document {self.name} ({self.id_})"

    def update_meta_data(
        self,
        assignee: int = None,
        category_template: int = None,
        category: Category = None,
        data_file_name: str = None,
        dataset_status: int = None,
        status: List[Union[int, str]] = None,
        **kwargs,
    ):
        """Update document metadata information."""
        self.assignee = assignee

        if self.project and category_template:
            self._category = self.project.get_category_by_id(category_template)
        elif category:
            self._category = category
        else:
            self._category = None

        self.name = data_file_name

        self.status = status

        self.dataset_status = dataset_status

    def save_meta_data(self):
        """Save local changes to Document metadata to server."""
        update_document_konfuzio_api(
            document_id=self.id_, file_name=self.name, dataset_status=self.dataset_status, assignee=self.assignee
        )

    def save(self):
        """Save all local changes to Document to server."""
        self.save_meta_data()

        for annotation in self.annotations(use_correct=False):
            if not annotation.is_online:
                annotation.save()

    @classmethod
    def from_file_sync(
        self,
        path: str,
        project: 'Project',
        dataset_status: int = 0,
        category_id: Union[None, int] = None,
        callback_url: str = '',
    ) -> 'Document':
        """
        Initialize Document from file with synchronous API call.

        This class method will wait for the document to be processed by the server
        and then return the new Document. This may take a bit of time. When uploading
        many documents, it is advised to use the Document.from_file_async method.

        :param path: Path to file to be uploaded
        :param project: If to filter by correct annotations
        :param dataset_status: Dataset status of the document (None: 0 Preparation: 1 Training: 2 Test: 3 Excluded: 4)
        :param category_id: Category the Document belongs to (if unset, it will be assigned one by the server)
        :param callback_url: Callback URL receiving POST call once extraction is done
        :return: New Document
        """
        response = upload_file_konfuzio_api(
            path,
            project_id=project.id_,
            dataset_status=dataset_status,
            category_id=category_id,
            callback_url=callback_url,
            sync=True,
        )

        new_document_id = json.loads(response.text)['id']

        project.init_or_update_document(from_online=True)
        doc = project.get_document_by_id(new_document_id)

        return doc

    @classmethod
    def from_file_async(
        self,
        path: str,
        project: 'Project',
        dataset_status: int = 0,
        category_id: Union[None, int] = None,
        callback_url: str = '',
    ) -> int:
        """
        Initialize Document from file with asynchrinous API call.

        This class method asynchronously uploads a file, to the Konfuzio API and returns the ID of
        the newly created document. Use this method to create a new Document and don't want to wait
        for the document to be processed by the server. This requires to update the Project at a
        later point to be able to work with the new Document.

        :param path: Path to file to be uploaded
        :param project: If to filter by correct annotations
        :param dataset_status: Dataset status of the document (None: 0 Preparation: 1 Training: 2 Test: 3 Excluded: 4)
        :param category_id: Category the Document belongs to (if unset, it will be assigned one by the server)
        :param callback_url: Callback URL receiving POST call once extraction is done
        :return: ID of new Document
        """
        response = upload_file_konfuzio_api(
            path,
            project_id=project.id_,
            dataset_status=dataset_status,
            category_id=category_id,
            callback_url=callback_url,
            sync=False,
        )

        new_document_id = json.loads(response.text)['id']

        return new_document_id

    @property
    def file_path(self):
        """Return path to file."""
        return os.path.join(self.document_folder, amend_file_name(self.name))

    @property
    def category_annotations(self) -> List[CategoryAnnotation]:
        """
        Collect Category Annotations and average confidence across all Pages.

        :return: List of Category Annotations, one for each Category.
        """
        category_annotations = []
        for category in self.project.categories:
            if category != self.project.no_category:
                confidence = 0
                for page in self.pages():
                    confidence += page.get_category_annotation(category).confidence
                confidence /= self.number_of_pages
                if (confidence == 0.0) and (category == self._category):
                    confidence = self._category_confidence
                category_annotation = CategoryAnnotation(category=category, document=self, confidence=confidence)
                category_annotations.append(category_annotation)
        return category_annotations

    @property
    def maximum_confidence_category_annotation(self) -> Optional[CategoryAnnotation]:
        """
        Get the human revised Category Annotation of this Document, or the highest confidence one if not revised.

        :return: The found Category Annotation, or None if not present.
        """
        if self._category not in [self.project.no_category, None]:
            # there is a unique Category Annotation per Category associated to this Document
            # by construction in Document.category_annotations
            return [
                category_annotation
                for category_annotation in self.category_annotations
                if category_annotation.category == self._category
            ][0]
        category_annotation = sorted(self.category_annotations, key=lambda x: x.confidence)[-1]
        if category_annotation.confidence != 0.0:
            return category_annotation
        return None

    @property
    def maximum_confidence_category(self) -> Optional[Category]:
        """
        Get the human revised Category of this Document, or the highest confidence one if not revised.

        :return: The found Category, or None if not present.
        """
        if self.maximum_confidence_category_annotation is not None:
            return self.maximum_confidence_category_annotation.category
        return None

    @property
    def category(self) -> Optional[Category]:
        """
        Return the Category of the Document.

        The Category of a Document is only defined as long as all Pages have the same Category. Otherwise, the Document
        should probably be split into multiple Documents with a consistent Category assignment within their Pages, or
        the Category for each Page should be manually revised.
        """
        if not self.pages():
            return self._category
        all_pages_have_same_category = len(set([page.category for page in self.pages()]) - {None}) == 1
        if all_pages_have_same_category:
            self._category = self.pages()[0].category
        else:
            self._category = self.project.no_category
        return self._category

    def set_category(self, category: Category) -> None:
        """Set the Category of the Document and the Category of all of its Pages as revised."""
        if (self._category not in [None, self.project.no_category]) and (
            category not in [self._category, None, self.project.no_category]
        ):
            raise ValueError(
                "We forbid changing Category when already existing, because this requires some validations that are "
                "currently implemented in the Konfuzio Server. We recommend changing the Category of a Document via "
                "the Konfuzio Server."
            )
        for page in self.pages():
            page.set_category(category)
        self._category = category
        self.category_is_revised = True

    @property
    def ocr_file_path(self):
        """Return path to OCR PDF file."""
        return os.path.join(self.document_folder, amend_file_name(self.name, append_text="ocr", new_extension=".pdf"))

    @property
    def number_of_pages(self) -> int:
        """Calculate the number of Pages."""
        if self._n_pages is None:
            self._n_pages = len(self.text.split('\f'))
        return self._n_pages

    @property
    def number_of_lines(self) -> int:
        """Calculate the number of lines."""
        return len(self.text.replace('\f', '\n').split('\n'))

    @property
    def no_label_annotation_set(self) -> AnnotationSet:
        """
        Return the Annotation Set for project.no_label Annotations.

        We need to load the Annotation Sets from Server first (call self.annotation_sets()).
        If we create the no_label_annotation_set in the first place, the data from the Server is not be loaded
        anymore because _annotation_sets will no longer be None.
        """
        if self._no_label_annotation_set is None:
            self.annotation_sets()
            self._no_label_annotation_set = AnnotationSet(document=self, label_set=self.project.no_label_set)

        return self._no_label_annotation_set

    def spans(
        self,
        label: Label = None,
        use_correct: bool = False,
        start_offset: int = 0,
        end_offset: int = None,
        fill: bool = False,
    ) -> List[Span]:
        """Return all Spans of the Document."""
        spans = []

        annotations = self.annotations(
            label=label, use_correct=use_correct, start_offset=start_offset, end_offset=end_offset, fill=fill
        )

        for annotation in annotations:
            for span in annotation.spans:
                if span not in spans:
                    spans.append(span)

        # if self.spans() == list(set(self.spans())):
        #     # todo deduplicate Spans. One text offset in a Document can ber referenced by many Spans of Annotations
        #     raise NotImplementedError

        return sorted(spans)

    def eval_dict(self, use_correct=False) -> List[dict]:
        """Use this dict to evaluate Documents. The speciality: For every Span of an Annotation create one entry."""
        result = []
        annotations = self.annotations(use_correct=use_correct)
        if not annotations:  # if there are no Annotations in this Documents
            result.append(Span(start_offset=0, end_offset=0).eval_dict())
        else:
            for annotation in annotations:
                result += annotation.eval_dict

        return result

    def check_bbox(self) -> None:
        """
        Run validation checks on the Document text and bboxes.

        This is run when the Document is initialized, and usually it's not needed to be run again because a Document's
        text and bboxes are not expected to change within the Konfuzio Server.

        You can run this manually instead if your pipeline allows changing the text or the bbox during the lifetime of
        a document. Will raise ValueError if the bboxes don't match with the text of the document, or if bboxes have
        invalid coordinates (outside page borders) or invalid size (negative width or height).

        This check is usually slow, and it can be made faster by calling Document.set_text_bbox_hashes() right after
        initializing the Document, which will enable running a hash comparison during this check.
        """
        warn('WIP: Modifications before the next stable release expected.', FutureWarning, stacklevel=2)
        if self._check_text_or_bbox_modified():
            self._characters = None
            _ = self.bboxes

    def __deepcopy__(self, memo) -> 'Document':
        """Create a new Document of the instance."""
        copy_id = self.id_ if self.id_ else self.copy_of_id
        document = Document(
            id_=None,
            project=self.project,
            category=self.category,
            text=self.text,
            copy_of_id=copy_id,
            bbox=self.get_bbox(),
        )
        for page in self.pages():
            _ = Page(
                id_=None,
                document=document,
                start_offset=page.start_offset,
                end_offset=page.end_offset,
                number=page.number,
                original_size=(page.width, page.height),
            )
        return document

    def check_annotations(self, update_document: bool = False) -> bool:
        """Check if Annotations are valid - no duplicates and correct Category."""
        valid = True
        assignee = None

        try:
            self.get_annotations()

        except ValueError as error_message:
            valid = False

            if "is a duplicate of" in str(error_message):
                logger.error(f'{self} has duplicated Annotations.')
                assignee = 1101  # duplicated-annotation@konfuzio.com

            elif "related to" in str(error_message):
                logger.error(f'{self} has Annotations from an incorrect Category.')
                assignee = 1118  # category-issue@konfuzio.com

            else:
                raise ValueError('Error not expected.')

        if update_document and assignee is not None:
            # set the dataset status of the Document to Excluded
            update_document_konfuzio_api(document_id=self.id_, file_name=self.name, dataset_status=4, assignee=assignee)

        return valid

    def annotation_sets(self):
        """Return Annotation Sets of Documents."""
        if self._annotation_sets is not None:
            return self._annotation_sets
        if self.is_online and not is_file(self.annotation_set_file_path, raise_exception=False):
            self.download_document_details()
        if is_file(self.annotation_set_file_path, raise_exception=False):
            with open(self.annotation_set_file_path, "r") as f:
                raw_annotation_sets = json.load(f)
            # first load all Annotation Sets before we create Annotations
            for raw_annotation_set in raw_annotation_sets:
                _ = AnnotationSet(
                    id_=raw_annotation_set["id"],
                    document=self,
                    label_set=self.project.get_label_set_by_id(raw_annotation_set["section_label"]),
                )
        elif self._annotation_sets is None:
            self._annotation_sets = []  # Annotation sets cannot be loaded from Konfuzio Server
        return self._annotation_sets

    def annotations(
        self,
        label: Label = None,
        use_correct: bool = True,
        ignore_below_threshold: bool = False,
        start_offset: int = 0,
        end_offset: int = None,
        fill: bool = False,
    ) -> List[Annotation]:
        """
        Filter available annotations.

        :param label: Label for which to filter the Annotations.
        :param use_correct: If to filter by correct Annotations.
        :param ignore_below_threshold: To filter out Annotations with confidence below Label prediction threshold.
        :return: Annotations in the document.
        """
        self.get_annotations()
        start_offset = max(start_offset, 0)
        if end_offset:
            end_offset = min(end_offset, len(self.text))
        annotations: List[Annotation] = []
        add = False
        for annotation in self._annotations:
            # filter by correct information
            if not annotation.is_correct:
                if ignore_below_threshold and (
                    not annotation.confidence or annotation.confidence < annotation.label.threshold
                ):
                    continue
            for span in annotation.spans:
                if (use_correct and annotation.is_correct) or not use_correct:
                    # todo: add option to filter for overruled Annotations where mult.=F
                    # todo: add option to filter for overlapping Annotations, `add_annotation` just checks for identical
                    # filter by start and end offset, include Annotations that extend into the offset
                    if start_offset is not None and end_offset is not None:  # if the start and end offset are specified
                        latest_start = max(span.start_offset, start_offset)
                        earliest_end = min(span.end_offset, end_offset)
                        is_overlapping = latest_start - earliest_end < 0
                    else:
                        is_overlapping = True

                    if label is not None:  # filter by Label
                        if label == annotation.label and is_overlapping:
                            add = True
                    elif is_overlapping:
                        add = True
            # as multiline Annotations will be added twice
            if add:
                annotations.append(annotation)
                add = False

        if fill:
            # todo: we cannot assure that the Document has a Category, so Annotations must not require label_set
            spans = [range(span.start_offset, span.end_offset) for anno in annotations for span in anno.spans]
            if end_offset is None:
                end_offset = len(self.text)
            missings = get_missing_offsets(start_offset=start_offset, end_offset=end_offset, annotated_offsets=spans)

            for missing in missings:
                new_spans = []
                offset_text = self.text[missing.start : missing.stop]
                # we split Spans which span multiple lines, so that one Span comprises one line
                offset_of_offset = 0
                line_breaks = [
                    offset_line for offset_line in re.split(r'(\n|\f)', offset_text) if offset_line != ''
                ]  # , '\n', '\f'}]
                if not line_breaks:
                    continue
                for offset in line_breaks:
                    start = missing.start + offset_of_offset
                    offset_of_offset += len(offset)
                    end = missing.start + offset_of_offset
                    new_span = Span(start_offset=start, end_offset=end)
                    new_spans.append(new_span)

                new_annotation = Annotation(
                    document=self,
                    annotation_set=self.no_label_annotation_set,
                    label=self.project.no_label,
                    label_set=self.project.no_label_set,
                    spans=new_spans,
                )

                annotations.append(new_annotation)

        return sorted(annotations)

    def view_annotations(self, start_offset: int = 0, end_offset: int = None) -> List[Annotation]:
        """Get the best Annotations, where the Spans are not overlapping."""
        self.get_annotations()
        annotations: List[Annotation] = []

        filled = 0  # binary number keeping track of filled offsets
        priority_annotations = sorted(
            self.annotations(use_correct=False, start_offset=start_offset, end_offset=end_offset),
            key=lambda x: (
                not x.is_correct,  # x.is_correct == True first
                -x.confidence if x.confidence else 0,  # higher confidence first
                min([span.start_offset for span in x.spans]),
            ),
        )

        no_label_duplicates = set()  # for top Annotation filter
        for annotation in priority_annotations:
            if annotation.confidence is not None and annotation.label.threshold > annotation.confidence:
                continue
            if not annotation.is_correct and annotation.revised:  # if marked as incorrect by user
                continue
            if annotation.label is self.project.no_label:
                continue
            spans_num = 0
            for span in annotation.spans:
                for i in range(span.start_offset, span.end_offset):
                    spans_num |= 1 << i
            if spans_num & filled:
                # if there's overlap
                continue
            # if (
            #     annotation.is_correct is False
            #     and annotation.label.has_multiple_top_candidates is False
            #     and annotation.label.id_ in no_label_duplicates
            # ):
            #     continue
            annotations.append(annotation)
            filled |= spans_num
            if not annotation.label.has_multiple_top_candidates:
                no_label_duplicates.add(annotation.label.id_)

        return sorted(annotations)

    def lose_weight(self):
        """Remove NO_LABEL, wrong and below threshold Annotations."""
        super().lose_weight()
        self._bbox_json = None
        self._characters = None
        for annotation in self.annotations(use_correct=False, ignore_below_threshold=False):
            if annotation.label is self.project.no_label:
                annotation.delete(delete_online=False)
            elif not annotation.is_correct and (
                not annotation.confidence or annotation.label.threshold > annotation.confidence or annotation.revised
            ):
                annotation.delete(delete_online=False)
            else:
                annotation.lose_weight()

    @property
    def document_folder(self):
        """Get the path to the folder where all the Document information is cached locally."""
        return os.path.join(self.project.documents_folder, str(self.id_))

    def get_file(self, ocr_version: bool = True, update: bool = False):
        """
        Get OCR version of the original file.

        :param ocr_version: Bool to get the ocr version of the original file
        :param update: Update the downloaded file even if it is already available
        :return: Path to the selected file.
        """
        if ocr_version:
            file_path = self.ocr_file_path
        else:
            file_path = self.file_path

        if self.status[0] == 2 and (not file_path or not is_file(file_path, raise_exception=False) or update):
            pdf_content = download_file_konfuzio_api(self.id_, ocr=ocr_version, session=self.session)
            with open(file_path, "wb") as f:
                f.write(pdf_content)

        return file_path

    def get_images(self, update: bool = False):
        """
        Get Document Pages as PNG images.

        :param update: Update the downloaded images even they are already available
        :return: Path to PNG files.
        """
        return [page.get_image(update=update) for page in self.pages()]

    def download_document_details(self):
        """Retrieve data from a Document online in case Document has finished processing."""
        if self.is_online and self.status and self.status[0] == 2:
            data = get_document_details(document_id=self.id_, project_id=self.project.id_, session=self.session)

            # write a file, even there are no annotations to support offline work
            with open(self.annotation_file_path, "w") as f:
                json.dump(data["annotations"], f, indent=2, sort_keys=True)

            with open(self.annotation_set_file_path, "w") as f:
                json.dump(data["sections"], f, indent=2, sort_keys=True)

            with open(self.txt_file_path, "w", encoding="utf-8") as f:
                f.write(data["text"])

            with open(self.pages_file_path, "w") as f:
                json.dump(data["pages"], f, indent=2, sort_keys=True)
        else:
            raise NotImplementedError

        return self

    def add_annotation(self, annotation: Annotation):
        """Add an Annotation to a Document.

        The Annotation is only added to the Document if the data validation tests are passing for this Annotation.
        See https://dev.konfuzio.com/sdk/tutorials.html#data-validation-rules.

        :param annotation: Annotation to add in the Document
        :return: Input Annotation.
        """
        if self._annotations is None:
            self.annotations()
        if annotation not in self._annotations:
            # Hotfix Text Annotation Server:
            #  Annotation belongs to a Label / Label Set that does not relate to the Category of the Document.
            # todo: add test that the Label and Label Set of an Annotation belong to the Category of the Document
            if self.category != self.project.no_category:
                if annotation.label_set is not None:
                    if annotation.label_set.categories:
                        if (self.category in annotation.label_set.categories) or (annotation.label.name == 'NO_LABEL'):
                            self._annotations.append(annotation)
                        else:
                            exception_or_log_error(
                                msg=f'We cannot add {annotation} related to {annotation.label_set.categories} to {self}'
                                f' as the Document has {self.category}',
                                fail_loudly=self.project._strict_data_validation,
                                exception_type=ValueError,
                            )
                    else:
                        raise ValueError(f'{annotation} uses Label Set without Category, cannot be added to {self}.')
                else:
                    raise ValueError(f'{annotation} has no Label Set, which cannot be added to {self}.')
            else:
                if annotation.label.name == "NO_LABEL" and annotation.label_set.name_clean == "NO_LABEL_SET":
                    self._annotations.append(annotation)
                else:
                    raise ValueError(f'We cannot add {annotation} to {self} where the Сategory is {self.category}')
        else:
            duplicated = [x for x in self._annotations if x == annotation]
            exception_or_log_error(
                msg=f'In {self} the {annotation} is a duplicate of {duplicated} and will not be added.',
                fail_loudly=self.project._strict_data_validation,
                exception_type=ValueError,
            )

        return self

    def get_annotation_by_id(self, annotation_id: int) -> Annotation:
        """
        Return an Annotation by ID, searching within the Document.

        :param annotation_id: ID of the Annotation to get.
        """
        result = None
        if self._annotations is None:
            self.annotations()
        for annotation in self._annotations:
            if annotation.id_ == annotation_id:
                result = annotation
                break
        if result:
            return result
        else:
            raise IndexError(f"Annotation {annotation_id} is not part of {self}.")

    def add_annotation_set(self, annotation_set: AnnotationSet):
        """Add the Annotation Sets to the Document."""
        if annotation_set.document and annotation_set.document != self:
            raise ValueError('One Annotation Set must only belong to one Document.')
        if self._annotation_sets is None:
            self._annotation_sets = []
        if annotation_set not in self._annotation_sets:
            self._annotation_sets.append(annotation_set)
        else:
            raise ValueError(f'In {self} the {annotation_set} is a duplicate and will not be added.')
        return self

    def get_annotation_set_by_id(self, id_: int) -> AnnotationSet:
        """
        Return an Annotation Set by ID.

        :param id_: ID of the Annotation Set to get.
        """
        result = None
        if self._annotation_sets is None:
            self.annotation_sets()
        for annotation_set in self._annotation_sets:
            if annotation_set.id_ == id_:
                result = annotation_set
        if result:
            return result
        else:
            logger.error(f"Annotation Set {id_} is not part of Document {self.id_}.")
            raise IndexError

    def get_text_in_bio_scheme(self, update=False) -> List[Tuple[str, str]]:
        """
        Get the text of the Document in the BIO scheme.

        :param update: Update the bio annotations even they are already available
        :return: list of tuples with each word in the text and the respective label
        """
        converted_text = []
        if not is_file(self.bio_scheme_file_path, raise_exception=False) or update:
            converted_text = convert_to_bio_scheme(self)
            with open(self.bio_scheme_file_path, "w", encoding="utf-8") as f:
                for word, tag in converted_text:
                    f.writelines(word + " " + tag + "\n")
                f.writelines("\n")
        else:
            with open(self.bio_scheme_file_path, "r", encoding="utf-8") as f:
                for line in f.readlines():
                    if not line.strip():
                        continue
                    split_line = line.strip().split(' ')
                    word = split_line[0]
                    tag = ' '.join(split_line[1:])  # tag allowed to have multiple words
                    converted_text.append((word, tag))

        return converted_text

    def get_bbox(self) -> Dict:
        """
        Get bbox information per character of file. We don't store bbox as an attribute to save memory.

        :return: Bounding box information per character in the Document.
        """
        if self._bbox_json:
            bbox = self._bbox_json
        elif is_file(self.bbox_file_path, raise_exception=False):
            with zipfile.ZipFile(self.bbox_file_path, "r") as archive:
                bbox = json.loads(archive.read('bbox.json5'))
        elif self.is_online and self.status and self.status[0] == 2:
            # todo check for self.project.id_ and self.id_ and ?
            logger.warning(f'Start downloading bbox files of {len(self.text)} characters for {self}.')
            bbox = get_document_details(document_id=self.id_, project_id=self.project.id_, extra_fields="bbox")['bbox']
            # Use the `zipfile` module: `compresslevel` was added in Python 3.7
            with zipfile.ZipFile(
                self.bbox_file_path, mode="w", compression=zipfile.ZIP_DEFLATED, compresslevel=9
            ) as zip_file:
                # Dump JSON data
                dumped: str = json.dumps(bbox, indent=2, sort_keys=True)
                # Write the JSON data into `data.json` *inside* the ZIP file
                zip_file.writestr('bbox.json5', data=dumped)
                # Test integrity of compressed archive
                zip_file.testzip()
        else:
            self.bboxes_available = False
            bbox = {}

        return bbox

    @property
    def _hashable_characters(self) -> Optional[frozenset]:
        """Convert bbox dict into a hashable type."""
        return frozenset(self._characters) if self._characters is not None else None

    def set_text_bbox_hashes(self) -> None:
        """Update hashes of Document text and bboxes. Can be used for checking later on if any changes happened."""
        self._text_hash = hash(self._text)
        self._bbox_hash = hash(self._hashable_characters)

    def _check_text_or_bbox_modified(self) -> bool:
        """Check if either the Document text or its bboxes have been modified in memory."""
        text_modified = self._text_hash != hash(self._text)
        bbox_modified = self._bbox_hash != hash(self._hashable_characters)
        return text_modified or bbox_modified

    @property
    def bboxes(self) -> Dict[int, Bbox]:
        """Use the cached bbox version."""
        warn('WIP: Modifications before the next stable release expected.', FutureWarning, stacklevel=2)
        if self.bboxes_available and self._characters is None:
            bbox = self.get_bbox()
            boxes = {}
            for character_index, box in bbox.items():
                x0 = box.get('x0')
                x1 = box.get('x1')
                y0 = box.get('y0')
                y1 = box.get('y1')
                page_index = box.get('page_number') - 1
                page = self.get_page_by_index(page_index=page_index)
                box_character = box.get('text')
                document_character = self.text[int(character_index)]
                if box_character not in [' ', '\f', '\n'] and box_character != document_character:
                    exception_or_log_error(
                        msg=f'{self} Bbox provides Character "{box_character}" Document text refers to '
                        f'"{document_character}" with ID "{character_index}".',
                        fail_loudly=self.project._strict_data_validation,
                        exception_type=ValueError,
                    )
                boxes[int(character_index)] = Bbox(
                    x0=x0, x1=x1, y0=y0, y1=y1, page=page, validation=self._bbox_validation_type
                )
            self._characters = boxes
        return self._characters

    def set_bboxes(self, characters: Dict[int, Bbox]):
        """Set character Bbox dictionary."""
        characters = {int(key): bbox for key, bbox in characters.items()}

        for key, bbox in characters.items():
            bbox._valid(self._bbox_validation_type)

        self._characters = characters
        self.bboxes_available = True

    @property
    def text(self):
        """Get Document text. Once loaded stored in memory."""
        if self._text is not None:
            return self._text
        if self.is_online and not is_file(self.txt_file_path, raise_exception=False):
            self.download_document_details()
        if is_file(self.txt_file_path, raise_exception=False):
            with open(self.txt_file_path, "r", encoding="utf-8") as f:
                self._text = f.read()
        return self._text

    def add_page(self, page: Page):
        """Add a Page to a Document."""
        if page not in self._pages:
            self._pages.append(page)
        else:
            raise ValueError(f'In {self} the {page} is a duplicate and will not be added.')

    def get_page_by_index(self, page_index: int):
        """Return the Page by index."""
        for page in self.pages():
            if page.index == page_index:
                return page
        raise IndexError(f'Page with Index {page_index} not available in {self}')

    def pages(self) -> List[Page]:
        """Get Pages of Document."""
        if self._pages:
            return self._pages
        if self.is_online and not is_file(self.pages_file_path, raise_exception=False):
            self.download_document_details()
            is_file(self.pages_file_path)
        if is_file(self.pages_file_path, raise_exception=False):
            with open(self.pages_file_path, "r") as f:
                pages_data = json.loads(f.read())

            page_texts = self.text.split('\f')
            assert len(page_texts) == len(pages_data)
            start_offset = 0
            for page_index, page_data in enumerate(pages_data):
                page_text = page_texts[page_index]
                end_offset = start_offset + len(page_text)
                _ = Page(
                    id_=page_data['id'],
                    document=self,
                    number=page_data['number'],
                    original_size=page_data['original_size'],
                    start_offset=start_offset,
                    end_offset=end_offset,
                )
                start_offset = end_offset + 1

        return self._pages

    @property
    def hocr(self):
        """Get HOCR of Document. Once loaded stored in memory."""
        if self._hocr:
            pass
        elif is_file(self.hocr_file_path, raise_exception=False):
            # hocr might not be available (depends on the Project settings)
            with open(self.hocr_file_path, "r", encoding="utf-8") as f:
                self._hocr = f.read()
        else:
            if self.status[0] == 2:
                data = get_document_details(
                    document_id=self.id_, project_id=self.project.id_, session=self.session, extra_fields="hocr"
                )

                if 'hocr' in data.keys() and data['hocr']:
                    self._hocr = data['hocr']
                    with open(self.hocr_file_path, "w", encoding="utf-8") as f:
                        f.write(self._hocr)
                else:
                    logger.warning(f'Please enable HOCR in {self.project} and upload {self} again to create HOCR.')

        return self._hocr

    def update(self):
        """Update Document information."""
        self.delete_document_details()
        self.download_document_details()
        return self

    def delete_document_details(self):
        """Delete all local content information for the Document."""
        try:
            shutil.rmtree(self.document_folder)
        except FileNotFoundError:
            pass
        pathlib.Path(self.document_folder).mkdir(parents=True, exist_ok=True)
        self._annotations = None
        self._annotation_sets = None
        self._text = None
        self._pages = []

    def delete(self, delete_online: bool = False):
        """Delete Document."""
        self.project.del_document_by_id(self.id_, delete_online=delete_online)

    def merge_vertical(self, only_multiline_labels=True):
        """
        Merge Annotations with the same Label.

        See more details at https://dev.konfuzio.com/sdk/explanations.html#vertical-merge

        :param only_multiline_labels: Only merge if a multiline Label Annotation is in the Category Training set
        """
        logger.info("Vertical merging Annotations.")
        labels_dict = {}
        for label in self.category.labels:
            if not only_multiline_labels or label.has_multiline_annotations():
                labels_dict[label.name] = []

        for annotation in self.annotations(use_correct=False, ignore_below_threshold=True):
            if annotation.label.name in labels_dict:
                labels_dict[annotation.label.name].append(annotation)

        for label_id in labels_dict:
            buffer = []
            for annotation in labels_dict[label_id]:
                for span in annotation.spans:
                    # remove all spans in buffer more than 1 line apart
                    while buffer and span.line_index > buffer[0].line_index + 1:
                        buffer.pop(0)

                    if buffer and buffer[-1].page != span.page:
                        buffer = [span]
                        continue

                    # Do not merge new Span if Annotation is part of an AnnotationSet with more than 1 Annotation
                    # (except default AnnotationSet)
                    if (
                        span.annotation.annotation_set
                        and not span.annotation.annotation_set.label_set.is_default
                        and len(
                            span.annotation.annotation_set.annotations(use_correct=False, ignore_below_threshold=True)
                        )
                        > 1
                    ):
                        buffer.append(span)
                        continue
                    if len(annotation.spans) > 1:
                        buffer.append(span)
                        continue

                    for candidate in buffer:
                        # only looking for elements in line above
                        if candidate.line_index == span.line_index:
                            break
                        # overlap in x
                        # or next line
                        if (
                            not (span.bbox().x0 > candidate.bbox().x1 or span.bbox().x1 < candidate.bbox().x0)
                        ) or self.text[candidate.end_offset : span.start_offset].replace(' ', '').replace(
                            '\n', ''
                        ) == '':
                            span.annotation.delete(delete_online=False)
                            span.annotation = None
                            candidate.annotation.add_span(span)
                            buffer.remove(candidate)
                    buffer.append(span)

    def evaluate_regex(self, regex, label: Label, annotations: List['Annotation'] = None):
        """Evaluate a regex based on the Document."""
        start_time = time.time()
        findings_in_document = regex_matches(
            doctext=self.text,
            regex=regex,
            keep_full_match=False,
            filtered_group=f'Label_{label.id_}'
            # filter by name of Label: one regex can match multiple Labels
        )
        processing_time = time.time() - start_time
        correct_findings = []

        label_annotations = self.annotations(label=label)

        label_annotations_offsets = {
            (span.start_offset, span.end_offset): ann for ann in label_annotations for span in ann.spans
        }

        for finding in findings_in_document:
            key = (finding['start_offset'], finding['end_offset'])
            if key in label_annotations_offsets:
                correct_findings.append(label_annotations_offsets[key])

        try:
            annotation_precision = len(correct_findings) / len(findings_in_document)
        except ZeroDivisionError:
            annotation_precision = 0

        try:
            annotation_recall = len(correct_findings) / len(label_annotations)
        except ZeroDivisionError:
            annotation_recall = 0

        try:
            f1_score = 2 * (annotation_precision * annotation_recall) / (annotation_precision + annotation_recall)
        except ZeroDivisionError:
            f1_score = 0
        return {
            'id': self.id_local,
            'regex': regex,
            # processing_time time can vary slightly between runs, round to ms so that this variation does not affect
            # the choice of regexes when values are below ms and metrics are the same
            'runtime': round(processing_time, 3),
            'count_total_findings': len(findings_in_document),
            'count_total_correct_findings': len(correct_findings),
            'count_correct_annotations': len(label_annotations),
            'count_correct_annotations_not_found': len(correct_findings) - len(label_annotations),
            'doc_matched': len(correct_findings) > 0,
            'annotation_precision': annotation_precision,
            'document_recall': 0,  # keep this key to be able to use the function get_best_regex
            'annotation_recall': annotation_recall,
            'f1_score': f1_score,
            'correct_findings': correct_findings,
        }

    def get_annotations(self) -> List[Annotation]:
        """Get Annotations of the Document."""
        # if self.category is None:
        #    raise ValueError(f'Document {self} without Category must not have Annotations')

        annotation_file_exists = is_file(self.annotation_file_path, raise_exception=False)
        annotation_set_file_exists = is_file(self.annotation_set_file_path, raise_exception=False)

        if self._update or (self.is_online and (self._annotations is None or self._annotation_sets is None)):

            if self.is_online and (not annotation_file_exists or not annotation_set_file_exists or self._update):
                self.update()  # delete the meta of the Document details and download them again
                self._update = None  # Make sure we don't repeat to load once updated.

            self._annotation_sets = None  # clean Annotation Sets to not create duplicates
            self.annotation_sets()

            self._annotations = []  # clean Annotations to not create duplicates
            # We read the annotation file that we just downloaded
            with open(self.annotation_file_path, 'r') as f:
                raw_annotations = json.load(f)

            if self.category == self.project.no_category:
                raw_annotations = [
                    annotation for annotation in raw_annotations if annotation['label_text'] == 'NO_LABEL'
                ]

            if raw_annotations:
                for raw_annotation in raw_annotations:
                    raw_annotation['annotation_set_id'] = raw_annotation.pop('section')
                    raw_annotation['label_set_id'] = raw_annotation.pop('section_label_id')
                    _ = Annotation(document=self, id_=raw_annotation['id'], **raw_annotation)
                self._update = None  # Make sure we don't repeat to load once loaded.

        if self._annotations is None:
            self.annotation_sets()
            self._annotations = []
            # We load the annotation file if it exists
            if annotation_file_exists:
                with open(self.annotation_file_path, 'r') as f:
                    raw_annotations = json.load(f)

                if self.category == self.project.no_category:
                    raw_annotations = [
                        annotation for annotation in raw_annotations if annotation['label_text'] == 'NO_LABEL'
                    ]

                if raw_annotations:
                    for raw_annotation in raw_annotations:
                        raw_annotation['annotation_set_id'] = raw_annotation.pop('section')
                        raw_annotation['label_set_id'] = raw_annotation.pop('section_label_id')
                        _ = Annotation(document=self, id_=raw_annotation['id'], **raw_annotation)

        return self._annotations

    def propose_splitting(self, splitting_ai) -> List:
        """Propose splitting for a multi-file Document.

        :param splitting_ai: An initialized SplittingAI class
        """
        proposed = splitting_ai.propose_split_documents(self)
        return proposed

    def create_subdocument_from_page_range(self, start_page: Page, end_page: Page, include=False):
        """
        Create a shorter Document from a Page range of an initial Document.

        :param start_page: A Page that the new sub-Document starts with.
        :type start_page: Page
        :param end_page: A Page that the new sub-Document ends with, if include is True.
        :type end_page: Page
        :param include: Whether end_page is included into the new sub-Document.
        :type include: bool
        :returns: A new sub-Document.
        """
        if include:
            pages_text = self.text[start_page.start_offset : end_page.end_offset]
        else:
            pages_text = self.text[start_page.start_offset : end_page.start_offset]
        new_doc = Document(project=self.project, id_=None, text=pages_text)
        i = 1
        start_offset = 0
        for page in self.pages():
            end_offset = start_offset + len(page.text)
            if include:
                if page.number in range(start_page.number, end_page.number + 1):
                    _ = Page(
                        id_=None,
                        original_size=(page.height, page.width),
                        document=new_doc,
                        start_offset=start_offset,
                        end_offset=end_offset,
                        number=i,
                    )
                    i += 1
                    start_offset = end_offset + 1
            else:
                if page.number in range(start_page.number, end_page.number):
                    _ = Page(
                        id_=None,
                        original_size=(page.height, page.width),
                        document=new_doc,
                        start_offset=start_offset,
                        end_offset=end_offset,
                        number=i,
                    )
                    i += 1
                    start_offset = end_offset + 1
        return new_doc

    def get_document_classifier_examples(self, text_vocab, category_vocab, max_len, use_image, use_text):
        """Get the per document examples for the document classifier."""
        document_image_paths = []
        document_tokens = []
        document_labels = []
        document_ids = []
        document_page_numbers = []

        # validate the data for the document
        if use_image:
            self.get_images()  # gets the images if they do not exist
            image_paths = [page.image_path for page in self.pages()]  # gets the paths to the images
            # @TODO move this validation to the Document class or the Page class
            assert len(image_paths) > 0, f'No images found for document {self.id_}'
            if not use_text:  # if only using images then make texts a list of None
                page_texts = [None] * len(image_paths)
        if use_text:
            page_texts = self.text.split('\f')
            # @TODO move this validation to the Document class or the Page class
            assert len(page_texts) > 0, f'No text found for document {self.id_}'
            if not use_image:  # if only using text then make images used a list of None
                image_paths = [None] * len(page_texts)

        # check we have the same number of images and text pages
        # only useful when we have both an image and a text module
        # @TODO move this validation to the Document class or the Page class
        assert len(image_paths) == len(
            page_texts
        ), f'No. of images ({len(image_paths)}) != No. of pages {len(page_texts)} for document {self.id_}'

        for page in self.pages():
            if use_image:
                # if using an image module, store the path to the image
                document_image_paths.append(page.image_path)
            else:
                # if not using image module then don't need the image paths
                # so we just have a list of None to keep the lists the same length
                document_image_paths.append(None)
            if use_text:
                # if using a text module, tokenize the page, trim to max length and then numericalize
                # REPLACE page_tokens = tokenizer.get_tokens(page_text)[:max_len]
                # page_encoded = [text_vocab.stoi(span.offset_string) for span in
                # self.spans(start_offset=page.start_offset, end_offset=page.end_offset)]
                # document_tokens.append(torch.LongTensor(page_encoded))
                text_vocab.numericalize(page)
                document_tokens.append(torch.LongTensor(page.text_encoded))
            else:
                # if not using text module then don't need the tokens
                # so we just have a list of None to keep the lists the same length
                document_tokens.append(None)
            # get document classification (defined by the category template)
            category_id = str(self.category.id_) if self.category is not None else 'NO_CATEGORY'
            # append the classification (category), the document's id number and the page number of each page
            document_labels.append(torch.LongTensor([category_vocab.stoi(category_id)]))
            doc_id = self.id_ or self.copy_of_id
            document_ids.append(torch.LongTensor([doc_id]))
            document_page_numbers.append(torch.LongTensor([page.index]))

        return document_image_paths, document_tokens, document_labels, document_ids, document_page_numbers


class Project(Data):
    """Access the information of a Project."""

    def __init__(
        self,
        id_: Union[int, None],
        project_folder=None,
        update=False,
        max_ram=None,
        strict_data_validation: bool = True,
        **kwargs,
    ):
        """
        Set up the Data using the Konfuzio Host.

        :param id_: ID of the Project
        :param project_folder: Set a Project root folder, if empty "data_<id_>" will be used.
        :param update: Whether to sync local files with the Project online.
        :param max_ram: Maximum RAM used by AI models trained on this Project.
        :param strict_data_validation: Whether to apply strict data validation rules.
        See https://dev.konfuzio.com/sdk/tutorials.html#data-validation-rules.
        """
        self.id_local = next(Data.id_iter)
        self.id_ = id_  # A Project with None ID is not retrieved from the HOST
        if self.id_ is None:
            self.set_offline()
        self._project_folder = project_folder
        self.categories: List[Category] = []
        self._label_sets: List[LabelSet] = []
        self._labels: List[Label] = []
        self._documents: List[Document] = []
        self._meta_data = []
        self._max_ram = max_ram
        self._strict_data_validation = strict_data_validation

        # paths
        self.meta_file_path = os.path.join(self.project_folder, "documents_meta.json5")
        self.labels_file_path = os.path.join(self.project_folder, "labels.json5")
        self.label_sets_file_path = os.path.join(self.project_folder, "label_sets.json5")

        if self.id_ or self._project_folder:
            self.get(update=update)
        else:
            self.no_category = Category(project=self, name_clean="NO_CATEGORY", name="NO_CATEGORY")
        # todo: list of Categories related to NO LABEL SET can be outdated, i.e. if the number of Categories changes
        self.no_label_set = LabelSet(project=self, categories=self.categories)
        self.no_label_set.name_clean = 'NO_LABEL_SET'
        self.no_label_set.name = 'NO_LABEL_SET'
        self.no_label = Label(project=self, text='NO_LABEL', label_sets=[self.no_label_set])
        self.no_label.name_clean = 'NO_LABEL'

    def __repr__(self):
        """Return string representation."""
        return f"Project {self.id_}"

    @property
    def documents(self):
        """Return Documents with status training."""
        return [doc for doc in self._documents if doc.dataset_status == 2]

    @property
    def online_documents_dict(self) -> Dict:
        """Return a dictionary of online documents using their id as key."""
        return {doc.id_: doc for doc in self._documents if isinstance(doc.id_, int)}

    @property
    def virtual_documents(self):
        """Return Documents created virtually."""
        return [doc for doc in self._documents if doc.dataset_status is None or doc.id_ is None]

    @property
    def test_documents(self):
        """Return Documents with status test."""
        return [doc for doc in self._documents if doc.dataset_status == 3]

    @property
    def excluded_documents(self):
        """Return Documents which have been excluded."""
        return [doc for doc in self._documents if doc.dataset_status == 4]

    @property
    def preparation_documents(self):
        """Return Documents with status test."""
        return [doc for doc in self._documents if doc.dataset_status == 1]

    @property
    def no_status_documents(self):
        """Return Documents with status test."""
        return [doc for doc in self._documents if doc.dataset_status == 0]

    @property
    def project_folder(self) -> str:
        """Calculate the data document_folder of the Project."""
        if self._project_folder is not None:
            return self._project_folder
        else:
            return f"data_{self.id_}"

    @property
    def regex_folder(self) -> str:
        """Calculate the regex folder of the Project."""
        return os.path.join(self.project_folder, "regex")

    @property
    def documents_folder(self) -> str:
        """Calculate the regex folder of the Project."""
        return os.path.join(self.project_folder, "documents")

    @property
    def model_folder(self) -> str:
        """Calculate the model folder of the Project."""
        return os.path.join(self.project_folder, "models")

    @property
    def max_ram(self):
        """Return maximum memory used by AI models."""
        return self._max_ram

    def write_project_files(self):
        """Overwrite files with Project, Label, Label Set information."""
        data = get_project_details(project_id=self.id_)
        with open(self.label_sets_file_path, "w") as f:
            json.dump(data['section_labels'], f, indent=2, sort_keys=True)
        with open(self.labels_file_path, "w") as f:
            json.dump(data['labels'], f, indent=2, sort_keys=True)

        self.write_meta_of_files()

        return self

    def write_meta_of_files(self):
        """Overwrite meta-data of Documents in Project."""
        meta_data = get_meta_of_files(project_id=self.id_, session=self.session)
        with open(self.meta_file_path, "w") as f:
            json.dump(meta_data, f, indent=2, sort_keys=True)

    def get(self, update=False):
        """
        Access meta information of the Project.

        :param update: Update the downloaded information even it is already available
        """
        pathlib.Path(self.project_folder).mkdir(parents=True, exist_ok=True)
        pathlib.Path(self.documents_folder).mkdir(parents=True, exist_ok=True)
        pathlib.Path(self.regex_folder).mkdir(parents=True, exist_ok=True)
        pathlib.Path(self.model_folder).mkdir(parents=True, exist_ok=True)

        if self.id_ and (not is_file(self.meta_file_path, raise_exception=False) or update):
            self.write_project_files()
        self.get_meta(reload=True)
        self.get_labels(reload=True)
        self.get_label_sets(reload=True)
        self.get_categories()
        self.init_or_update_document()
        return self

    def add_label_set(self, label_set: LabelSet):
        """
        Add Label Set to Project, if it does not exist.

        :param label_set: Label Set to add in the Project
        """
        if label_set not in self._label_sets:
            self._label_sets.append(label_set)
        else:
            raise ValueError(f'In {self} the {label_set} is a duplicate and will not be added.')

    def add_category(self, category: Category):
        """
        Add Category to Project, if it does not exist.

        :param category: Category to add in the Project
        """
        if category.name != "NO_CATEGORY":
            if category not in self.categories:
                self.categories.append(category)
            else:
                raise ValueError(f'In {self} the {category} is a duplicate and will not be added.')

    def add_label(self, label: Label):
        """
        Add Label to Project, if it does not exist.

        :param label: Label to add in the Project
        """
        if label not in self._labels:
            self._labels.append(label)
        else:
            raise ValueError(f'In {self} the {label} is a duplicate and will not be added.')

    def add_document(self, document: Document):
        """Add Document to Project, if it does not exist."""
        if document not in self._documents:
            self._documents.append(document)
        else:
            raise ValueError(f'In {self} the {document} is a duplicate and will not be added.')

    def get_meta(self, reload=False):
        """
        Get the list of all Documents in the Project and their information.

        :return: Information of the Documents in the Project.
        """
        if not self._meta_data or reload:
            if self._meta_data:
                self.old_meta_data = self._meta_data
            with open(self.meta_file_path, "r") as f:
                self._meta_data = json.load(f)

        return self._meta_data

    @property
    def meta_data(self):
        """Return Project meta data."""
        if not self._meta_data:
            self.get_meta()
        return self._meta_data

    def get_categories(self):
        """Load Categories for all Label Sets in the Project."""
        for label_set in self.label_sets:
            if label_set.is_default:
                # the _default_of_label_set_ids are the Label Sets used by the Category
                pass
            else:
                # the _default_of_label_set_ids are the Categories the Label Set is used in
                for label_set_id in label_set._default_of_label_set_ids:
                    category = self.get_category_by_id(label_set_id)
                    label_set.add_category(category)  # The Label Set is linked to a Category it created
                    category.add_label_set(label_set)

    def get_label_sets(self, reload=False):
        """Get LabelSets in the Project."""
        if not self._label_sets or reload:
            with open(self.label_sets_file_path, "r") as f:
                label_sets_data = json.load(f)

            self._label_sets = []  # clean up Label Sets to not create duplicates
            self.categories = []  # clean up Labels to not create duplicates

            # adding a NO_CATEGORY at this step because we need to preserve it after Project is updated
            if "NO_CATEGORY" not in [category.name for category in self.categories]:
                self.no_category = Category(project=self, name_clean="NO_CATEGORY", name="NO_CATEGORY")
            for label_set_data in label_sets_data:
                label_set = LabelSet(project=self, id_=label_set_data['id'], **label_set_data)
                if label_set.is_default:
                    category = Category(project=self, id_=label_set_data['id'], **label_set_data)
                    category.label_sets.append(label_set)
                    label_set.categories.append(category)  # Konfuzio Server mixes the concepts, we use two instances
                    # self.add_category(category)

        return self._label_sets

    @property
    def label_sets(self):
        """Return Project LabelSets."""
        if not self._label_sets:
            self.get_label_sets()
        return self._label_sets

    def get_labels(self, reload=False) -> Label:
        """Get ID and name of any Label in the Project."""
        if not self._labels or reload:
            with open(self.labels_file_path, "r") as f:
                labels_data = json.load(f)
            self._labels = []  # clean up Labels to not create duplicates
            for label_data in labels_data:
                # Remove the Project from label_data
                label_data.pop("project", None)
                Label(project=self, id_=label_data['id'], **label_data)

        return self._labels

    @property
    def labels(self):
        """Return Project Labels."""
        if not self._labels:
            self.get_labels()
        return self._labels

    def init_or_update_document(self, from_online=False):
        """
        Initialize or update Documents from local files to then decide about full, incremental or no update.

        :param from_online: If True, all Document metadata info is first reloaded with latest changes in the server
        """
        local_docs_dict = self.online_documents_dict
        if from_online:
            self.write_meta_of_files()
            self.get_meta(reload=True)
        updated_docs_ids_set = set()  # delete all docs not in the list at the end
        for document_data in self.meta_data:
            updated_docs_ids_set.add(document_data['id'])
            if document_data['status'][0] == 2:  # NOQA - hotfix for Text Annotation Server # todo add test

                new_date = document_data["updated_at"]
                updated = False
                new = document_data["id"] not in local_docs_dict
                if not new:
                    last_date = local_docs_dict[document_data['id']].updated_at
                    updated = dateutil.parser.isoparse(new_date) > last_date if last_date is not None else True

                if updated:
                    doc = local_docs_dict[document_data['id']]
                    doc.update_meta_data(**document_data)
                    doc.update()
                    logger.info(f'{doc} was updated, we will download it again as soon you use it.')
                elif new:
                    doc = Document(project=self, update=True, id_=document_data['id'], **document_data)
                    logger.info(f'{doc} is not available on your machine, we will download it as soon you use it.')
                else:
                    doc = local_docs_dict[document_data['id']]
                    doc.update_meta_data(**document_data)  # reset any Document level meta data changes
                    logger.debug(f'Unchanged local version of {doc} from {new_date}.')
            else:
                logger.debug(f"Not loading Document {[document_data['id']]} with status {document_data['status'][0]}.")

        to_delete_ids = set(local_docs_dict.keys()) - updated_docs_ids_set
        for to_del_id in to_delete_ids:
            local_docs_dict[to_del_id].delete(delete_online=False)

    def get_document_by_id(self, document_id: int) -> Document:
        """Return Document by its ID."""
        for document in self._documents:
            if document.id_ == document_id:
                return document
        raise IndexError(f'Document id {document_id} was not found in {self}.')

    def del_document_by_id(self, document_id: int, delete_online: bool = False) -> Document:
        """Delete Document by its ID."""
        document = self.get_document_by_id(document_id)

        self._documents.remove(document)

        if delete_online:
            delete_file_konfuzio_api(document_id)
            self.write_meta_of_files()
            self.get_meta(reload=True)
            try:
                shutil.rmtree(document.document_folder)
            except FileNotFoundError:
                pass
        return None

    def get_label_by_name(self, name: str) -> Label:
        """Return Label by its name."""
        for label in self.labels:
            if label.name == name:
                return label
        raise IndexError(f'Label name {name} was not found in {self}.')

    def get_label_by_id(self, id_: int) -> Label:
        """
        Return a Label by ID.

        :param id_: ID of the Label to get.
        """
        for label in self.labels:
            if label.id_ == id_:
                return label
        raise IndexError(f'Label id {id_} was not found in {self}.')

    def get_label_set_by_name(self, name: str) -> LabelSet:
        """Return a Label Set by ID."""
        for label_set in self.label_sets:
            if label_set.name == name:
                return label_set
        raise IndexError(f'LabelSet name {name} was not found in {self}.')

    def get_label_set_by_id(self, id_: int) -> LabelSet:
        """
        Return a Label Set by ID.

        :param id_: ID of the Label Set to get.
        """
        for label_set in self.label_sets:
            if label_set.id_ == id_:
                return label_set
        raise IndexError(f'LabelSet id {id_} was not found in {self}.')

    def get_category_by_id(self, id_: int) -> Category:
        """
        Return a Category by ID.

        :param id_: ID of the Category to get.
        """
        for category in self.categories:
            if category.id_ == id_:
                return category
        raise IndexError(f'Category id {id_} was not found in {self}.')

    def delete(self):
        """Delete the Project folder."""
        shutil.rmtree(self.project_folder)

    def lose_weight(self):
        """Delete data of the instance."""
        super().lose_weight()
        for category in self.categories:
            category.lose_weight()
        for label_set in self.label_sets:
            label_set.lose_weight()
        for label in self.labels:
            label.lose_weight()
        self._documents = []
        self._meta_data = []
        return self


def download_training_and_test_data(id_: int):
    """
    Migrate your Project to another HOST.

    See https://help.konfuzio.com/integrations/migration-between-konfuzio-server-instances/index.html
        #migrate-projects-between-konfuzio-server-instances
    """
    prj = Project(id_=id_, update=True)

    if len(prj.documents + prj.test_documents) == 0:
        raise ValueError("No Documents in the training or test set. Please add them.")

    for document in tqdm(prj.documents + prj.test_documents):
        document.download_document_details()
        document.get_file()
        document.get_file(ocr_version=False)
        document.get_bbox()
        document.get_images()

    print("[SUCCESS] Data downloading finished successfully!")<|MERGE_RESOLUTION|>--- conflicted
+++ resolved
@@ -103,12 +103,9 @@
         document: 'Document',
         number: int,
         original_size: Tuple[float, float],
-<<<<<<< HEAD
-        category: Optional['Category'] = None,
-=======
         start_offset: Optional[int] = None,
         end_offset: Optional[int] = None,
->>>>>>> c15d2747
+        category: Optional['Category'] = None,
     ):
         """Create a Page for a Document."""
         self.id_ = id_
@@ -118,15 +115,12 @@
         document.add_page(self)
         self.start_offset = start_offset
         self.end_offset = end_offset
-<<<<<<< HEAD
-        self.text_encoded: List[int] = None
-=======
         if start_offset is None or end_offset is None:
             page_texts = self.document.text.split('\f')
             self.start_offset = sum([len(page_text) for page_text in page_texts[: self.index]]) + self.index
             self.end_offset = self.start_offset + len(page_texts[self.index])
 
->>>>>>> c15d2747
+        self.text_encoded: List[int] = None
         self.image = None
         self._original_size = original_size
         self.width = self._original_size[0]
