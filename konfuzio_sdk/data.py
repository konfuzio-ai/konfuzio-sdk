--- conflicted
+++ resolved
@@ -9,7 +9,6 @@
 import shutil
 import time
 import zipfile
-import collections
 from copy import deepcopy
 from typing import Optional, List, Union, Tuple, Dict
 from warnings import warn
@@ -1389,16 +1388,12 @@
     """A Span is a sequence of characters or whitespaces without line break."""
 
     def __init__(
-<<<<<<< HEAD
         self,
         start_offset: int,
         end_offset: int,
         annotation: 'Annotation' = None,
         document: 'Document' = None,
         strict_validation: bool = True,
-=======
-        self, start_offset: int, end_offset: int, annotation: 'Annotation' = None, strict_validation: bool = True
->>>>>>> b8d457f7
     ):
         """
         Initialize the Span without bbox, to save storage.
