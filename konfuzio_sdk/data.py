"""Handle data from the API."""
import io
import itertools
import json
import logging
import os
import pathlib
import regex as re
import shutil
import time
import zipfile
from copy import deepcopy
from typing import Optional, List, Union, Tuple, Dict
from warnings import warn
from enum import Enum

import dateutil.parser
from PIL import Image, ImageDraw, ImageFont
from tqdm import tqdm

from konfuzio_sdk.api import (
    konfuzio_session,
    download_file_konfuzio_api,
    get_meta_of_files,
    get_project_details,
    post_document_annotation,
    get_document_details,
    update_document_konfuzio_api,
    get_page_image,
    delete_document_annotation,
    delete_file_konfuzio_api,
    upload_file_konfuzio_api,
)
from konfuzio_sdk.normalize import normalize
from konfuzio_sdk.regex import get_best_regex, regex_matches, suggest_regex_for_string, merge_regex
from konfuzio_sdk.urls import get_annotation_view_url
from konfuzio_sdk.utils import (
    is_file,
    convert_to_bio_scheme,
    amend_file_name,
    sdk_isinstance,
    exception_or_log_error,
    get_missing_offsets,
)

logger = logging.getLogger(__name__)


class Data:
    """Collect general functionality to work with data from API."""

    id_iter = itertools.count()
    id_ = None
    id_local = None
    session = konfuzio_session()
    _update = False
    _force_offline = False

    def __eq__(self, other) -> bool:
        """Compare any point of Data with their ID, overwrite if needed."""
        if self.id_ is None and other and other.id_ is None:
            # Compare to virtual instances
            return self.id_local == other.id_local
        else:
            return self.id_ is not None and other is not None and other.id_ is not None and self.id_ == other.id_

    def __hash__(self):
        """Make any online or local concept hashable. See https://stackoverflow.com/a/7152650."""
        return hash(str(self.id_local))

    def __copy__(self):
        """Not yet modelled."""
        raise NotImplementedError

    def __deepcopy__(self, memodict):
        """Not yet modelled."""
        raise NotImplementedError

    @property
    def is_online(self) -> Optional[int]:
        """Define if the Document is saved to the server."""
        return (self.id_ is not None) and (not self._force_offline)

    # todo require to overwrite lose_weight via @abstractmethod
    def lose_weight(self):
        """Delete data of the instance."""
        self.session = None
        return self

    def set_offline(self):
        """Force Data into offline mode."""
        self._force_offline = True
        self._update = False


class Page(Data):
    """Access the information about one Page of a Document."""

    def __init__(
        self,
        id_: Union[int, None],
        document: 'Document',
        number: int,
        original_size: Tuple[float, float],
        start_offset: Optional[int] = None,
        end_offset: Optional[int] = None,
        copy_of_id: Optional[int] = None,
    ):
        """Create a Page for a Document."""
        self.id_ = id_
        self.document = document
        self.number = number
        self.index = number - 1
        document.add_page(self)
        self.start_offset = start_offset
        self.end_offset = end_offset
        if start_offset is None or end_offset is None:
            page_texts = self.document.text.split('\f')
            self.start_offset = sum([len(page_text) for page_text in page_texts[: self.index]]) + self.index
            self.end_offset = self.start_offset + len(page_texts[self.index])

        self.copy_of_id = copy_of_id
        self.image = None
        self._original_size = original_size
        self.width = self._original_size[0]
        self.height = self._original_size[1]
        self.image_path = os.path.join(self.document.document_folder, f'page_{self.number}.png')

        self._category = self.document._category
        self.category_annotations: List['CategoryAnnotation'] = []
        self._human_chosen_category_annotation: Optional[CategoryAnnotation] = None
        self.is_first_page = None
        self.is_first_page_confidence = None
        if self.document.dataset_status in (2, 3):
            if self.number == 1:
                self.is_first_page = True
                self.is_first_page_confidence = 1
            else:
                self.is_first_page = False

        check_page = True
        if self.index is None:
            logger.error(f'Page index is None of {self} in {self.document}.')
            check_page = False
        if self.height is None:  # todo why do we allow pages with height<=0?
            logger.error(f'Page Height is None of {self} in {self.document}.')
            check_page = False
        if self.width is None:  # todo why do we allow pages with width<=0?
            logger.error(f'Page Width is None of {self} in {self.document}.')
            check_page = False
        assert check_page

    def __hash__(self):
        """Define that one Page per Document is unique."""
        return (self.document, self.index)

    def __eq__(self, other: 'Page') -> bool:
        """Define how one Page is identical."""
        return self.__hash__() == other.__hash__()

    def __repr__(self):
        """Return the name of the Document incl. the ID."""
        return f"Page {self.index} in {self.document}"

    def get_image(self, update: bool = False):
        """Get Document Page as PNG."""
        if self.document.status[0] == 2 and (not is_file(self.image_path, raise_exception=False) or update):
            page_id = self.id_ if self.id_ else self.copy_of_id
            png_content = get_page_image(page_id)
            with open(self.image_path, "wb") as f:
                f.write(png_content)
                self.image = Image.open(io.BytesIO(png_content))
        elif is_file(self.image_path, raise_exception=False):
            self.image = Image.open(self.image_path)
        return self.image

    def get_annotations_image(self, image: Image = None):
        """Get Document Page as PNG with Annotations shown."""
        if image is None and self.document.id_ is not None:
            image = self.get_image()
        elif image is None and self.document.copy_of_id is not None:
            original_doc = self.document.project.get_document_by_id(self.document.copy_of_id)
            image = original_doc.get_page_by_index(self.index).get_image()
        image = image.convert('RGB')
        # bbox information are based on a downscaled image
        scale_mult = image.size[1] / self.height

        anns = self.view_annotations()

        for ann in anns:
            pos = [
                scale_mult * ann.spans[0].bbox().x0,
                scale_mult * (self.height - ann.spans[0].bbox().y0),
                scale_mult * ann.spans[0].bbox().x1,
                scale_mult * (self.height - ann.spans[0].bbox().y1),
            ]
            draw = ImageDraw.Draw(image)
            draw.rectangle(pos, outline='blue', width=2)

            try:
                font = ImageFont.truetype(
                    "/usr/share/fonts/truetype/liberation/LiberationSerif-Bold.ttf", 24, encoding="unic"
                )
            except OSError:
                logger.warning('Font not found. Loading default.')
                font = ImageFont.load_default()

            draw.text((pos[0], pos[3] - 24), ann.label.name, fill='blue', font=font)
        return image

    @property
    def text(self):
        """Get Document text corresponding to the Page."""
        doc_text = self.document.text
        page_text = self.document.text[self.start_offset : self.end_offset]
        if doc_text.split('\f')[self.index] != page_text:
            raise IndexError(f'{self} text offsets do not match Document text.')
        return page_text

    @property
    def number_of_lines(self) -> int:
        """Calculate the number of lines in Page."""
        return len(self.text.split('\n'))

    def spans(
        self,
        label: 'Label' = None,
        use_correct: bool = False,
        start_offset: int = 0,
        end_offset: int = None,
        fill: bool = False,
    ) -> List['Span']:
        """Return all Spans of the Page."""
        spans = []
        annotations = self.annotations(
            label=label, use_correct=use_correct, start_offset=start_offset, end_offset=end_offset, fill=fill
        )
        for annotation in annotations:
            for span in annotation.spans:
                if span not in spans:
                    spans.append(span)

        return sorted(spans)

    def get_bbox(self):
        """Get bbox information per character of Page."""
        doc_bbox = self.document.get_bbox()
        page_bbox = {k: doc_bbox[k] for k in doc_bbox.keys() if doc_bbox[k]["page_number"] == self.number}
        return page_bbox

    def annotations(
        self,
        label: 'Label' = None,
        use_correct: bool = True,
        ignore_below_threshold: bool = False,
        start_offset: int = 0,
        end_offset: int = None,
        fill: bool = False,
    ) -> List['Annotation']:
        """Get Page Annotations."""
        start_offset = max(start_offset, self.start_offset)
        if end_offset is None:
            end_offset = self.end_offset
        else:
            end_offset = min(end_offset, self.end_offset)
        page_annotations = self.document.annotations(
            label=label,
            use_correct=use_correct,
            ignore_below_threshold=ignore_below_threshold,
            start_offset=start_offset,
            end_offset=end_offset,
            fill=fill,
        )
        return page_annotations

    def view_annotations(self) -> List['Annotation']:
        """Get the best Annotations, where the Spans are not overlapping in Page."""
        page_view_anns = self.document.view_annotations(start_offset=self.start_offset, end_offset=self.end_offset)
        return page_view_anns

    def add_category_annotation(self, category_annotation: 'CategoryAnnotation'):
        """Annotate a Page with a Category and confidence information."""
        if category_annotation.category != self.document.project.no_category:
            duplicated = [x for x in self.category_annotations if x == category_annotation]
            if duplicated:
                raise ValueError(
                    f'In {self} the {category_annotation} is a duplicate of {duplicated} and will not be added.'
                )
            self.category_annotations.append(category_annotation)

    def get_category_annotation(self, category, add_if_not_present: bool = False) -> 'CategoryAnnotation':
        """
        Get the Category Annotation corresponding to a Category in this Page.

        If no Category Annotation is found with the provided Category, one is created. See the `add_if_not_present`
        argument.

        :param category: The Category to filter for.
        :param add_if_not_present: Adds the Category Annotation to the current Page if not present. Otherwise it creates
        a dummy Category Annotation, not linked to any Document or Page.
        :return: The found or created Category Annotation.
        """
        filtered_category_annotations = [
            category_annotation
            for category_annotation in self.category_annotations
            if category_annotation.category == category
            and category_annotation.category != self.document.project.no_category
        ]
        # if the list is not empty it means there is exactly one CategoryAnnotation with the assigned Category
        # (see Page.add_category_annotation for duplicate checking)
        if filtered_category_annotations:
            return filtered_category_annotations[0]
        else:  # otherwise a new one will be created
            if add_if_not_present:
                new_category_annotation = CategoryAnnotation(category=category, page=self)
            else:
                # dummy CategoryAnnotation (not associated to any Document or Page)
                new_category_annotation = CategoryAnnotation(category=category)
            return new_category_annotation

    def set_category(self, category: 'Category') -> None:
        """
        Set the Category of the Page.

        :param category: The Category to set for the Page.
        """
        self._category = category
        if category is None:
            self.category_annotations = []
            self._human_chosen_category_annotation = None
            return
        category_annotation = self.get_category_annotation(category, add_if_not_present=True)
        self._human_chosen_category_annotation = category_annotation

    @property
    def maximum_confidence_category_annotation(self) -> Optional['CategoryAnnotation']:
        """
        Get the human revised Category Annotation of this Page, or the highest confidence one if not revised.

        :return: The found Category Annotation, or None if not present.
        """
        if (
            self._human_chosen_category_annotation is not None
            and self._human_chosen_category_annotation.category != self.document.project.no_category
        ):
            return self._human_chosen_category_annotation
        elif self.category_annotations:
            # return the highest confidence CategoryAnnotation if no human revised it
            return sorted(self.category_annotations, key=lambda x: x.confidence)[-1]
        else:
            return None

    @property
    def category(self) -> Optional['Category']:
        """Get the Category of the Page, based on human revised Category Annotation, or on highest confidence."""
        if self.maximum_confidence_category_annotation is not None:
            return self.maximum_confidence_category_annotation.category
        else:
            return self._category


class BboxValidationTypes(Enum):
    """Define validation strictness for bounding boxes.

    For more details see the `Bbox` class.
    """

    STRICT = 'strict'
    ALLOW_ZERO_SIZE = 'allow zero size'
    DISABLED = 'disabled'


class Bbox:
    """
    A bounding box relates to an area of a Document Page.

    What consistutes a valid Bbox changes depending on the value of the `validation` param.
    If ALLOW_ZERO_SIZE (default), it allows bounding boxes to have zero width or height.
    This option is available for compatibility reasons since some OCR engines can sometimes return character level
    bboxes with zero width or height. If STRICT, it doesn't allow zero size bboxes. If DISABLED, it allows bboxes that
    have negative size, or coordinates beyond the Page bounds.
    For the default behaviour see https://dev.konfuzio.com/sdk/tutorials.html#data-validation-rules.

    :param validation: One of ALLOW_ZERO_SIZE (default), STRICT, or DISABLED.
    """

    def __init__(self, x0: int, x1: int, y0: int, y1: int, page: Page, validation=BboxValidationTypes.ALLOW_ZERO_SIZE):
        """Store information and validate."""
        self.x0: int = x0
        self.x1: int = x1
        self.y0: int = y0
        self.y1: int = y1
        self.angle: float = 0.0  # not yet used
        self.page: Page = page
        self._valid(validation)

    def __repr__(self):
        """Represent the Box."""
        return f'{self.__class__.__name__}: {self.x0} {self.x1} {self.y0} {self.y1} on Page {self.page}'

    def __hash__(self):
        """Return identical value for a Bounding Box."""
        return (self.x0, self.x1, self.y0, self.y1, self.page)

    def __eq__(self, other: 'Bbox') -> bool:
        """Define that one Bounding Box on the same page is identical."""
        return self.__hash__() == other.__hash__()

    def _valid(
            self, validation=BboxValidationTypes.ALLOW_ZERO_SIZE, handler="sdk_validation"
    ):
        """
        Validate the coordinates of the Bounding Box contained in the Bbox, raising a ValueError exception in case.

        :param validation: One of ALLOW_ZERO_SIZE (default), STRICT, or DISABLED. Also see the `Bbox` class.
        """
        round_decimals = 2

        if round(self.x0, round_decimals) == round(self.x1, round_decimals):
            exception_or_log_error(
                msg=f"{self} has no width in {self.page}.",
                fail_loudly=validation is BboxValidationTypes.STRICT,
                exception_type=ValueError,
                handler=handler,
            )

        if round(self.x0, round_decimals) > round(self.x1, round_decimals):
            exception_or_log_error(
                msg=f"{self} has negative width in {self.page}.",
                fail_loudly=validation is not BboxValidationTypes.DISABLED,
                exception_type=ValueError,
                handler=handler,
            )

        if round(self.y0, round_decimals) == round(self.y1, round_decimals):
            exception_or_log_error(
                msg=f"{self} has no height in {self.page}.",
                fail_loudly=validation is BboxValidationTypes.STRICT,
                exception_type=ValueError,
                handler=handler,
            )

        if round(self.y0, round_decimals) > round(self.y1, round_decimals):
            exception_or_log_error(
                msg=f"{self} has negative height in {self.page}.",
                fail_loudly=validation is not BboxValidationTypes.DISABLED,
                exception_type=ValueError,
                handler=handler,
            )

<<<<<<< HEAD
        if int(self.y1) > self.page.height:
=======
        if round(self.y1, round_decimals) > round(self.page.height, round_decimals):
>>>>>>> facdee24
            exception_or_log_error(
                msg=f"{self} exceeds height of {self.page}.",
                fail_loudly=validation is not BboxValidationTypes.DISABLED,
                exception_type=ValueError,
                handler=handler,
            )

<<<<<<< HEAD
        if int(self.x1) > self.page.width:
=======
        if round(self.x1, round_decimals) > round(self.page.width, round_decimals):
>>>>>>> facdee24
            exception_or_log_error(
                msg=f"{self} exceeds width of {self.page}.",
                fail_loudly=validation is not BboxValidationTypes.DISABLED,
                exception_type=ValueError,
                handler=handler,
            )

        if round(self.y0, round_decimals) < 0:
            exception_or_log_error(
                msg=f"{self} has negative y coordinate in {self.page}.",
                fail_loudly=validation is not BboxValidationTypes.DISABLED,
                exception_type=ValueError,
                handler=handler,
            )

        if round(self.x0, round_decimals) < 0:
            exception_or_log_error(
                msg=f"{self} has negative x coordinate in {self.page}.",
                fail_loudly=validation is not BboxValidationTypes.DISABLED,
                exception_type=ValueError,
                handler=handler,
            )

    @property
    def area(self):
        """Return area covered by the Bbox."""
        return round(abs(self.x0 - self.x1) * abs(self.y0 - self.y1), 3)


class AnnotationSet(Data):
    """An Annotation Set is a group of Annotations. The Labels of those Annotations refer to the same Label Set."""

    def __init__(self, document, label_set: 'LabelSet', id_: Union[int, None] = None, **kwargs):
        """
        Create an Annotation Set.

        :param id: ID of the Annotation Set
        :param document: Document where the Annotation Set belongs
        :param label_set: Label set where the Annotation Set belongs to
        :param annotations: Annotations of the Annotation Set
        """
        self.id_local = next(Data.id_iter)
        self.id_ = id_
        self.label_set: LabelSet = label_set
        self.document: Document = document  # we don't add it to the Document as it's added via get_annotations
        self._force_offline = document._force_offline
        self._annotations = []
        document.add_annotation_set(self)

    def __repr__(self):
        """Return string representation of the Annotation Set."""
        return f"{self.__class__.__name__}({self.id_}) of {self.label_set} in {self.document}."

    def annotations(self, use_correct: bool = True, ignore_below_threshold: bool = False):
        """All Annotations currently in this Annotation Set."""
        if not self._annotations:
            for annotation in self.document.annotations(use_correct=False, ignore_below_threshold=False):
                if annotation.annotation_set == self:
                    self._annotations.append(annotation)

        annotations: List[Annotation] = []
        if use_correct:
            annotations = [ann for ann in self._annotations if ann.is_correct]
        elif ignore_below_threshold:
            annotations = [ann for ann in self._annotations if ann.is_correct or ann.confidence >= ann.label.threshold]
        else:
            annotations = self._annotations
        return annotations

    @property
    def start_offset(self):
        """Calculate the earliest start based on all Annotations currently in this Annotation Set."""
        return min((s.start_offset for a in self.annotations() for s in a.spans), default=None)

    @property
    def start_line_index(self):
        """Calculate starting line of this Annotation Set."""
        return self.document.text[0 : self.start_offset].count('\n')

    @property
    def end_offset(self):
        """Calculate the end based on all Annotations currently in this Annotation Set."""
        return max((a.end_offset for a in self.annotations()), default=None)


class LabelSet(Data):
    """A Label Set is a group of Labels."""

    def __init__(
        self,
        project,
        labels=None,
        id_: int = None,
        name: str = None,
        name_clean: str = None,
        is_default=False,
        categories=None,
        has_multiple_annotation_sets=False,
        **kwargs,
    ):
        """
        Create a named Label Set.

        :param project: Project where the Label Set belongs
        :param id_: ID of the Label Set
        :param name: Name of Label Set
        :param name_clean: Normalized name of the Label Set
        :param labels: Labels that belong to the Label Set (IDs)
        :param is_default: Bool for the Label Set to be the default one in the Project
        :param categories: Categories to which the Label Set belongs
        :param has_multiple_annotation_sets: Bool to allow the Label Set to have different Annotation Sets in a Document
        """
        if categories is None:
            categories = []
        if labels is None:
            labels = []
        self.id_local = next(Data.id_iter)
        self.id_ = id_
        self.name = name
        self.name_clean = name_clean
        self.is_default = is_default

        if not categories and "default_label_sets" in kwargs:
            self._default_of_label_set_ids = kwargs["default_label_sets"]
            self.categories = []
        elif not categories and "default_section_labels" in kwargs:
            self._default_of_label_set_ids = kwargs["default_section_labels"]
            self.categories = []
        else:
            self._default_of_label_set_ids = []
            self.categories = categories

        self.has_multiple_annotation_sets = has_multiple_annotation_sets

        if "has_multiple_sections" in kwargs:
            self.has_multiple_annotation_sets = kwargs["has_multiple_sections"]

        self.project: Project = project
        self._force_offline = project._force_offline
        self.labels: List[Label] = []

        # todo allow to create Labels either on Project or Label Set level, so they are (not) shared among Label Sets.
        for label in labels:
            if isinstance(label, int):
                label = self.project.get_label_by_id(id_=label)
            self.add_label(label)

        project.add_label_set(self)
        for category in self.categories:
            category.add_label_set(self)

    def __lt__(self, other: 'LabelSet'):
        """Sort Label Sets by name."""
        try:
            return self.name < other.name
        except TypeError:
            logger.error(f'Cannot sort {self} and {other}.')
            return False

    def __repr__(self):
        """Return string representation of the Label Set."""
        return f"{self.name} ({self.id_})"

    def add_category(self, category: 'Category'):
        """
        Add Category to Project, if it does not exist.

        :param category: Category to add in the Project
        """
        if category not in self.categories:
            self.categories.append(category)
        else:
            raise ValueError(f'In {self} the {category} is a duplicate and will not be added.')

    def add_label(self, label):
        """
        Add Label to Label Set, if it does not exist.

        :param label: Label ID to be added
        """
        if label not in self.labels:
            self.labels.append(label)
            label.add_label_set(self)
        else:
            raise ValueError(f'In {self} the {label} is a duplicate and will not be added.')
        return self

    def get_target_names(self, use_separate_labels: bool):
        """Get target string name for Annotation Label classification."""
        targets = []
        for label in self.labels:
            if use_separate_labels:
                targets.append(self.name + '__' + label.name)
            else:
                targets.append(label.name)
        return targets


class Category(Data):
    """Group Documents in a Project."""

    def __init__(self, project, id_: int = None, name: str = None, name_clean: str = None, *args, **kwargs):
        """Associate Label Sets to relate to Annotations."""
        self.id_local = next(Data.id_iter)
        self.id_ = id_
        self.name = name
        self.name_clean = name_clean
        self.project: Project = project
        self._force_offline = project._force_offline
        self.label_sets: List[LabelSet] = []
        self.project.add_category(category=self)
        self._exclusive_first_page_strings = None
        self._exclusive_span_tokenizer = None

    @property
    def labels(self):
        """Return the Labels that belong to the Category and its Label Sets."""
        labels = []
        # for label in self.project.labels:
        #     if self in label.label_sets:
        #         labels.append(label)
        for label_set in self.label_sets:
            labels += label_set.labels

        return list(set(labels))

    @property
    def fallback_name(self) -> str:
        """Turn the Category name to lowercase, remove parentheses along with their contents, and trim spaces."""
        parentheses_removed = re.sub(r'\([^)]*\)', '', self.name.lower()).strip()
        single_spaces = parentheses_removed.replace("  ", " ")
        return single_spaces

    def documents(self):
        """Filter for Documents of this Category."""
        return [x for x in self.project.documents if x.category == self]

    def test_documents(self):
        """Filter for test Documents of this Category."""
        return [x for x in self.project.test_documents if x.category == self]

    def add_label_set(self, label_set):
        """Add Label Set to Category."""
        if label_set not in self.label_sets:
            self.label_sets.append(label_set)
        else:
            raise ValueError(f'In {self} the {label_set} is a duplicate and will not be added.')

    def _collect_exclusive_first_page_strings(self, tokenizer):
        """
        Collect exclusive first-page string across the Documents within the Category.

        :param tokenizer: A tokenizer to re-tokenize Documents within the Category before gathering the strings.
        """
        cur_first_page_strings = []
        cur_non_first_page_strings = []
        for doc in self.documents():
            doc = deepcopy(doc)
            doc = tokenizer.tokenize(doc)
            for page in doc.pages():
                if page.number == 1:
                    cur_first_page_strings.append({span.offset_string for span in page.spans()})
                else:
                    cur_non_first_page_strings.append({span.offset_string for span in page.spans()})
            doc.delete()
        if cur_first_page_strings:
            true_first_page_strings = set.intersection(*cur_first_page_strings)
        else:
            true_first_page_strings = set()
        if cur_non_first_page_strings:
            true_not_first_page_strings = set.intersection(*cur_non_first_page_strings)
        else:
            true_not_first_page_strings = set()
        true_first_page_strings = true_first_page_strings - true_not_first_page_strings
        self._exclusive_first_page_strings = true_first_page_strings

    def exclusive_first_page_strings(self, tokenizer) -> set:
        """
        Return a set of strings exclusive for first Pages of Documents within the Category.

        :param tokenizer: A tokenizer to process Documents before gathering strings.
        """
        if self._exclusive_span_tokenizer is not None:
            if tokenizer != self._exclusive_span_tokenizer:
                logger.warning(
                    "Assigned tokenizer does not correspond to the one previously used within this instance."
                    "All previously found exclusive first-page strings within each Category will be removed "
                    "and replaced with the newly generated ones."
                )
                self._collect_exclusive_first_page_strings(tokenizer)
        if not self._exclusive_first_page_strings:
            self._collect_exclusive_first_page_strings(tokenizer)
        return self._exclusive_first_page_strings

    def __lt__(self, other: 'Category'):
        """Sort Categories by name."""
        try:
            return self.name < other.name
        except TypeError:
            logger.error(f'Cannot sort {self} and {other}.')
            return False

    def __repr__(self):
        """Return string representation of the Category."""
        return f"{self.name} ({self.id_})"


class CategoryAnnotation(Data):
    """Annotate the Category of a Page."""

    def __init__(
        self,
        category: Category,
        confidence: Optional[float] = None,
        page: Optional[Page] = None,
        document: Optional['Document'] = None,
        id_: Optional[int] = None,
    ):
        """
        Create a CategoryAnnotation and link it to a Document or to a specific Page in a Document.

        :param id_: ID of the CategoryAnnotation.
        :param category: The Category to annotate the Page with.
        :param page: The Page to be annotated. Only use when not providing a Document.
        :param document: The Document to be annotated. Only use when not providing a Page.
        :param confidence: Predicted confidence of the CategoryAnnotation.
        """
        self.id_local = next(Data.id_iter)
        self.id_ = id_
        self.category = category
        self.page = page
        self.document = document
        if page is not None:
            if (document is not None) and (page.document != document):
                raise ValueError(
                    f"The provided {page} comes from {page.document} but the provided {document} does not correspond. "
                    f"You can provide just the Document argument if this CategoryAnnotation is not linked to a Page, "
                    f"otherwise only provide the Page argument; the corresponding Document will be found automatically."
                )
            self.document = self.page.document
        self._confidence = confidence
        # Call add_category_annotation to Page at the end, so all attributes for duplicate checking are available.
        if self.page is not None:
            self.page.add_category_annotation(self)

    def __repr__(self):
        """Return string representation."""
        return f"Category Annotation: ({self.category}, {self.confidence}) in {self.page or self.document}"

    def __eq__(self, other):
        """Define equality condition for CategoryAnnotations.

        A CategoryAnnotation is equal to another if both the linked Page and the predicted Category are the same.
        """
        return (other is not None) and (self.page == other.page) and (self.category == other.category)

    def set_revised(self) -> None:
        """Set this Category Annotation as revised by human, and thus the correct one for the linked Page."""
        if self.page is not None:
            self.page.set_category(self.category)
        elif self.document is not None:
            self.document.set_category(self.category)

    @property
    def confidence(self) -> float:
        """
        Get the confidence of this Category Annotation.

        If the confidence was not set, it means it was never predicted by an AI. Thus, the returned value will
        be 0, unless it was set by a human, in which case it defaults to 1.

        :return: Confidence between 0.0 and 1.0 included.
        """
        # if confidence is None it means it was never predicted by an AI
        if self._confidence is None:
            # if this CategoryAnnotation was added by a human then the confidence is 1
            if (self.page is not None) and (self.page._human_chosen_category_annotation == self):
                return 1.0
            elif (self.document is not None) and (self.document._category == self.category):
                return 1.0
            else:
                # otherwise there is no prediction and no human revision so the confidence is 0
                return 0.0
        return self._confidence


class Label(Data):
    """Group Annotations across Label Sets."""

    def __init__(
        self,
        project,
        id_: Union[int, None] = None,
        text: str = None,
        get_data_type_display: str = 'Text',
        text_clean: str = None,
        description: str = None,
        label_sets=None,
        has_multiple_top_candidates: bool = False,
        threshold: float = 0.1,
        *initial_data,
        **kwargs,
    ):
        """
        Create a named Label.

        :param project: Project where the Label belongs
        :param id_: ID of the Label
        :param text: Name of the Label
        :param get_data_type_display: Data type of the Label
        :param text_clean: Normalized name of the Label
        :param description: Description of the Label
        :param label_sets: Label Sets that use this Label
        """
        self.id_local = next(Data.id_iter)
        self.id_ = id_
        self.name = text
        self.name_clean = text_clean
        self.data_type = get_data_type_display
        self.description = description
        self.has_multiple_top_candidates = has_multiple_top_candidates
        self.threshold = threshold
        self.project: Project = project
        self._force_offline = project._force_offline
        project.add_label(self)

        self.label_sets = []
        for label_set in label_sets or []:
            label_set.add_label(self)

        # Regex features
        self._tokens = {}
        self.tokens_file_path = None
        self._regex = {}  # : List[str] = []
        # self._combined_tokens = None
        self.regex_file_path = os.path.join(self.project.regex_folder, f'{self.name_clean}.json5')
        self._evaluations = {}  # used to do the duplicate check on Annotation level

        self._has_multiline_annotations = None

    def __repr__(self):
        """Return string representation."""
        return f'Label: {self.name}'

    def __lt__(self, other: 'Label'):
        """Sort Spans by start offset."""
        try:
            return self.name < other.name
        except TypeError:
            logger.error(f'Cannot sort {self} and {other}.')
            return False

    def annotations(
        self, categories: List[Category], use_correct=True, ignore_below_threshold=False
    ) -> List['Annotation']:
        """Return related Annotations. Consider that one Label can be used across Label Sets in multiple Categories."""
        annotations = []
        for category in categories:
            for document in category.documents():
                for annotation in document.annotations(
                    label=self, use_correct=use_correct, ignore_below_threshold=ignore_below_threshold
                ):
                    annotations.append(annotation)

        if not annotations:
            logger.warning(f'{self} has no correct annotations.')

        return annotations

    def has_multiline_annotations(self, categories: List[Category] = None) -> bool:
        """Return if any Label annotations are multi-line."""
        if categories is None and self._has_multiline_annotations is None:
            raise TypeError(
                "This value has never been computed. Please provide a value for keyword argument: 'categories'"
            )
        elif type(categories) is list:
            self._has_multiline_annotations = False
            for category in categories:
                for document in category.documents():
                    for annotation in document.annotations(label=self):
                        if len(annotation.spans) > 1:
                            self._has_multiline_annotations = True
                            return True

        return self._has_multiline_annotations

    def add_label_set(self, label_set: "LabelSet"):
        """
        Add Label Set to label, if it does not exist.

        :param label_set: Label Set to add
        """
        if label_set not in self.label_sets:
            self.label_sets.append(label_set)
        else:
            raise ValueError(f'In {self} the {label_set} is a duplicate and will not be added.')

    def evaluate_regex(self, regex, category: Category, annotations: List['Annotation'] = None, regex_quality=0):
        """
        Evaluate a regex on Categories.

        Type of regex allows you to group regex by generality

        Example:
            Three Annotations about the birthdate in two Documents and one regex to be evaluated
            1.doc: "My was born at the 12th of December 1980, you could also say 12.12.1980." (2 Annotations)
            2.doc: "My was born at 12.06.1997." (1 Annotations)
            regex: dd.dd.dddd (without escaped characters for easier reading)
            stats:
                  total_correct_findings: 2
                  correct_label_annotations: 3
                  total_findings: 2 --> precision 100 %
                  num_docs_matched: 2
                  Project.documents: 2  --> Document recall 100%

        """
        evaluations = []
        documents = category.documents()

        for document in documents:
            # todo: potential time saver: make sure we did a duplicate check for the regex before we run the evaluation
            evaluation = document.evaluate_regex(regex=regex, label=self, annotations=annotations)
            evaluations.append(evaluation)

        total_findings = sum(evaluation['count_total_findings'] for evaluation in evaluations)
        num_docs_matched = sum(evaluation['doc_matched'] for evaluation in evaluations)
        correct_findings = [finding for evaluation in evaluations for finding in evaluation['correct_findings']]
        total_correct_findings = sum(evaluation['count_total_correct_findings'] for evaluation in evaluations)
        processing_times = [evaluation['runtime'] for evaluation in evaluations]

        try:
            annotation_precision = total_correct_findings / total_findings
        except ZeroDivisionError:
            annotation_precision = 0

        try:
            annotation_recall = total_correct_findings / len(self.annotations(categories=[category]))
        except ZeroDivisionError:
            annotation_recall = 0

        try:
            document_recall = num_docs_matched / len(documents)
        except ZeroDivisionError:
            document_recall = 0

        try:
            f_score = 2 * (annotation_precision * annotation_recall) / (annotation_precision + annotation_recall)
        except ZeroDivisionError:
            f_score = 0

        if documents:
            evaluation = {
                'regex': regex,
                'regex_len': len(regex),  # the longer the regex the more conservative it is to use
                'runtime': sum(processing_times) / len(processing_times),  # time to process the regex
                'annotation_recall': annotation_recall,
                'annotation_precision': annotation_precision,
                'f1_score': f_score,
                'document_recall': document_recall,
                'regex_quality': regex_quality,
                # other stats
                'correct_findings': correct_findings,
                'total_findings': total_findings,
                'total_annotations': len(self.annotations(categories=[category])),
                'num_docs_matched': num_docs_matched,
                'total_correct_findings': total_correct_findings,
            }
            correct_matches_per_document = {
                f'document_{evaluation["id"]}': evaluation['correct_findings'] for evaluation in evaluations
            }
            evaluation.update(correct_matches_per_document)  # add the matching info per document

            return evaluation
        else:
            return {}

    def base_regex(self, category: 'Category', annotations: List['Annotation'] = None) -> str:
        """Find the best combination of regex in the list of all regex proposed by Annotations."""
        if category.id_ in self._tokens:
            return self._tokens[category.id_]

        logger.info(f"Beginning base regex search for Label {self.name}.")

        if annotations is None:
            all_annotations = self.annotations(categories=[category])  # default is use_correct = True
        else:
            all_annotations = annotations

        evaluated_proposals = []
        for annotation in all_annotations:
            annotation_proposals = annotation.tokens()
            evaluated_proposals += annotation_proposals

        self._evaluations[category.id_] = evaluated_proposals

        try:
            best_proposals = get_best_regex(evaluated_proposals)
        except ValueError:
            logger.error(f'We cannot find regexes for {self} with a f_score > 0.')
            best_proposals = []

        label_regex_token = merge_regex(best_proposals)

        self._tokens[category.id_] = label_regex_token

        return label_regex_token

    def find_regex(self, category: 'Category', max_findings_per_page=100) -> List[str]:
        """Find the best combination of regex for Label with before and after context."""
        all_annotations = self.annotations(categories=[category])  # default is use_correct = True
        if all_annotations == []:
            logger.error(f"We cannot find annotations for Label {self} and Category {category}.")
            return []

        label_regex_token = self.base_regex(category=category, annotations=all_annotations)

        search = [1, 3, 5]
        regex_to_remove_groupnames = re.compile(r'<.*?>')
        regex_to_remove_groupnames_full = re.compile(r'\?P<.*?>')

        naive_proposal = label_regex_token
        regex_made = []
        regex_found = set()

        for annotation in all_annotations:
            new_proposals = []
            annotation.document.spans(fill=True)
            for span in annotation.spans:
                before_reg_dict = {}
                after_reg_dict = {}
                for spacer in search:  # todo fix this search, so that we take regex token from other spans into account
                    before_regex = ''
                    bef_spacer = spacer * 3 if spacer > 1 else spacer
                    before_start_offset = span.start_offset - bef_spacer  # spacer**2
                    for before_span in annotation.document.spans(
                        fill=True, start_offset=before_start_offset, end_offset=span.start_offset
                    ):
                        if before_span.annotation.label is self.project.no_label:
                            to_rep_offset_string = before_span.annotation.document.text[
                                max(before_start_offset, before_span.start_offset) : before_span.end_offset
                            ]
                            before_regex += suggest_regex_for_string(to_rep_offset_string, replace_characters=True)
                        else:
                            base_before_regex = before_span.annotation.label.base_regex(category)
                            stripped_base_before_regex = re.sub(regex_to_remove_groupnames_full, '', base_before_regex)
                            before_regex += stripped_base_before_regex
                    before_reg_dict[spacer] = before_regex

                    after_regex = ''
                    after_end_offset = span.end_offset + spacer
                    for after_span in annotation.document.spans(
                        fill=True, start_offset=span.end_offset, end_offset=after_end_offset
                    ):
                        if after_span.annotation.label is self.project.no_label:
                            to_rep_offset_string = after_span.annotation.document.text[
                                after_span.start_offset : min(after_end_offset, after_span.end_offset)
                            ]
                            after_regex += suggest_regex_for_string(to_rep_offset_string, replace_characters=True)
                        else:
                            base_after_regex = after_span.annotation.label.base_regex(category)
                            stripped_base_after_regex = re.sub(regex_to_remove_groupnames_full, '', base_after_regex)
                            after_regex += stripped_base_after_regex

                    after_reg_dict[spacer] = after_regex

                    spacer_proposals = [
                        before_regex + label_regex_token + after_regex,
                        before_reg_dict[search[0]] + label_regex_token + after_regex,
                        before_regex + label_regex_token + after_reg_dict[search[0]],
                    ]

                    # check for duplicates
                    for proposal in spacer_proposals:
                        new_regex = re.sub(regex_to_remove_groupnames, '', proposal)
                        if new_regex not in regex_found:
                            if max_findings_per_page:
                                num_matches = len(regex_matches(regex=proposal, doctext=annotation.document.text))
                                if num_matches / (annotation.document.number_of_pages) < max_findings_per_page:
                                    new_proposals.append(proposal)
                                else:
                                    logger.info(
                                        f'Skip to evaluate regex {repr(proposal)} as it finds {num_matches} in\
                                            {annotation.document}.'
                                    )
                            else:
                                new_proposals.append(proposal)
            for proposal in new_proposals:
                new_regex = re.sub(regex_to_remove_groupnames, '', proposal)
                if new_regex not in regex_found:
                    regex_made.append(proposal)
                    regex_found.add(new_regex)

        logger.info(
            f'For Label {self.name} we found {len(regex_made)} regex proposals for {len(all_annotations)} Annotations.'
        )

        # todo replace by compare
        evaluations = [
            self.evaluate_regex(_regex_made, category=category, annotations=all_annotations)
            for _regex_made in regex_made
        ]

        logger.info(
            f'We compare {len(evaluations)} regex for {len(all_annotations)} correct Annotations for Category '
            f'{category}.'
        )

        try:
            logger.info(f'Evaluate {self} for best regex.')
            best_regex = get_best_regex(evaluations)
        except ValueError:
            logger.exception(f'We cannot find regex for {self} with a f_score > 0.')
            best_regex = []

        if best_regex == []:
            best_regex = [naive_proposal]

        return best_regex

    def regex(self, categories: List[Category], update=False) -> List:
        """Calculate regex to be used in the Extraction AI."""
        # if not is_file(self.regex_file_path, raise_exception=False) or update:
        logger.info(f'Build regexes for Label {self.name}.')
        regex = {}
        for category in categories:
            if category.id_ not in self._regex or update:
                regex_category_file_path = os.path.join(
                    self.project.regex_folder, f'{category.name}_{self.name_clean}_tokens.json5'
                )
                if not is_file(regex_category_file_path, raise_exception=False) or update:
                    category_regex = self.find_regex(category=category)
                    if os.path.exists(self.project.regex_folder):
                        with open(regex_category_file_path, 'w') as f:
                            json.dump(category_regex, f, indent=2, sort_keys=True)
                else:
                    logger.info(f'Start loading existing regexes for Label {self.name}.')
                    with open(regex_category_file_path, 'r') as f:
                        category_regex = json.load(f)
                regex[category.id_] = category_regex
            else:
                regex[category.id_] = self._regex[category.id_]

        self._regex = regex

        logger.info(f'Regexes are ready for Label {self.name}.')

        categories_ids = [category.id_ for category in categories]
        return {k: v for k, v in self._regex.items() if k in categories_ids}

    def spans_not_found_by_tokenizer(self, tokenizer, categories: List[Category], use_correct=False) -> List['Span']:
        """Find Label Spans that are not found by a tokenizer."""
        spans_not_found = []
        label_annotations = self.annotations(categories=categories, use_correct=use_correct)
        for annotation in label_annotations:
            for span in annotation.spans:
                if not tokenizer.span_match(span):
                    spans_not_found.append(span)
        return spans_not_found

    def lose_weight(self):
        """Delete data of the instance."""
        super().lose_weight()
        self._evaluations = {}
        self._tokens = {}
        self._regex = {}

    # def save(self) -> bool:
    #     """
    #     Save Label online.
    #
    #     If no Label Sets are specified, the Label is associated with the first default Label Set of the Project.
    #
    #     :return: True if the new Label was created.
    #     """
    #     if len(self.label_sets) == 0:
    #         prj_label_sets = self.project.label_sets
    #         label_set = [t for t in prj_label_sets if t.is_default][0]
    #         label_set.add_label(self)
    #
    #     response = create_label(
    #         project_id=self.project.id_,
    #         label_name=self.name,
    #         description=self.description,
    #         has_multiple_top_candidates=self.has_multiple_top_candidates,
    #         data_type=self.data_type,
    #         label_sets=self.label_sets,
    #     )
    #
    #     return True


class Span(Data):
    """A Span is a sequence of characters or whitespaces without line break."""

    def __init__(self, start_offset: int, end_offset: int, annotation=None, strict_validation: bool = True):
        """
        Initialize the Span without bbox, to save storage.

        If Bbox should be calculated the bbox file of the Document will be automatically downloaded.

        :param start_offset: Start of the offset string (int)
        :param end_offset: Ending of the offset string (int)
        :param annotation: The Annotation the Span belong to
        :param strict_validation: Whether to apply strict validation rules.
        See https://dev.konfuzio.com/sdk/tutorials.html#data-validation-rules.
        """
        self.id_local = next(Data.id_iter)
        self.annotation: Annotation = annotation
        self.start_offset = start_offset
        self.end_offset = end_offset
        self.top = None
        self.bottom = None
        self._line_index = None
        self._page: Union[Page, None] = None
        self._bbox: Union[Bbox, None] = None
        self.regex_matching = []
        annotation and annotation.add_span(self)  # only add if Span has access to an Annotation
        self._valid(strict_validation)

    def _valid(self, strict: bool = True, handler: str = "sdk_validation"):
        """
        Validate containted data.

        :param strict: If False, it allows Spans to have zero length, or span more than one visual line. For more
        details see https://dev.konfuzio.com/sdk/tutorials.html#data-validation-rules.
        """
        if self.end_offset == self.start_offset == 0:
            logger.error(f"{self} is intentionally left empty.")
        elif self.start_offset < 0 or self.end_offset < 0:
            exception_or_log_error(
                msg=f"{self} must span text.",
                fail_loudly=strict,
                exception_type=ValueError,
                handler=handler,
            )
        elif self.start_offset == self.end_offset:
            exception_or_log_error(
                msg=f"{self} must span text: Start {self.start_offset} equals end.",
                fail_loudly=strict,
                exception_type=ValueError,
                handler=handler,
            )
        elif self.end_offset < self.start_offset:
            exception_or_log_error(
                msg=f"{self} length must be positive.",
                fail_loudly=strict,
                exception_type=ValueError,
                handler=handler,
            )
        elif self.offset_string and ("\n" in self.offset_string or "\f" in self.offset_string):
            exception_or_log_error(
                msg=f"{self} must not span more than one visual line.",
                fail_loudly=strict,
                exception_type=ValueError,
                handler=handler,
            )
        return True

    @property
    def page(self) -> Page:
        """Return Page of Span."""
        if self.annotation is None or self.annotation.document is None:
            raise NotImplementedError
        elif self.annotation.document.text is None:
            logger.error(f'{self.annotation.document} does not provide text.')
            pass
        elif self._page is None and self.annotation.document.pages():
            text = self.annotation.document.text[: self.start_offset]
            page_index = len(text.split('\f')) - 1
            self._page = self.annotation.document.get_page_by_index(page_index=page_index)
        return self._page

    @property
    def line_index(self) -> int:
        """Return index of the line of the Span."""
        self._valid()
        if self.annotation.document.text and self._line_index is None:
            line_number = len(self.annotation.document.text[: self.start_offset].replace('\f', '\n').split('\n'))
            self._line_index = line_number - 1

        return self._line_index

    def __eq__(self, other) -> bool:
        """Twp Spans are equal if their start_offset and end_offset are both equal."""
        return (
            type(self) == type(other)
            and self.start_offset == other.start_offset
            and self.end_offset == other.end_offset
        )

    def __lt__(self, other: 'Span'):
        """We compare Spans by their start offset. If start offsets are equal, we use end offsets."""
        return (self.start_offset, self.end_offset) < (other.start_offset, other.end_offset)

    def __repr__(self):
        """Return string representation."""
        return f"{self.__class__.__name__} ({self.start_offset}, {self.end_offset})"

    def __hash__(self):
        """Make any online or local concept hashable. See https://stackoverflow.com/a/7152650."""
        if not self.annotation:
            raise NotImplementedError('Span without Annotation is not hashable.')
        else:
            return hash((self.annotation, self.start_offset, self.end_offset))

    def regex(self):
        """Suggest a Regex for the offset string."""
        if self.annotation:
            # todo make the options to replace characters and string more granular
            full_replace = suggest_regex_for_string(self.offset_string, replace_characters=True, replace_numbers=True)
            return merge_regex([full_replace])
        else:
            raise NotImplementedError('A Span needs a Annotation and Document relation to suggest a Regex.')

    def bbox(self) -> Bbox:
        """Calculate the bounding box of a text sequence."""
        if not self.annotation:
            raise NotImplementedError
        if not self.page:
            logger.warning(f'{self} does not have a Page.')
            return None
        if not self.annotation.document.bboxes_available:
            logger.warning(f'{self.annotation.document} of {self} does not provide Bboxes.')
            return None
        _ = self.line_index  # quick validate if start and end is in the same line of text

        if self._bbox is None:
            warn('WIP: Modifications before the next stable release expected.', FutureWarning, stacklevel=2)
            # todo: verify that one Span relates to Character in on line of text
            character_range = range(self.start_offset, self.end_offset)
            document = self.annotation.document
            characters = {key: document.bboxes.get(key) for key in character_range if document.text[key] != ' '}
            if not all(characters.values()):
                logger.error(
                    f'{self} in {self.annotation.document} contains Characters that don\'t provide a Bounding Box.'
                )
            self._bbox = Bbox(
                x0=min([ch.x0 for c, ch in characters.items() if ch is not None]),
                x1=max([ch.x1 for c, ch in characters.items() if ch is not None]),
                y0=min([ch.y0 for c, ch in characters.items() if ch is not None]),
                y1=max([ch.y1 for c, ch in characters.items() if ch is not None]),
                page=self.page,
                validation=self.annotation.document._bbox_validation_type,
            )
        return self._bbox

    def bbox_dict(self) -> Dict:
        """Return Span Bbox info as a serializable Dict format for external integration with the Konfuzio Server."""
        span_dict = {
            'start_offset': self.start_offset,
            'end_offset': self.end_offset,
            'line_number': self.line_index + 1,
            'offset_string': self.offset_string,
            'offset_string_original': self.offset_string,
            'page_index': self.bbox().page.index,
            'top': self.bbox().page.height - self.bbox().y1,
            'bottom': self.bbox().page.height - self.bbox().y0,
            'x0': self.bbox().x0,
            'x1': self.bbox().x1,
            'y0': self.bbox().y0,
            'y1': self.bbox().y1,
        }
        return span_dict

    @property
    def normalized(self):
        """Normalize the offset string."""
        return normalize(self.offset_string, self.annotation.label.data_type)

    @property
    def offset_string(self) -> Union[str, None]:
        """Calculate the offset string of a Span."""
        if self.annotation and self.annotation.document and self.annotation.document.text:
            return self.annotation.document.text[self.start_offset : self.end_offset]
        else:
            return None

    def eval_dict(self):
        """Return any information needed to evaluate the Span."""
        if self.start_offset == self.end_offset == 0:
            span_dict = {
                "id_local": None,
                "id_": None,
                "confidence": None,
                "offset_string": None,
                "normalized": None,
                "start_offset": 0,  # to support compare function to evaluate True and False
                "end_offset": 0,  # to support compare function to evaluate True and False
                "is_correct": None,
                "created_by": None,
                "revised_by": None,
                "custom_offset_string": None,
                "revised": None,
                "label_threshold": None,
                "label_id": None,
                "label_set_id": None,
                "annotation_id": None,
                "annotation_set_id": 0,  # to allow grouping to compare boolean
                "document_id": 0,
                "document_id_local": 0,
                "category_id": 0,
                "x0": 0,
                "x1": 0,
                "y0": 0,
                "y1": 0,
                "line_index": 0,
                "page_index": None,
                "page_width": 0,
                "page_height": 0,
                "x0_relative": None,
                "x1_relative": None,
                "y0_relative": None,
                "y1_relative": None,
                "page_index_relative": None,
                "area_quadrant_two": 0,
                "area": 0,
                "label_name": None,
                "label_set_name": None,
                "data_type": None,
            }
        else:
            span_dict = {
                "id_local": self.annotation.id_local,
                "id_": self.annotation.id_,
                "confidence": self.annotation.confidence,
                "offset_string": self.offset_string,
                "normalized": self.normalized,
                "start_offset": self.start_offset,  # to support multiline
                "end_offset": self.end_offset,  # to support multiline
                "is_correct": self.annotation.is_correct,
                "created_by": self.annotation.created_by,
                "revised_by": self.annotation.revised_by,
                "custom_offset_string": self.annotation.custom_offset_string,
                "revised": self.annotation.revised,
                "label_threshold": self.annotation.label.threshold,  # todo: allow to optimize threshold
                "label_id": self.annotation.label.id_,
                "label_set_id": self.annotation.label_set.id_,
                "annotation_id": self.annotation.id_,
                "annotation_set_id": self.annotation.annotation_set.id_,
                "document_id": self.annotation.document.id_,
                "document_id_local": self.annotation.document.id_local,
                "category_id": self.annotation.document.category.id_,
                "line_index": self.line_index,
                "data_type": self.annotation.label.data_type,
            }

            if self.bbox():
                span_dict["x0"] = self.bbox().x0
                span_dict["x1"] = self.bbox().x1
                span_dict["y0"] = self.bbox().y0
                span_dict["y1"] = self.bbox().y1

                # https://www.cuemath.com/geometry/quadrant/
                span_dict["area_quadrant_two"] = self.bbox().x0 * self.bbox().y0
                span_dict["area"] = self.bbox().area

            if self.page:  # todo separate as eval_dict on Page level
                span_dict["page_index"] = self.page.index
                span_dict["page_width"] = self.page.width
                span_dict["page_height"] = self.page.height
                span_dict["x0_relative"] = self.bbox().x0 / self.page.width
                span_dict["x1_relative"] = self.bbox().x1 / self.page.width
                span_dict["y0_relative"] = self.bbox().y0 / self.page.height
                span_dict["y1_relative"] = self.bbox().y1 / self.page.height
                span_dict["page_index_relative"] = self.page.index / self.annotation.document.number_of_pages

            document_id = (
                self.annotation.document.id_
                if self.annotation.document.id_ is not None
                else self.annotation.document.copy_of_id
            )
            span_dict["document_id"] = document_id
            span_dict["label_name"] = self.annotation.label.name if self.annotation.label else None
            span_dict["label_set_name"] = self.annotation.label_set.name if self.annotation.label_set else None

        return span_dict


class Annotation(Data):
    """Hold information that a Label, Label Set and Annotation Set has been assigned to and combines Spans."""

    def __init__(
        self,
        document: 'Document',
        annotation_set_id: Union[int, None] = None,  # support to init from API output
        annotation_set: Union[AnnotationSet, None] = None,  # support to init from API output
        label: Union[int, Label, None] = None,
        label_set_id: Union[None, int] = None,
        label_set: Union[None, LabelSet] = None,
        is_correct: bool = False,
        revised: bool = False,
        normalized=None,
        id_: int = None,
        spans=None,
        accuracy: float = None,
        confidence: float = None,
        created_by: int = None,
        revised_by: int = None,
        translated_string: str = None,
        custom_offset_string: bool = False,
        offset_string: str = False,
        *args,
        **kwargs,
    ):
        """
        Initialize the Annotation.

        :param label: ID of the Annotation
        :param is_correct: If the Annotation is correct or not (bool)
        :param revised: If the Annotation is revised or not (bool)
        :param id_: ID of the Annotation (int)
        :param accuracy: Accuracy of the Annotation (float) which is the Confidence
        :param document: Document to annotate
        :param annotation: Annotation Set of the Document where the Label belongs
        :param label_set_text: Name of the Label Set where the Label belongs
        :param translated_string: Translated string
        :param custom_offset_string: String as edited by a user
        :param label_set_id: ID of the Label Set where the Label belongs
        """
        self.id_local = next(Data.id_iter)
        self.is_correct = is_correct
        self.revised = revised
        self.normalized = normalized
        self.translated_string = translated_string
        self.document = document
        self._force_offline = self.document._force_offline
        self.created_by = created_by
        self.revised_by = revised_by
        if custom_offset_string:
            self.custom_offset_string = offset_string
        else:
            self.custom_offset_string = None
        self.id_ = id_  # Annotations can have None id_, if they are not saved online and are only available locally
        self._spans: List[Span] = []

        if accuracy is not None:  # it's a confidence
            self.confidence = accuracy
        elif confidence is not None:
            self.confidence = confidence
        elif self.id_ is not None and accuracy is None:  # hotfix: it's an online Annotation crated by a human
            self.confidence = 1
        elif accuracy is None and confidence is None:
            self.confidence = None
        else:
            raise ValueError('Annotation has an id_ but does not provide a confidence.')

        if isinstance(label, int):
            self.label: Label = self.document.project.get_label_by_id(label)
        elif sdk_isinstance(label, Label):
            self.label: Label = label
        else:
            raise ValueError(f'{self.__class__.__name__} {self.id_local} has no Label.')

        # if no label_set_id we check if is passed by section_label_id
        if label_set_id is None and kwargs.get("section_label_id") is not None:
            label_set_id = kwargs.get("section_label_id")

        # handles association to an Annotation Set if the Annotation belongs to a Category
        if isinstance(label_set_id, int):
            self.label_set: LabelSet = self.document.project.get_label_set_by_id(label_set_id)
        elif sdk_isinstance(label_set, LabelSet):
            self.label_set = label_set
        else:
            self.label_set = None
            logger.info(f'{self.__class__.__name__} {self.id_local} has no Label Set.')

        # make sure an Annotation Set is available
        if isinstance(annotation_set_id, int):
            self.annotation_set: AnnotationSet = self.document.get_annotation_set_by_id(annotation_set_id)
        elif sdk_isinstance(annotation_set, AnnotationSet):
            # it's a safe way to look up the Annotation Set first. Otherwise users can add Annotation Sets which
            # do not relate to the Document
            self.annotation_set: AnnotationSet = self.document.get_annotation_set_by_id(annotation_set.id_)
        else:
            self.annotation_set = None
            logger.warning(f'{self} in {self.document} created but without Annotation Set information.')

        for span in spans or []:
            self.add_span(span)

        self.selection_bbox = kwargs.get("selection_bbox", None)

        # TODO START LEGACY to support multiline Annotations
        bboxes = kwargs.get("bboxes", None)
        if bboxes and len(bboxes) > 0:
            for bbox in bboxes:
                if "start_offset" in bbox.keys() and "end_offset" in bbox.keys():
                    Span(start_offset=bbox["start_offset"], end_offset=bbox["end_offset"], annotation=self)
                else:
                    raise ValueError(f'SDK cannot read bbox of Annotation {self.id_} in {self.document}: {bbox}')
        elif (
            bboxes is None
            and kwargs.get("start_offset", None) is not None
            and kwargs.get("end_offset", None) is not None
        ):
            # Legacy support for creating Annotations with a single offset
            bbox = kwargs.get('bbox', {})
            _ = Span(start_offset=kwargs.get("start_offset"), end_offset=kwargs.get("end_offset"), annotation=self)
            # self.add_span(sa)

            logger.warning(f'{self} is empty')

        self.top = None
        self.top = None
        self.x0 = None
        self.x1 = None
        self.y0 = None
        self.y1 = None

        # todo: remove this Annotation single Bbox
        bbox = kwargs.get('bbox')
        if bbox:
            self.top = bbox.get('top')
            self.bottom = bbox.get('bottom')
            self.x0 = bbox.get('x0')
            self.x1 = bbox.get('x1')
            self.y0 = bbox.get('y0')
            self.y1 = bbox.get('y1')

        self.selection_bbox = kwargs.get('selection_bbox', None)
        self.page_number = kwargs.get('page_number', None)
        # END LEGACY -

        # regex features
        self._tokens = []
        self._regex = None

        # Call add_annotation to document at the end, so all attributes for duplicate checking are available.
        self.document.add_annotation(self)

        if not self.document:
            raise NotImplementedError(f'{self} has no Document and cannot be created.')
        if not self.label_set:
            raise NotImplementedError(f'{self} has no Label Set and cannot be created.')
        if not self.label:
            raise NotImplementedError(f'{self} has no Label and cannot be created.')
        if not self.spans:
            exception_or_log_error(
                msg=f'{self} has no Spans and cannot be created.',
                fail_loudly=self.document.project._strict_data_validation,
                exception_type=NotImplementedError,
            )

    def __repr__(self):
        """Return string representation."""
        if self.label and self.document:
            span_str = ', '.join(f'{x.start_offset, x.end_offset}' for x in self._spans)
            return f"Annotation ({self.get_link()}) {self.label.name} {span_str}"
        elif self.label:
            return f"Annotation ({self.get_link()}) {self.label.name} ({self._spans})"
        else:
            return f"Annotation ({self.get_link()}) without Label ({self.start_offset}, {self.end_offset})"

    def __eq__(self, other):
        """We compare an Annotation based on it's Label, Label-Sets if it's online otherwise on the id_local."""
        result = False
        if self.document and other.document and self.document == other.document:  # same Document
            # if self.is_correct and other.is_correct:  # for correct Annotations check if they are identical
            if self.label and other.label and self.label == other.label:  # same Label
                if self.spans == other.spans:  # logic changed from "one Span is identical" to "all Spans identical"
                    return True

        return result

    def __lt__(self, other):
        """If we sort Annotations we do so by start offset."""
        return min([span.start_offset for span in self.spans]) < min([span.start_offset for span in other.spans])

    def __hash__(self):
        """Identity of Annotation that does not change over time."""
        return hash((self.start_offset, self.end_offset, self.label_set, self.document, self.label))

    @property
    def is_multiline(self) -> int:
        """Calculate if Annotation spans multiple lines of text."""
        logger.error('We cannot calculate this. The indicator is unreliable.')
        return self.offset_string.count('\n')

    @property
    def normalize(self) -> str:
        """Provide one normalized offset string due to legacy."""
        logger.warning('You use normalize on Annotation Level which is legacy.')
        return normalize(self.offset_string, self.label.data_type)

    @property
    def start_offset(self) -> int:
        """Legacy: One Annotation can have multiple start offsets."""
        logger.warning('You use start_offset on Annotation Level which is legacy.')
        return min([sa.start_offset for sa in self._spans], default=None)

    @property
    def end_offset(self) -> int:
        """Legacy: One Annotation can have multiple end offsets."""
        logger.warning('You use end_offset on Annotation Level which is legacy.')
        return max([sa.end_offset for sa in self._spans], default=None)

    @property
    def offset_string(self) -> List[str]:
        """View the string representation of the Annotation."""
        if len(self.spans) > 1:
            logger.warning(f'You use offset string on {self} level which is legacy.')
        if not self.custom_offset_string and self.document.text:
            result = [span.offset_string for span in self.spans]
        elif self.custom_offset_string:
            result = self.custom_offset_string
        else:
            result = []
        return result

    @property
    def eval_dict(self) -> List[dict]:
        """Calculate the Span information to evaluate the Annotation."""
        return [span.eval_dict() for span in self.spans]

    def add_span(self, span: Span):
        """Add a Span to an Annotation incl. a duplicate check per Annotation."""
        if span not in self._spans:
            # add the Span first to make sure to bea able to do a duplicate check
            self._spans.append(span)  # one Annotation can span multiple Spans
            if span.annotation is not None and self != span.annotation:
                raise ValueError(f'{span} should be added to {self} but relates to {span.annotation}.')
            else:
                span.annotation = self  # todo feature to link one Span to many Annotations
        else:
            raise ValueError(f'In {self} the {span} is a duplicate and will not be added.')
        return self

    def get_link(self):
        """Get link to the Annotation in the SmartView."""
        if self.is_online:
            return get_annotation_view_url(self.id_)
        else:
            return None

    def save(self, document_annotations: list = None) -> bool:
        """
        Save Annotation online.

        If there is already an Annotation in the same place as the current one, we will not be able to save the current
        annotation.

        In that case, we get the id_ of the original one to be able to track it.
        The verification of the duplicates is done by checking if the offsets and Label match with any Annotations
        online.
        To be sure that we are comparing with the information online, we need to have the Document updated.
        The update can be done after the request (per annotation) or the updated Annotations can be passed as input
        of the function (advisable when dealing with big Documents or Documents with many Annotations).

        :param document_annotations: Annotations in the Document (list)
        :return: True if new Annotation was created
        """
        if self.label == self.document.project.no_label:
            raise ValueError("You cannot save Annotations with Label NO_LABEL.")
        if self.document.category == self.document.project.no_category:
            raise ValueError(f"You cannot save Annotations of Documents with {self.document.category}.")
        new_annotation_added = False
        if not self.label_set:
            label_set_id = None
        else:
            label_set_id = self.label_set.id_
        if self.is_online:
            raise ValueError(f"You cannot update Annotations once saved online: {self.get_link()}")
            # update_annotation(id_=self.id_, document_id=self.document.id_, project_id=self.project.id_)

        if not self.is_online:
            response = post_document_annotation(
                project_id=self.document.project.id_,
                document_id=self.document.id_,
                start_offset=self.start_offset,
                end_offset=self.end_offset,
                label_id=self.label.id_,
                label_set_id=label_set_id,
                confidence=self.confidence,
                is_correct=self.is_correct,
                revised=self.revised,
                annotation_set=self.annotation_set,
                # bboxes=self.bboxes,
                # selection_bbox=self.selection_bbox,
                page_number=self.page_number,
            )
            if response.status_code == 201:
                json_response = json.loads(response.text)
                self.id_ = json_response["id"]
                new_annotation_added = True
            elif response.status_code == 403:
                logger.error(response.text)
                try:
                    if "In one Project you cannot label the same text twice." in response.text:
                        if document_annotations is None:
                            # get the Annotation
                            self.document.update()
                            document_annotations = self.document.annotations()
                        # get the id_ of the existing annotation
                        is_duplicated = False
                        for annotation in document_annotations:
                            if (
                                annotation.start_offset == self.start_offset
                                and annotation.end_offset == self.end_offset
                                and annotation.label == self.label
                            ):
                                logger.error(f"ID of annotation online: {annotation.id_}")
                                self.id_ = annotation.id_
                                is_duplicated = True
                                break

                        # if there isn't a perfect match, the current Annotation is considered incorrect
                        if not is_duplicated:
                            self.is_correct = False

                        new_annotation_added = False
                    else:
                        logger.exception(f"Unknown issue to create Annotation {self} in {self.document}")
                except KeyError:
                    logger.error(f"Not able to save Annotation online: {response}")
        return new_annotation_added

    def regex_annotation_generator(self, regex_list) -> List[Span]:
        """
        Build Spans without Labels by regexes.

        :return: Return sorted list of Spans by start_offset
        """
        spans: List[Span] = []
        for regex in regex_list:
            dict_spans = regex_matches(doctext=self.document.text, regex=regex)
            for offset in list(set((x['start_offset'], x['end_offset']) for x in dict_spans)):
                try:
                    span = Span(start_offset=offset[0], end_offset=offset[1], annotation=self)
                    spans.append(span)
                except ValueError as e:
                    logger.error(str(e))
        spans.sort()
        return spans

    def token_append(self, new_regex, regex_quality: int):
        """Append token if it is not a duplicate."""
        category = self.document.category
        regex_to_remove_group_names = re.compile('<.*?>')
        previous_matchers = [re.sub(regex_to_remove_group_names, '', t['regex']) for t in self._tokens]
        found_for_label = [
            re.sub(regex_to_remove_group_names, '', t['regex']) for t in (self.label._evaluations.get(category.id_, []))
        ]
        new_matcher = re.sub(regex_to_remove_group_names, '', new_regex)
        if new_matcher not in previous_matchers + found_for_label:  # only run evaluation if the token is truly new
            evaluation = self.label.evaluate_regex(new_regex, regex_quality=regex_quality, category=category)
            self._tokens.append(evaluation)
            logger.debug(f'Added new regex Token {new_matcher}.')
        else:
            logger.debug(f'Annotation Token {repr(new_matcher)} or regex {repr(new_regex)} does exist.')

    def tokens(self) -> List[str]:
        """Create a list of potential tokens based on Spans of this Annotation."""
        if not self._tokens:
            for span in self.spans:
                # the original string, with harmonized whitespaces
                harmonized_whitespace = suggest_regex_for_string(span.offset_string, replace_numbers=False)
                regex_w = f'(?P<Label_{self.label.id_}_W_{self.id_}_{span.start_offset}>{harmonized_whitespace})'
                self.token_append(new_regex=regex_w, regex_quality=0)
                # the original string, with numbers replaced
                numbers_replaced = suggest_regex_for_string(span.offset_string)
                regex_n = f'(?P<Label_{self.label.id_}_N_{self.id_}_{span.start_offset}>{numbers_replaced})'
                self.token_append(new_regex=regex_n, regex_quality=1)
                # the original string, with characters and numbers replaced
                full_replacement = suggest_regex_for_string(span.offset_string, replace_characters=True)
                regex_f = f'(?P<Label_{self.label.id_}_F_{self.id_}_{span.start_offset}>{full_replacement})'
                self.token_append(new_regex=regex_f, regex_quality=2)
        return self._tokens

    # todo can we circumvent the combined tokens
    def regex(self):
        """Return regex of this Annotation."""
        return self.label.combined_tokens(categories=[self.document.category])

    def delete(self, delete_online: bool = True) -> None:
        """Delete Annotation.

        :param delete_online: Whether the Annotation is deleted online or only locally.
        """
        if self.document.is_online and delete_online:
            delete_document_annotation(self.document.id_, self.id_, self.document.project.id_)
            self.document.update()
        else:
            self.document._annotations.remove(self)

    @property
    def spans(self) -> List[Span]:
        """Return default entry to get all Spans of the Annotation."""
        return sorted(self._spans)

    @property
    def bboxes(self) -> List[Dict]:
        """Return the Bbox information for all Spans in serialized format.

        This is useful for external integration (e.g. Konfuzio Server)."
        """
        return [span.bbox_dict() for span in self.spans]

    def lose_weight(self):
        """Delete data of the instance."""
        super().lose_weight()
        self._tokens = []


class Document(Data):
    """Access the information about one Document, which is available online."""

    def __init__(
        self,
        project: 'Project',
        id_: Union[int, None] = None,
        file_url: str = None,
        status: List[Union[int, str]] = None,  # ?
        data_file_name: str = None,
        is_dataset: bool = None,
        dataset_status: int = None,
        updated_at: str = None,
        assignee: int = None,
        category_template: int = None,  # fix for Konfuzio Server API, it's actually an ID of a Category
        category: Category = None,
        category_confidence: Optional[float] = None,
        category_is_revised: bool = False,
        text: str = None,
        bbox: dict = None,
        bbox_validation_type=None,
        pages: list = None,
        update: bool = None,
        copy_of_id: Union[int, None] = None,
        *args,
        **kwargs,
    ):
        """
        Create a Document and link it to its Project.

        :param id_: ID of the Document
        :param project: Project where the Document belongs to
        :param file_url: URL of the Document
        :param status: Status of the Document
        :param data_file_name: File name of the Document
        :param is_dataset: Is dataset or not. (bool)
        :param dataset_status: Dataset status of the Document (e.g. Training)
        :param updated_at: Updated information
        :param assignee: Assignee of the Document
        :param bbox: Bounding box information per character in the PDF (dict)
        :param bbox_validation_type: One of ALLOW_ZERO_SIZE (default), STRICT, or DISABLED. Also see the `Bbox` class.
        :param pages: List of page sizes.
        :param update: Annotations, Annotation Sets will not be loaded by default. True will load it from the API.
                        False from local files
        :param copy_of_id: ID of the Document that originated the current Document
        """
        self._no_label_annotation_set = None
        self.id_local = next(Data.id_iter)
        self.id_ = id_
        self.assignee = assignee
        self._annotations: List[Annotation] = None
        self._annotation_sets: List[AnnotationSet] = None
        self.file_url = file_url
        self.is_dataset = is_dataset
        self.dataset_status = dataset_status
        self._update = update
        self.copy_of_id = copy_of_id

        # The following variables come from the Server API
        # self._category -> document level category from the "category" field
        # self._category_confidence -> document level category confidence from the "category_confidence" field
        # self.category_is_revised -> document level boolean flag from the "category_is_revised" field
        if project and category_template:
            self._category = project.get_category_by_id(category_template)
        elif category:
            self._category = category
        else:
            self._category = project.no_category
        self._category_confidence = category_confidence
        self.category_is_revised = category_is_revised

        if updated_at:
            self.updated_at = dateutil.parser.isoparse(updated_at)
        else:
            self.updated_at = None

        self.name = data_file_name
        self.status = status  # status of Document online
        self.project = project
        self._force_offline = project._force_offline
        project.add_document(self)  # check for duplicates by ID before adding the Document to the project

        # use hidden variables to store low volume information in instance
        self._text: str = text
        self._text_hash = None
        self._characters: Dict[int, Bbox] = None
        self._bbox_hash = None
        self._bbox_json = bbox
        self.bboxes_available: bool = True if (self.is_online or self._bbox_json) else False
        self._bbox_validation_type = bbox_validation_type
        if bbox_validation_type is None:
            if self.project._strict_data_validation:
                self._bbox_validation_type = BboxValidationTypes.ALLOW_ZERO_SIZE
            else:
                self._bbox_validation_type = BboxValidationTypes.DISABLED
        self._hocr = None
        self._pages: List[Page] = []
        self._n_pages = None

        # prepare local setup for Document
        if self.is_online:
            pathlib.Path(self.document_folder).mkdir(parents=True, exist_ok=True)
        self.annotation_file_path = os.path.join(self.document_folder, "annotations.json5")
        self.annotation_set_file_path = os.path.join(self.document_folder, "annotation_sets.json5")
        self.txt_file_path = os.path.join(self.document_folder, "document.txt")
        self.hocr_file_path = os.path.join(self.document_folder, "document.hocr")
        self.pages_file_path = os.path.join(self.document_folder, "pages.json5")
        self.bbox_file_path = os.path.join(self.document_folder, "bbox.zip")
        self.bio_scheme_file_path = os.path.join(self.document_folder, "bio_scheme.txt")

        bbox_file_exists = is_file(self.bbox_file_path, raise_exception=False)
        self.bboxes_available: bool = self.is_online or self._bbox_json or bbox_file_exists

        if pages:
            self.pages()  # create Page instances

    def __repr__(self):
        """Return the name of the Document incl. the ID."""
        if self.id_ is None:
            return f"Virtual Document {self.name} ({self.copy_of_id})"
        else:
            return f"Document {self.name} ({self.id_})"

    def update_meta_data(
        self,
        assignee: int = None,
        category_template: int = None,
        category: Category = None,
        data_file_name: str = None,
        dataset_status: int = None,
        status: List[Union[int, str]] = None,
        **kwargs,
    ):
        """Update document metadata information."""
        self.assignee = assignee

        if self.project and category_template:
            self._category = self.project.get_category_by_id(category_template)
        elif category:
            self._category = category
        else:
            self._category = None

        self.name = data_file_name

        self.status = status

        self.dataset_status = dataset_status

    def save_meta_data(self):
        """Save local changes to Document metadata to server."""
        update_document_konfuzio_api(
            document_id=self.id_, file_name=self.name, dataset_status=self.dataset_status, assignee=self.assignee
        )

    def save(self):
        """Save all local changes to Document to server."""
        self.save_meta_data()

        for annotation in self.annotations(use_correct=False):
            if not annotation.is_online:
                annotation.save()

    @classmethod
    def from_file_sync(
        self,
        path: str,
        project: 'Project',
        dataset_status: int = 0,
        category_id: Union[None, int] = None,
        callback_url: str = '',
    ) -> 'Document':
        """
        Initialize Document from file with synchronous API call.

        This class method will wait for the document to be processed by the server
        and then return the new Document. This may take a bit of time. When uploading
        many documents, it is advised to use the Document.from_file_async method.

        :param path: Path to file to be uploaded
        :param project: If to filter by correct annotations
        :param dataset_status: Dataset status of the document (None: 0 Preparation: 1 Training: 2 Test: 3 Excluded: 4)
        :param category_id: Category the Document belongs to (if unset, it will be assigned one by the server)
        :param callback_url: Callback URL receiving POST call once extraction is done
        :return: New Document
        """
        response = upload_file_konfuzio_api(
            path,
            project_id=project.id_,
            dataset_status=dataset_status,
            category_id=category_id,
            callback_url=callback_url,
            sync=True,
        )

        new_document_id = json.loads(response.text)['id']

        project.init_or_update_document(from_online=True)
        doc = project.get_document_by_id(new_document_id)

        return doc

    @classmethod
    def from_file_async(
        self,
        path: str,
        project: 'Project',
        dataset_status: int = 0,
        category_id: Union[None, int] = None,
        callback_url: str = '',
    ) -> int:
        """
        Initialize Document from file with asynchrinous API call.

        This class method asynchronously uploads a file, to the Konfuzio API and returns the ID of
        the newly created document. Use this method to create a new Document and don't want to wait
        for the document to be processed by the server. This requires to update the Project at a
        later point to be able to work with the new Document.

        :param path: Path to file to be uploaded
        :param project: If to filter by correct annotations
        :param dataset_status: Dataset status of the document (None: 0 Preparation: 1 Training: 2 Test: 3 Excluded: 4)
        :param category_id: Category the Document belongs to (if unset, it will be assigned one by the server)
        :param callback_url: Callback URL receiving POST call once extraction is done
        :return: ID of new Document
        """
        response = upload_file_konfuzio_api(
            path,
            project_id=project.id_,
            dataset_status=dataset_status,
            category_id=category_id,
            callback_url=callback_url,
            sync=False,
        )

        new_document_id = json.loads(response.text)['id']

        return new_document_id

    @property
    def file_path(self):
        """Return path to file."""
        return os.path.join(self.document_folder, amend_file_name(self.name))

    @property
    def category_annotations(self) -> List[CategoryAnnotation]:
        """
        Collect Category Annotations and average confidence across all Pages.

        :return: List of Category Annotations, one for each Category.
        """
        category_annotations = []
        for category in self.project.categories:
            if category != self.project.no_category:
                confidence = 0
                for page in self.pages():
                    confidence += page.get_category_annotation(category).confidence
                confidence /= self.number_of_pages
                if (confidence == 0.0) and (category == self._category):
                    confidence = self._category_confidence
                category_annotation = CategoryAnnotation(category=category, document=self, confidence=confidence)
                category_annotations.append(category_annotation)
        return category_annotations

    @property
    def maximum_confidence_category_annotation(self) -> Optional[CategoryAnnotation]:
        """
        Get the human revised Category Annotation of this Document, or the highest confidence one if not revised.

        :return: The found Category Annotation, or None if not present.
        """
        if self.category != self.project.no_category:
            # there is a unique Category Annotation per Category associated to this Document
            # by construction in Document.category_annotations
            return [
                category_annotation
                for category_annotation in self.category_annotations
                if category_annotation.category == self._category
            ][0]
        category_annotation = sorted(self.category_annotations, key=lambda x: x.confidence)[-1]
        if category_annotation.confidence != 0.0:
            return category_annotation
        return None

    @property
    def maximum_confidence_category(self) -> Optional[Category]:
        """
        Get the human revised Category of this Document, or the highest confidence one if not revised.

        :return: The found Category, or None if not present.
        """
        if self.maximum_confidence_category_annotation is not None:
            return self.maximum_confidence_category_annotation.category
        return None

    @property
    def category(self) -> Optional[Category]:
        """
        Return the Category of the Document.

        The Category of a Document is only defined as long as all Pages have the same Category. Otherwise, the Document
        should probably be split into multiple Documents with a consistent Category assignment within their Pages, or
        the Category for each Page should be manually revised.
        """
        if not self.pages():
            return self._category
        all_pages_have_same_category = len(set([page.category for page in self.pages()]) - {None}) == 1
        if all_pages_have_same_category:
            self._category = self.pages()[0].category
        else:
            self._category = self.project.no_category
        return self._category

    def set_category(self, category: Category) -> None:
        """Set the Category of the Document and the Category of all of its Pages as revised."""
        if (self._category not in [None, self.project.no_category]) and (
            category not in [self._category, None, self.project.no_category]
        ):
            raise ValueError(
                "We forbid changing Category when already existing, because this requires some validations that are "
                "currently implemented in the Konfuzio Server. We recommend changing the Category of a Document via "
                "the Konfuzio Server."
            )
        for page in self.pages():
            page.set_category(category)
        self._category = category
        self.category_is_revised = True

    @property
    def ocr_file_path(self):
        """Return path to OCR PDF file."""
        return os.path.join(self.document_folder, amend_file_name(self.name, append_text="ocr", new_extension=".pdf"))

    @property
    def number_of_pages(self) -> int:
        """Calculate the number of Pages."""
        if self._n_pages is None:
            self._n_pages = len(self.text.split('\f'))
        return self._n_pages

    @property
    def number_of_lines(self) -> int:
        """Calculate the number of lines."""
        return len(self.text.replace('\f', '\n').split('\n'))

    @property
    def no_label_annotation_set(self) -> AnnotationSet:
        """
        Return the Annotation Set for project.no_label Annotations.

        We need to load the Annotation Sets from Server first (call self.annotation_sets()).
        If we create the no_label_annotation_set in the first place, the data from the Server is not be loaded
        anymore because _annotation_sets will no longer be None.
        """
        if self._no_label_annotation_set is None:
            self.annotation_sets()
            self._no_label_annotation_set = AnnotationSet(document=self, label_set=self.project.no_label_set)

        return self._no_label_annotation_set

    def spans(
        self,
        label: Label = None,
        use_correct: bool = False,
        start_offset: int = 0,
        end_offset: int = None,
        fill: bool = False,
    ) -> List[Span]:
        """Return all Spans of the Document."""
        spans = []

        annotations = self.annotations(
            label=label, use_correct=use_correct, start_offset=start_offset, end_offset=end_offset, fill=fill
        )

        for annotation in annotations:
            for span in annotation.spans:
                if span not in spans:
                    spans.append(span)

        # if self.spans() == list(set(self.spans())):
        #     # todo deduplicate Spans. One text offset in a Document can ber referenced by many Spans of Annotations
        #     raise NotImplementedError

        return sorted(spans)

    def eval_dict(self, use_view_annotations=False, use_correct=False) -> List[dict]:
        """Use this dict to evaluate Documents. The speciality: For every Span of an Annotation create one entry."""
        result = []
        if use_view_annotations:
            annotations = self.view_annotations()
        else:
            annotations = self.annotations(use_correct=use_correct)
        if not annotations:  # if there are no Annotations in this Documents
            result.append(Span(start_offset=0, end_offset=0).eval_dict())
        else:
            for annotation in annotations:
                result += annotation.eval_dict

        return result

    def check_bbox(self) -> None:
        """
        Run validation checks on the Document text and bboxes.

        This is run when the Document is initialized, and usually it's not needed to be run again because a Document's
        text and bboxes are not expected to change within the Konfuzio Server.

        You can run this manually instead if your pipeline allows changing the text or the bbox during the lifetime of
        a document. Will raise ValueError if the bboxes don't match with the text of the document, or if bboxes have
        invalid coordinates (outside page borders) or invalid size (negative width or height).

        This check is usually slow, and it can be made faster by calling Document.set_text_bbox_hashes() right after
        initializing the Document, which will enable running a hash comparison during this check.
        """
        warn('WIP: Modifications before the next stable release expected.', FutureWarning, stacklevel=2)
        if self._check_text_or_bbox_modified():
            self._characters = None
            _ = self.bboxes

    def __deepcopy__(self, memo) -> 'Document':
        """Create a new Document of the instance."""
        copy_id = self.id_ if self.id_ else self.copy_of_id
        document = Document(
            id_=None,
            project=self.project,
            category=self.category,
            text=self.text,
            copy_of_id=copy_id,
            bbox=self.get_bbox(),
        )
        for page in self.pages():
            copy_id = page.id_ if page.id_ else page.copy_of_id
            _ = Page(
                id_=None,
                document=document,
                start_offset=page.start_offset,
                end_offset=page.end_offset,
                copy_of_id=copy_id,
                number=page.number,
                original_size=(page.width, page.height),
            )
        return document

    def check_annotations(self, update_document: bool = False) -> bool:
        """Check if Annotations are valid - no duplicates and correct Category."""
        valid = True
        assignee = None

        try:
            self.get_annotations()

        except ValueError as error_message:
            valid = False

            if "is a duplicate of" in str(error_message):
                logger.error(f'{self} has duplicated Annotations.')
                assignee = 1101  # duplicated-annotation@konfuzio.com

            elif "related to" in str(error_message):
                logger.error(f'{self} has Annotations from an incorrect Category.')
                assignee = 1118  # category-issue@konfuzio.com

            else:
                raise ValueError('Error not expected.')

        if update_document and assignee is not None:
            # set the dataset status of the Document to Excluded
            update_document_konfuzio_api(document_id=self.id_, file_name=self.name, dataset_status=4, assignee=assignee)

        return valid

    def annotation_sets(self):
        """Return Annotation Sets of Documents."""
        if self._annotation_sets is not None:
            return self._annotation_sets
        if self.is_online and not is_file(self.annotation_set_file_path, raise_exception=False):
            self.download_document_details()
        if is_file(self.annotation_set_file_path, raise_exception=False):
            with open(self.annotation_set_file_path, "r") as f:
                raw_annotation_sets = json.load(f)
            # first load all Annotation Sets before we create Annotations
            for raw_annotation_set in raw_annotation_sets:
                _ = AnnotationSet(
                    id_=raw_annotation_set["id"],
                    document=self,
                    label_set=self.project.get_label_set_by_id(raw_annotation_set["section_label"]),
                )
        elif self._annotation_sets is None:
            self._annotation_sets = []  # Annotation sets cannot be loaded from Konfuzio Server
        return self._annotation_sets

    def annotations(
        self,
        label: Label = None,
        use_correct: bool = True,
        ignore_below_threshold: bool = False,
        start_offset: int = 0,
        end_offset: int = None,
        fill: bool = False,
    ) -> List[Annotation]:
        """
        Filter available annotations.

        :param label: Label for which to filter the Annotations.
        :param use_correct: If to filter by correct Annotations.
        :param ignore_below_threshold: To filter out Annotations with confidence below Label prediction threshold.
        :return: Annotations in the document.
        """
        self.get_annotations()
        start_offset = max(start_offset, 0)
        if end_offset:
            end_offset = min(end_offset, len(self.text))
        annotations: List[Annotation] = []
        add = False
        for annotation in self._annotations:
            # filter by correct information
            if not annotation.is_correct:
                if ignore_below_threshold and (
                    not annotation.confidence or annotation.confidence < annotation.label.threshold
                ):
                    continue
            for span in annotation.spans:
                if (use_correct and annotation.is_correct) or not use_correct:
                    # todo: add option to filter for overruled Annotations where mult.=F
                    # todo: add option to filter for overlapping Annotations, `add_annotation` just checks for identical
                    # filter by start and end offset, include Annotations that extend into the offset
                    if start_offset is not None and end_offset is not None:  # if the start and end offset are specified
                        latest_start = max(span.start_offset, start_offset)
                        earliest_end = min(span.end_offset, end_offset)
                        is_overlapping = latest_start - earliest_end < 0
                    else:
                        is_overlapping = True

                    if label is not None:  # filter by Label
                        if label == annotation.label and is_overlapping:
                            add = True
                    elif is_overlapping:
                        add = True
            # as multiline Annotations will be added twice
            if add:
                annotations.append(annotation)
                add = False

        if fill:
            # todo: we cannot assure that the Document has a Category, so Annotations must not require label_set
            spans = [range(span.start_offset, span.end_offset) for anno in annotations for span in anno.spans]
            if end_offset is None:
                end_offset = len(self.text)
            missings = get_missing_offsets(start_offset=start_offset, end_offset=end_offset, annotated_offsets=spans)

            for missing in missings:
                new_spans = []
                offset_text = self.text[missing.start : missing.stop]
                # we split Spans which span multiple lines, so that one Span comprises one line
                offset_of_offset = 0
                line_breaks = [
                    offset_line for offset_line in re.split(r'(\n|\f)', offset_text) if offset_line != ''
                ]  # , '\n', '\f'}]
                if not line_breaks:
                    continue
                for offset in line_breaks:
                    start = missing.start + offset_of_offset
                    offset_of_offset += len(offset)
                    end = missing.start + offset_of_offset
                    new_span = Span(start_offset=start, end_offset=end)
                    new_spans.append(new_span)

                new_annotation = Annotation(
                    document=self,
                    annotation_set=self.no_label_annotation_set,
                    label=self.project.no_label,
                    label_set=self.project.no_label_set,
                    spans=new_spans,
                )

                annotations.append(new_annotation)

        return sorted(annotations)

    def view_annotations(self, start_offset: int = 0, end_offset: int = None) -> List[Annotation]:
        """Get the best Annotations, where the Spans are not overlapping."""
        self.get_annotations()
        annotations: List[Annotation] = []

        filled = 0  # binary number keeping track of filled offsets
        priority_annotations = sorted(
            self.annotations(use_correct=False, start_offset=start_offset, end_offset=end_offset),
            key=lambda x: (
                not x.is_correct,  # x.is_correct == True first
                -x.confidence if x.confidence else 0,  # higher confidence first
                min([span.start_offset for span in x.spans]),
            ),
        )

        no_label_duplicates = set()  # for top Annotation filter
        for annotation in priority_annotations:
            if annotation.confidence is not None and annotation.label.threshold > annotation.confidence:
                continue
            if not annotation.is_correct and annotation.revised:  # if marked as incorrect by user
                continue
            if annotation.label is self.project.no_label:
                continue
            spans_num = 0
            for span in annotation.spans:
                for i in range(span.start_offset, span.end_offset):
                    spans_num |= 1 << i
            if spans_num & filled:
                # if there's overlap
                continue
            # if (
            #     annotation.is_correct is False
            #     and annotation.label.has_multiple_top_candidates is False
            #     and annotation.label.id_ in no_label_duplicates
            # ):
            #     continue
            annotations.append(annotation)
            filled |= spans_num
            if not annotation.label.has_multiple_top_candidates:
                no_label_duplicates.add(annotation.label.id_)

        return sorted(annotations)

    def lose_weight(self):
        """Remove NO_LABEL, wrong and below threshold Annotations."""
        super().lose_weight()
        self._bbox_json = None
        self._characters = None
        for annotation in self.annotations(use_correct=False, ignore_below_threshold=False):
            if annotation.label is self.project.no_label:
                annotation.delete(delete_online=False)
            elif not annotation.is_correct and (
                not annotation.confidence or annotation.label.threshold > annotation.confidence or annotation.revised
            ):
                annotation.delete(delete_online=False)
            else:
                annotation.lose_weight()

    @property
    def document_folder(self):
        """Get the path to the folder where all the Document information is cached locally."""
        return os.path.join(self.project.documents_folder, str(self.id_))

    def get_file(self, ocr_version: bool = True, update: bool = False):
        """
        Get OCR version of the original file.

        :param ocr_version: Bool to get the ocr version of the original file
        :param update: Update the downloaded file even if it is already available
        :return: Path to the selected file.
        """
        if ocr_version:
            file_path = self.ocr_file_path
        else:
            file_path = self.file_path

        if self.status[0] == 2 and (not file_path or not is_file(file_path, raise_exception=False) or update):
            pdf_content = download_file_konfuzio_api(self.id_, ocr=ocr_version, session=self.session)
            with open(file_path, "wb") as f:
                f.write(pdf_content)

        return file_path

    def get_images(self, update: bool = False):
        """
        Get Document Pages as PNG images.

        :param update: Update the downloaded images even they are already available
        :return: Path to PNG files.
        """
        return [page.get_image(update=update) for page in self.pages()]

    def download_document_details(self):
        """Retrieve data from a Document online in case Document has finished processing."""
        if self.is_online and self.status and self.status[0] == 2:
            data = get_document_details(document_id=self.id_, project_id=self.project.id_, session=self.session)

            # write a file, even there are no annotations to support offline work
            with open(self.annotation_file_path, "w") as f:
                json.dump(data["annotations"], f, indent=2, sort_keys=True)

            with open(self.annotation_set_file_path, "w") as f:
                json.dump(data["sections"], f, indent=2, sort_keys=True)

            with open(self.txt_file_path, "w", encoding="utf-8") as f:
                f.write(data["text"])

            with open(self.pages_file_path, "w") as f:
                json.dump(data["pages"], f, indent=2, sort_keys=True)
        else:
            raise NotImplementedError

        return self

    def add_annotation(self, annotation: Annotation):
        """Add an Annotation to a Document.

        The Annotation is only added to the Document if the data validation tests are passing for this Annotation.
        See https://dev.konfuzio.com/sdk/tutorials.html#data-validation-rules.

        :param annotation: Annotation to add in the Document
        :return: Input Annotation.
        """
        if self._annotations is None:
            self.annotations()
        if annotation not in self._annotations:
            # Hotfix Text Annotation Server:
            #  Annotation belongs to a Label / Label Set that does not relate to the Category of the Document.
            # todo: add test that the Label and Label Set of an Annotation belong to the Category of the Document
            if self.category != self.project.no_category:
                if annotation.label_set is not None:
                    if annotation.label_set.categories:
                        if self.category in annotation.label_set.categories:
                            self._annotations.append(annotation)
                        else:
                            exception_or_log_error(
                                msg=f'We cannot add {annotation} related to {annotation.label_set.categories} to {self}'
                                f' as the document has {self.category}',
                                fail_loudly=self.project._strict_data_validation,
                                exception_type=ValueError,
                            )
                    else:
                        raise ValueError(f'{annotation} uses Label Set without Category, cannot be added to {self}.')
                else:
                    raise ValueError(f'{annotation} has no Label Set, which cannot be added to {self}.')
            else:
                if annotation.label.name == "NO_LABEL" and annotation.label_set.name_clean == "NO_LABEL_SET":
                    self._annotations.append(annotation)
                else:
                    raise ValueError(f'We cannot add {annotation} to {self} where the Сategory is {self.category}')
        else:
            duplicated = [x for x in self._annotations if x == annotation]
            exception_or_log_error(
                msg=f'In {self} the {annotation} is a duplicate of {duplicated} and will not be added.',
                fail_loudly=self.project._strict_data_validation,
                exception_type=ValueError,
            )

        return self

    def get_annotation_by_id(self, annotation_id: int) -> Annotation:
        """
        Return an Annotation by ID, searching within the Document.

        :param annotation_id: ID of the Annotation to get.
        """
        result = None
        if self._annotations is None:
            self.annotations()
        for annotation in self._annotations:
            if annotation.id_ == annotation_id:
                result = annotation
                break
        if result:
            return result
        else:
            raise IndexError(f"Annotation {annotation_id} is not part of {self}.")

    def add_annotation_set(self, annotation_set: AnnotationSet):
        """Add the Annotation Sets to the Document."""
        if annotation_set.document and annotation_set.document != self:
            raise ValueError('One Annotation Set must only belong to one Document.')
        if self._annotation_sets is None:
            self._annotation_sets = []
        if annotation_set not in self._annotation_sets:
            self._annotation_sets.append(annotation_set)
        else:
            raise ValueError(f'In {self} the {annotation_set} is a duplicate and will not be added.')
        return self

    def get_annotation_set_by_id(self, id_: int) -> AnnotationSet:
        """
        Return an Annotation Set by ID.

        :param id_: ID of the Annotation Set to get.
        """
        result = None
        if self._annotation_sets is None:
            self.annotation_sets()
        for annotation_set in self._annotation_sets:
            if annotation_set.id_ == id_:
                result = annotation_set
        if result:
            return result
        else:
            logger.error(f"Annotation Set {id_} is not part of Document {self.id_}.")
            raise IndexError

    def get_text_in_bio_scheme(self, update=False) -> List[Tuple[str, str]]:
        """
        Get the text of the Document in the BIO scheme.

        :param update: Update the bio annotations even they are already available
        :return: list of tuples with each word in the text and the respective label
        """
        converted_text = []
        if not is_file(self.bio_scheme_file_path, raise_exception=False) or update:
            converted_text = convert_to_bio_scheme(self)
            with open(self.bio_scheme_file_path, "w", encoding="utf-8") as f:
                for word, tag in converted_text:
                    f.writelines(word + " " + tag + "\n")
                f.writelines("\n")
        else:
            with open(self.bio_scheme_file_path, "r", encoding="utf-8") as f:
                for line in f.readlines():
                    if not line.strip():
                        continue
                    split_line = line.strip().split(' ')
                    word = split_line[0]
                    tag = ' '.join(split_line[1:])  # tag allowed to have multiple words
                    converted_text.append((word, tag))

        return converted_text

    def get_bbox(self) -> Dict:
        """
        Get bbox information per character of file. We don't store bbox as an attribute to save memory.

        :return: Bounding box information per character in the Document.
        """
        if self._bbox_json:
            bbox = self._bbox_json
        elif is_file(self.bbox_file_path, raise_exception=False):
            with zipfile.ZipFile(self.bbox_file_path, "r") as archive:
                bbox = json.loads(archive.read('bbox.json5'))
        elif self.is_online and self.status and self.status[0] == 2:
            # todo check for self.project.id_ and self.id_ and ?
            logger.warning(f'Start downloading bbox files of {len(self.text)} characters for {self}.')
            bbox = get_document_details(document_id=self.id_, project_id=self.project.id_, extra_fields="bbox")['bbox']
            # Use the `zipfile` module: `compresslevel` was added in Python 3.7
            with zipfile.ZipFile(
                self.bbox_file_path, mode="w", compression=zipfile.ZIP_DEFLATED, compresslevel=9
            ) as zip_file:
                # Dump JSON data
                dumped: str = json.dumps(bbox, indent=2, sort_keys=True)
                # Write the JSON data into `data.json` *inside* the ZIP file
                zip_file.writestr('bbox.json5', data=dumped)
                # Test integrity of compressed archive
                zip_file.testzip()
        else:
            self.bboxes_available = False
            bbox = {}

        return bbox

    @property
    def _hashable_characters(self) -> Optional[frozenset]:
        """Convert bbox dict into a hashable type."""
        return frozenset(self._characters) if self._characters is not None else None

    def set_text_bbox_hashes(self) -> None:
        """Update hashes of Document text and bboxes. Can be used for checking later on if any changes happened."""
        self._text_hash = hash(self._text)
        self._bbox_hash = hash(self._hashable_characters)

    def _check_text_or_bbox_modified(self) -> bool:
        """Check if either the Document text or its bboxes have been modified in memory."""
        text_modified = self._text_hash != hash(self._text)
        bbox_modified = self._bbox_hash != hash(self._hashable_characters)
        return text_modified or bbox_modified

    @property
    def bboxes(self) -> Dict[int, Bbox]:
        """Use the cached bbox version."""
        warn('WIP: Modifications before the next stable release expected.', FutureWarning, stacklevel=2)
        if self.bboxes_available and self._characters is None:
            bbox = self.get_bbox()
            boxes = {}
            for character_index, box in bbox.items():
                x0 = box.get('x0')
                x1 = box.get('x1')
                y0 = box.get('y0')
                y1 = box.get('y1')
                page_index = box.get('page_number') - 1
                page = self.get_page_by_index(page_index=page_index)
                box_character = box.get('text')
                document_character = self.text[int(character_index)]
                if box_character not in [' ', '\f', '\n'] and box_character != document_character:
                    exception_or_log_error(
                        msg=f'{self} Bbox provides Character "{box_character}" document text refers to '
                        f'"{document_character}" with ID "{character_index}".',
                        fail_loudly=self.project._strict_data_validation,
                        exception_type=ValueError,
                    )
                boxes[int(character_index)] = Bbox(
                    x0=x0, x1=x1, y0=y0, y1=y1, page=page, validation=self._bbox_validation_type
                )
            self._characters = boxes
        return self._characters

    def set_bboxes(self, characters: Dict[int, Bbox]):
        """Set character Bbox dictionary."""
        characters = {int(key): bbox for key, bbox in characters.items()}

        for key, bbox in characters.items():
            bbox._valid(self._bbox_validation_type)

        self._characters = characters
        self.bboxes_available = True

    @property
    def text(self):
        """Get Document text. Once loaded stored in memory."""
        if self._text is not None:
            return self._text
        if self.is_online and not is_file(self.txt_file_path, raise_exception=False):
            self.download_document_details()
        if is_file(self.txt_file_path, raise_exception=False):
            with open(self.txt_file_path, "r", encoding="utf-8") as f:
                self._text = f.read()
        return self._text

    def add_page(self, page: Page):
        """Add a Page to a Document."""
        if page not in self._pages:
            self._pages.append(page)
        else:
            raise ValueError(f'In {self} the {page} is a duplicate and will not be added.')

    def get_page_by_index(self, page_index: int):
        """Return the Page by index."""
        for page in self.pages():
            if page.index == page_index:
                return page
        raise IndexError(f'Page with Index {page_index} not available in {self}')

    def pages(self) -> List[Page]:
        """Get Pages of Document."""
        if self._pages:
            return self._pages
        if self.is_online and not is_file(self.pages_file_path, raise_exception=False):
            self.download_document_details()
            is_file(self.pages_file_path)
        if is_file(self.pages_file_path, raise_exception=False):
            with open(self.pages_file_path, "r") as f:
                pages_data = json.loads(f.read())

            page_texts = self.text.split('\f')
            assert len(page_texts) == len(pages_data)
            start_offset = 0
            for page_index, page_data in enumerate(pages_data):
                page_text = page_texts[page_index]
                end_offset = start_offset + len(page_text)
                _ = Page(
                    id_=page_data['id'],
                    document=self,
                    number=page_data['number'],
                    original_size=page_data['original_size'],
                    start_offset=start_offset,
                    end_offset=end_offset,
                )
                start_offset = end_offset + 1

        return self._pages

    @property
    def hocr(self):
        """Get HOCR of Document. Once loaded stored in memory."""
        if self._hocr:
            pass
        elif is_file(self.hocr_file_path, raise_exception=False):
            # hocr might not be available (depends on the Project settings)
            with open(self.hocr_file_path, "r", encoding="utf-8") as f:
                self._hocr = f.read()
        else:
            if self.status[0] == 2:
                data = get_document_details(
                    document_id=self.id_, project_id=self.project.id_, session=self.session, extra_fields="hocr"
                )

                if 'hocr' in data.keys() and data['hocr']:
                    self._hocr = data['hocr']
                    with open(self.hocr_file_path, "w", encoding="utf-8") as f:
                        f.write(self._hocr)
                else:
                    logger.warning(f'Please enable HOCR in {self.project} and upload {self} again to create HOCR.')

        return self._hocr

    def update(self):
        """Update document information."""
        self.delete_document_details()
        self.download_document_details()
        return self

    def delete_document_details(self):
        """Delete all local content information for the document."""
        try:
            shutil.rmtree(self.document_folder)
        except FileNotFoundError:
            pass
        pathlib.Path(self.document_folder).mkdir(parents=True, exist_ok=True)
        self._annotations = None
        self._annotation_sets = None
        self._text = None
        self._pages = []

    def delete(self, delete_online: bool = False):
        """Delete Document."""
        self.project.del_document_by_id(self.id_, delete_online=delete_online)

    def merge_vertical(self, only_multiline_labels=True):
        """
        Merge Annotations with the same Label.

        See more details at https://dev.konfuzio.com/sdk/explanations.html#vertical-merge

        :param only_multiline_labels: Only merge if a multiline Label Annotation is in the Category Training set
        """
        logger.info("Vertical merging Annotations.")
        labels_dict = {}
        for label in self.category.labels:
            if not only_multiline_labels or label.has_multiline_annotations():
                labels_dict[label.name] = []

        for annotation in self.annotations(use_correct=False, ignore_below_threshold=True):
            if annotation.label.name in labels_dict:
                labels_dict[annotation.label.name].append(annotation)

        for label_id in labels_dict:
            buffer = []
            for annotation in labels_dict[label_id]:
                for span in annotation.spans:
                    # remove all spans in buffer more than 1 line apart
                    while buffer and span.line_index > buffer[0].line_index + 1:
                        buffer.pop(0)

                    if buffer and buffer[-1].page != span.page:
                        buffer = [span]
                        continue

                    # Do not merge new Span if Annotation is part of an AnnotationSet with more than 1 Annotation
                    # (except default AnnotationSet)
                    if (
                        span.annotation.annotation_set
                        and not span.annotation.annotation_set.label_set.is_default
                        and len(
                            span.annotation.annotation_set.annotations(use_correct=False, ignore_below_threshold=True)
                        )
                        > 1
                    ):
                        buffer.append(span)
                        continue
                    if len(annotation.spans) > 1:
                        buffer.append(span)
                        continue

                    for candidate in buffer:
                        # only looking for elements in line above
                        if candidate.line_index == span.line_index:
                            break
                        # overlap in x
                        # or next line
                        if (
                            not (span.bbox().x0 > candidate.bbox().x1 or span.bbox().x1 < candidate.bbox().x0)
                        ) or self.text[candidate.end_offset : span.start_offset].replace(' ', '').replace(
                            '\n', ''
                        ) == '':
                            span.annotation.delete(delete_online=False)
                            span.annotation = None
                            candidate.annotation.add_span(span)
                            buffer.remove(candidate)
                    buffer.append(span)

    def evaluate_regex(self, regex, label: Label, annotations: List['Annotation'] = None):
        """Evaluate a regex based on the Document."""
        start_time = time.time()
        findings_in_document = regex_matches(
            doctext=self.text,
            regex=regex,
            keep_full_match=False,
            filtered_group=f'Label_{label.id_}'
            # filter by name of Label: one regex can match multiple Labels
        )
        processing_time = time.time() - start_time
        correct_findings = []

        label_annotations = self.annotations(label=label)

        label_annotations_offsets = {
            (span.start_offset, span.end_offset): ann for ann in label_annotations for span in ann.spans
        }

        for finding in findings_in_document:
            key = (finding['start_offset'], finding['end_offset'])
            if key in label_annotations_offsets:
                correct_findings.append(label_annotations_offsets[key])

        try:
            annotation_precision = len(correct_findings) / len(findings_in_document)
        except ZeroDivisionError:
            annotation_precision = 0

        try:
            annotation_recall = len(correct_findings) / len(label_annotations)
        except ZeroDivisionError:
            annotation_recall = 0

        try:
            f1_score = 2 * (annotation_precision * annotation_recall) / (annotation_precision + annotation_recall)
        except ZeroDivisionError:
            f1_score = 0
        return {
            'id': self.id_local,
            'regex': regex,
            # processing_time time can vary slightly between runs, round to ms so that this variation does not affect
            # the choice of regexes when values are below ms and metrics are the same
            'runtime': round(processing_time, 3),
            'count_total_findings': len(findings_in_document),
            'count_total_correct_findings': len(correct_findings),
            'count_correct_annotations': len(label_annotations),
            'count_correct_annotations_not_found': len(correct_findings) - len(label_annotations),
            'doc_matched': len(correct_findings) > 0,
            'annotation_precision': annotation_precision,
            'document_recall': 0,  # keep this key to be able to use the function get_best_regex
            'annotation_recall': annotation_recall,
            'f1_score': f1_score,
            'correct_findings': correct_findings,
        }

    def get_annotations(self) -> List[Annotation]:
        """Get Annotations of the Document."""
        if self.category is None:
            raise ValueError(f'Document {self} without Category must not have Annotations')

        annotation_file_exists = is_file(self.annotation_file_path, raise_exception=False)
        annotation_set_file_exists = is_file(self.annotation_set_file_path, raise_exception=False)

        if self._update or (self.is_online and (self._annotations is None or self._annotation_sets is None)):

            if self.is_online and (not annotation_file_exists or not annotation_set_file_exists or self._update):
                self.update()  # delete the meta of the Document details and download them again
                self._update = None  # Make sure we don't repeat to load once updated.

            self._annotation_sets = None  # clean Annotation Sets to not create duplicates
            self.annotation_sets()

            self._annotations = []  # clean Annotations to not create duplicates
            # We read the annotation file that we just downloaded
            with open(self.annotation_file_path, 'r') as f:
                raw_annotations = json.load(f)

            if self.category == self.project.no_category:
                raw_annotations = [
                    annotation for annotation in raw_annotations if annotation['label_text'] == 'NO_LABEL'
                ]

            if raw_annotations:
                for raw_annotation in raw_annotations:
                    raw_annotation['annotation_set_id'] = raw_annotation.pop('section')
                    raw_annotation['label_set_id'] = raw_annotation.pop('section_label_id')
                    _ = Annotation(document=self, id_=raw_annotation['id'], **raw_annotation)
                self._update = None  # Make sure we don't repeat to load once loaded.

        if self._annotations is None:
            self.annotation_sets()
            self._annotations = []
            # We load the annotation file if it exists
            if annotation_file_exists:
                with open(self.annotation_file_path, 'r') as f:
                    raw_annotations = json.load(f)

                if self.category == self.project.no_category:
                    raw_annotations = [
                        annotation for annotation in raw_annotations if annotation['label_text'] == 'NO_LABEL'
                    ]

                if raw_annotations:
                    for raw_annotation in raw_annotations:
                        raw_annotation['annotation_set_id'] = raw_annotation.pop('section')
                        raw_annotation['label_set_id'] = raw_annotation.pop('section_label_id')
                        _ = Annotation(document=self, id_=raw_annotation['id'], **raw_annotation)

        return self._annotations

    def propose_splitting(self, splitting_ai) -> List:
        """Propose splitting for a multi-file Document.

        :param splitting_ai: An initialized SplittingAI class
        """
        proposed = splitting_ai.propose_split_documents(self)
        return proposed

    def create_subdocument_from_page_range(self, start_page: Page, end_page: Page, include=False):
        """
        Create a shorter Document from a Page range of an initial Document.

        :param start_page: A Page that the new sub-Document starts with.
        :type start_page: Page
        :param end_page: A Page that the new sub-Document ends with, if include is True.
        :type end_page: Page
        :param include: Whether end_page is included into the new sub-Document.
        :type include: bool
        :returns: A new sub-Document.
        """
        if include:
            pages_text = self.text[start_page.start_offset : end_page.end_offset]
        else:
            pages_text = self.text[start_page.start_offset : end_page.start_offset]
        new_doc = Document(project=self.project, id_=None, text=pages_text, category=self.category)
        i = 1
        start_offset = 0
        for page in self.pages():
            end_offset = start_offset + len(page.text)
            page_id = page.id_ if page.id_ else page.copy_of_id
            if include:
                if page.number in range(start_page.number, end_page.number + 1):
                    _ = Page(
                        id_=None,
                        original_size=(page.height, page.width),
                        document=new_doc,
                        start_offset=start_offset,
                        end_offset=end_offset,
                        copy_of_id=page_id,
                        number=i,
                    )
                    i += 1
                    start_offset = end_offset + 1
            else:
                if page.number in range(start_page.number, end_page.number):
                    _ = Page(
                        id_=None,
                        original_size=(page.height, page.width),
                        document=new_doc,
                        start_offset=start_offset,
                        end_offset=end_offset,
                        copy_of_id=page_id,
                        number=i,
                    )
                    i += 1
                    start_offset = end_offset + 1
        return new_doc


class Project(Data):
    """Access the information of a Project."""

    def __init__(
        self,
        id_: Union[int, None],
        project_folder=None,
        update=False,
        max_ram=None,
        strict_data_validation: bool = True,
        **kwargs,
    ):
        """
        Set up the Data using the Konfuzio Host.

        :param id_: ID of the Project
        :param project_folder: Set a Project root folder, if empty "data_<id_>" will be used.
        :param update: Whether to sync local files with the Project online.
        :param max_ram: Maximum RAM used by AI models trained on this Project.
        :param strict_data_validation: Whether to apply strict data validation rules.
        See https://dev.konfuzio.com/sdk/tutorials.html#data-validation-rules.
        """
        self.id_local = next(Data.id_iter)
        self.id_ = id_  # A Project with None ID is not retrieved from the HOST
        if self.id_ is None:
            self.set_offline()
        self._project_folder = project_folder
        self.categories: List[Category] = []
        self._label_sets: List[LabelSet] = []
        self._labels: List[Label] = []
        self._documents: List[Document] = []
        self._meta_data = []
        self._max_ram = max_ram
        self._strict_data_validation = strict_data_validation

        # paths
        self.meta_file_path = os.path.join(self.project_folder, "documents_meta.json5")
        self.labels_file_path = os.path.join(self.project_folder, "labels.json5")
        self.label_sets_file_path = os.path.join(self.project_folder, "label_sets.json5")

        if self.id_ or self._project_folder:
            self.get(update=update)
        else:
            self.no_category = Category(project=self, name_clean="NO_CATEGORY", name="NO_CATEGORY")
        # todo: list of Categories related to NO LABEL SET can be outdated, i.e. if the number of Categories changes
        self.no_label_set = LabelSet(project=self, categories=self.categories)
        self.no_label_set.name_clean = 'NO_LABEL_SET'
        self.no_label_set.name = 'NO_LABEL_SET'
        self.no_label = Label(project=self, text='NO_LABEL', label_sets=[self.no_label_set])
        self.no_label.name_clean = 'NO_LABEL'

    def __repr__(self):
        """Return string representation."""
        return f"Project {self.id_}"

    @property
    def documents(self):
        """Return Documents with status training."""
        return [doc for doc in self._documents if doc.dataset_status == 2]

    @property
    def online_documents_dict(self) -> Dict:
        """Return a dictionary of online documents using their id as key."""
        return {doc.id_: doc for doc in self._documents if isinstance(doc.id_, int)}

    @property
    def virtual_documents(self):
        """Return Documents created virtually."""
        return [doc for doc in self._documents if doc.dataset_status is None or doc.id_ is None]

    @property
    def test_documents(self):
        """Return Documents with status test."""
        return [doc for doc in self._documents if doc.dataset_status == 3]

    @property
    def excluded_documents(self):
        """Return Documents which have been excluded."""
        return [doc for doc in self._documents if doc.dataset_status == 4]

    @property
    def preparation_documents(self):
        """Return Documents with status test."""
        return [doc for doc in self._documents if doc.dataset_status == 1]

    @property
    def no_status_documents(self):
        """Return Documents with status test."""
        return [doc for doc in self._documents if doc.dataset_status == 0]

    @property
    def project_folder(self) -> str:
        """Calculate the data document_folder of the Project."""
        if self._project_folder is not None:
            return self._project_folder
        else:
            return f"data_{self.id_}"

    @property
    def regex_folder(self) -> str:
        """Calculate the regex folder of the Project."""
        return os.path.join(self.project_folder, "regex")

    @property
    def documents_folder(self) -> str:
        """Calculate the regex folder of the Project."""
        return os.path.join(self.project_folder, "documents")

    @property
    def model_folder(self) -> str:
        """Calculate the model folder of the Project."""
        return os.path.join(self.project_folder, "models")

    @property
    def max_ram(self):
        """Return maximum memory used by AI models."""
        return self._max_ram

    def write_project_files(self):
        """Overwrite files with Project, Label, Label Set information."""
        data = get_project_details(project_id=self.id_)
        with open(self.label_sets_file_path, "w") as f:
            json.dump(data['section_labels'], f, indent=2, sort_keys=True)
        with open(self.labels_file_path, "w") as f:
            json.dump(data['labels'], f, indent=2, sort_keys=True)

        self.write_meta_of_files()

        return self

    def write_meta_of_files(self):
        """Overwrite meta-data of Documents in Project."""
        meta_data = get_meta_of_files(project_id=self.id_, session=self.session)
        with open(self.meta_file_path, "w") as f:
            json.dump(meta_data, f, indent=2, sort_keys=True)

    def get(self, update=False):
        """
        Access meta information of the Project.

        :param update: Update the downloaded information even it is already available
        """
        pathlib.Path(self.project_folder).mkdir(parents=True, exist_ok=True)
        pathlib.Path(self.documents_folder).mkdir(parents=True, exist_ok=True)
        pathlib.Path(self.regex_folder).mkdir(parents=True, exist_ok=True)
        pathlib.Path(self.model_folder).mkdir(parents=True, exist_ok=True)

        if self.id_ and (not is_file(self.meta_file_path, raise_exception=False) or update):
            self.write_project_files()
        self.get_meta(reload=True)
        self.get_labels(reload=True)
        self.get_label_sets(reload=True)
        self.get_categories()
        self.init_or_update_document()
        return self

    def add_label_set(self, label_set: LabelSet):
        """
        Add Label Set to Project, if it does not exist.

        :param label_set: Label Set to add in the Project
        """
        if label_set not in self._label_sets:
            self._label_sets.append(label_set)
        else:
            raise ValueError(f'In {self} the {label_set} is a duplicate and will not be added.')

    def add_category(self, category: Category):
        """
        Add Category to Project, if it does not exist.

        :param category: Category to add in the Project
        """
        if category.name != "NO_CATEGORY":
            if category not in self.categories:
                self.categories.append(category)
            else:
                raise ValueError(f'In {self} the {category} is a duplicate and will not be added.')

    def add_label(self, label: Label):
        """
        Add Label to Project, if it does not exist.

        :param label: Label to add in the Project
        """
        if label not in self._labels:
            self._labels.append(label)
        else:
            raise ValueError(f'In {self} the {label} is a duplicate and will not be added.')

    def add_document(self, document: Document):
        """Add Document to Project, if it does not exist."""
        if document not in self._documents:
            self._documents.append(document)
        else:
            raise ValueError(f'In {self} the {document} is a duplicate and will not be added.')

    def get_meta(self, reload=False):
        """
        Get the list of all Documents in the Project and their information.

        :return: Information of the Documents in the Project.
        """
        if not self._meta_data or reload:
            if self._meta_data:
                self.old_meta_data = self._meta_data
            with open(self.meta_file_path, "r") as f:
                self._meta_data = json.load(f)

        return self._meta_data

    @property
    def meta_data(self):
        """Return Project meta data."""
        if not self._meta_data:
            self.get_meta()
        return self._meta_data

    def get_categories(self):
        """Load Categories for all Label Sets in the Project."""
        for label_set in self.label_sets:
            if label_set.is_default:
                # the _default_of_label_set_ids are the Label Sets used by the Category
                pass
            else:
                # the _default_of_label_set_ids are the Categories the Label Set is used in
                for label_set_id in label_set._default_of_label_set_ids:
                    category = self.get_category_by_id(label_set_id)
                    label_set.add_category(category)  # The Label Set is linked to a Category it created
                    category.add_label_set(label_set)

    def get_label_sets(self, reload=False):
        """Get LabelSets in the Project."""
        if not self._label_sets or reload:
            with open(self.label_sets_file_path, "r") as f:
                label_sets_data = json.load(f)

            self._label_sets = []  # clean up Label Sets to not create duplicates
            self.categories = []  # clean up Labels to not create duplicates

            # adding a NO_CATEGORY at this step because we need to preserve it after Project is updated
            if "NO_CATEGORY" not in [category.name for category in self.categories]:
                self.no_category = Category(project=self, name_clean="NO_CATEGORY", name="NO_CATEGORY")
            for label_set_data in label_sets_data:
                label_set = LabelSet(project=self, id_=label_set_data['id'], **label_set_data)
                if label_set.is_default:
                    category = Category(project=self, id_=label_set_data['id'], **label_set_data)
                    category.label_sets.append(label_set)
                    label_set.categories.append(category)  # Konfuzio Server mixes the concepts, we use two instances
                    # self.add_category(category)

        return self._label_sets

    @property
    def label_sets(self):
        """Return Project LabelSets."""
        if not self._label_sets:
            self.get_label_sets()
        return self._label_sets

    def get_labels(self, reload=False) -> Label:
        """Get ID and name of any Label in the Project."""
        if not self._labels or reload:
            with open(self.labels_file_path, "r") as f:
                labels_data = json.load(f)
            self._labels = []  # clean up Labels to not create duplicates
            for label_data in labels_data:
                # Remove the Project from label_data
                label_data.pop("project", None)
                Label(project=self, id_=label_data['id'], **label_data)

        return self._labels

    @property
    def labels(self):
        """Return Project Labels."""
        if not self._labels:
            self.get_labels()
        return self._labels

    def init_or_update_document(self, from_online=False):
        """
        Initialize or update Documents from local files to then decide about full, incremental or no update.

        :param from_online: If True, all Document metadata info is first reloaded with latest changes in the server
        """
        local_docs_dict = self.online_documents_dict
        if from_online:
            self.write_meta_of_files()
            self.get_meta(reload=True)
        updated_docs_ids_set = set()  # delete all docs not in the list at the end
        for document_data in self.meta_data:
            updated_docs_ids_set.add(document_data['id'])
            if document_data['status'][0] == 2:  # NOQA - hotfix for Text Annotation Server # todo add test

                new_date = document_data["updated_at"]
                updated = False
                new = document_data["id"] not in local_docs_dict
                if not new:
                    last_date = local_docs_dict[document_data['id']].updated_at
                    updated = dateutil.parser.isoparse(new_date) > last_date if last_date is not None else True

                if updated:
                    doc = local_docs_dict[document_data['id']]
                    doc.update_meta_data(**document_data)
                    doc.update()
                    logger.info(f'{doc} was updated, we will download it again as soon you use it.')
                elif new:
                    doc = Document(project=self, update=True, id_=document_data['id'], **document_data)
                    logger.info(f'{doc} is not available on your machine, we will download it as soon you use it.')
                else:
                    doc = local_docs_dict[document_data['id']]
                    doc.update_meta_data(**document_data)  # reset any Document level meta data changes
                    logger.debug(f'Unchanged local version of {doc} from {new_date}.')
            else:
                logger.debug(f"Not loading Document {[document_data['id']]} with status {document_data['status'][0]}.")

        to_delete_ids = set(local_docs_dict.keys()) - updated_docs_ids_set
        for to_del_id in to_delete_ids:
            local_docs_dict[to_del_id].delete(delete_online=False)

    def get_document_by_id(self, document_id: int) -> Document:
        """Return Document by its ID."""
        for document in self._documents:
            if document.id_ == document_id:
                return document
        raise IndexError(f'Document id {document_id} was not found in {self}.')

    def del_document_by_id(self, document_id: int, delete_online: bool = False) -> Document:
        """Delete Document by its ID."""
        document = self.get_document_by_id(document_id)

        self._documents.remove(document)

        if delete_online:
            delete_file_konfuzio_api(document_id)
            self.write_meta_of_files()
            self.get_meta(reload=True)
            try:
                shutil.rmtree(document.document_folder)
            except FileNotFoundError:
                pass
        return None

    def get_label_by_name(self, name: str) -> Label:
        """Return Label by its name."""
        for label in self.labels:
            if label.name == name:
                return label
        raise IndexError(f'Label name {name} was not found in {self}.')

    def get_label_by_id(self, id_: int) -> Label:
        """
        Return a Label by ID.

        :param id_: ID of the Label to get.
        """
        for label in self.labels:
            if label.id_ == id_:
                return label
        raise IndexError(f'Label id {id_} was not found in {self}.')

    def get_label_set_by_name(self, name: str) -> LabelSet:
        """Return a Label Set by ID."""
        for label_set in self.label_sets:
            if label_set.name == name:
                return label_set
        raise IndexError(f'LabelSet name {name} was not found in {self}.')

    def get_label_set_by_id(self, id_: int) -> LabelSet:
        """
        Return a Label Set by ID.

        :param id_: ID of the Label Set to get.
        """
        for label_set in self.label_sets:
            if label_set.id_ == id_:
                return label_set
        raise IndexError(f'LabelSet id {id_} was not found in {self}.')

    def get_category_by_id(self, id_: int) -> Category:
        """
        Return a Category by ID.

        :param id_: ID of the Category to get.
        """
        for category in self.categories:
            if category.id_ == id_:
                return category
        raise IndexError(f'Category id {id_} was not found in {self}.')

    def delete(self):
        """Delete the Project folder."""
        shutil.rmtree(self.project_folder)

    def lose_weight(self):
        """Delete data of the instance."""
        super().lose_weight()
        for category in self.categories:
            category.lose_weight()
        for label_set in self.label_sets:
            label_set.lose_weight()
        for label in self.labels:
            label.lose_weight()
        self._documents = []
        self._meta_data = []
        return self


def download_training_and_test_data(id_: int):
    """
    Migrate your Project to another HOST.

    See https://help.konfuzio.com/integrations/migration-between-konfuzio-server-instances/index.html
        #migrate-projects-between-konfuzio-server-instances
    """
    prj = Project(id_=id_, update=True)

    if len(prj.documents + prj.test_documents) == 0:
        raise ValueError("No Documents in the training or test set. Please add them.")

    for document in tqdm(prj.documents + prj.test_documents):
        document.download_document_details()
        document.get_file()
        document.get_file(ocr_version=False)
        document.get_bbox()
        document.get_images()

    print("[SUCCESS] Data downloading finished successfully!")<|MERGE_RESOLUTION|>--- conflicted
+++ resolved
@@ -406,9 +406,7 @@
         """Define that one Bounding Box on the same page is identical."""
         return self.__hash__() == other.__hash__()
 
-    def _valid(
-            self, validation=BboxValidationTypes.ALLOW_ZERO_SIZE, handler="sdk_validation"
-    ):
+    def _valid(self, validation=BboxValidationTypes.ALLOW_ZERO_SIZE, handler="sdk_validation"):
         """
         Validate the coordinates of the Bounding Box contained in the Bbox, raising a ValueError exception in case.
 
@@ -448,11 +446,7 @@
                 handler=handler,
             )
 
-<<<<<<< HEAD
-        if int(self.y1) > self.page.height:
-=======
         if round(self.y1, round_decimals) > round(self.page.height, round_decimals):
->>>>>>> facdee24
             exception_or_log_error(
                 msg=f"{self} exceeds height of {self.page}.",
                 fail_loudly=validation is not BboxValidationTypes.DISABLED,
@@ -460,11 +454,7 @@
                 handler=handler,
             )
 
-<<<<<<< HEAD
-        if int(self.x1) > self.page.width:
-=======
         if round(self.x1, round_decimals) > round(self.page.width, round_decimals):
->>>>>>> facdee24
             exception_or_log_error(
                 msg=f"{self} exceeds width of {self.page}.",
                 fail_loudly=validation is not BboxValidationTypes.DISABLED,
