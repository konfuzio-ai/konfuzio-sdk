--- conflicted
+++ resolved
@@ -2537,15 +2537,12 @@
             # update_annotation(id_=self.id_, document_id=self.document.id_, project_id=self.project.id_)
 
         if not self.is_online:
-<<<<<<< HEAD
             if self.spans:
                 spans_bboxes = self.spans
             elif self.bboxes:
                 spans_bboxes = self.bboxes
             else:
                 raise ValueError('Cannot save an Annotation without Spans and Bboxes.')
-=======
->>>>>>> 70f0b7c8
             response = post_document_annotation(
                 document_id=self.document.id_,
                 label_id=self.label.id_,
@@ -2555,11 +2552,7 @@
                 revised=self.revised,
                 annotation_set_id=annotation_set_id,
                 session=self.document.project.session,
-<<<<<<< HEAD
                 spans=spans_bboxes,
-=======
-                spans=self.spans,
->>>>>>> 70f0b7c8
             )
             if response.status_code == 201:
                 json_response = json.loads(response.text)
@@ -2957,11 +2950,7 @@
                 update=True,
                 category_template=category_id if category_id else response['category'],
                 text=response['text'],
-<<<<<<< HEAD
-                status=status,
-=======
                 status=status[0],  # we want a numeric representation of status, e.g. 2, not the textual, e.g. "Done"
->>>>>>> 70f0b7c8
                 data_file_name=response['data_file_name'],
                 file_url=response['file_url'],
                 dataset_status=dataset_status,
@@ -3936,12 +3925,6 @@
                 # they are ignored now
                 no_label_raw_annotations = []
                 for raw_annotation in raw_annotations:
-<<<<<<< HEAD
-                    if 'label_text' in raw_annotation.keys() and raw_annotation['label_text'] == 'NO_LABEL':
-                        no_label_raw_annotations.append(raw_annotation)
-                    elif raw_annotation['label']['name'] == 'NO_LABEL':
-                        no_label_raw_annotations.append(raw_annotation)
-=======
                     # we want to ensure that both label files of old structure that have 'label_text' field and label
                     # files of a new structure that have 'label' field that is a dict with nested elements are properly
                     # parsed
@@ -3951,7 +3934,6 @@
                     elif isinstance(raw_annotation['label'], dict):
                         if raw_annotation['label']['name'] == 'NO_LABEL':
                             no_label_raw_annotations.append(raw_annotation)
->>>>>>> 70f0b7c8
 
                 raw_annotations = no_label_raw_annotations
 
@@ -4489,11 +4471,6 @@
                 category_id = document_data['category_template']
             doc_category = self.get_category_by_id(category_id) if category_id else self.no_category
             document_data.pop('category', None)
-<<<<<<< HEAD
-            if updated:
-                doc = local_docs_dict[document_data['id']]
-                doc.update_meta_data(category=doc_category, **document_data)
-=======
             # ensuring we store document status in a variable and don't pass it multiple times by not removing it from
             # document_data
             status = document_data['status_data']
@@ -4501,16 +4478,11 @@
             if updated:
                 doc = local_docs_dict[document_data['id']]
                 doc.update_meta_data(category=doc_category, status=status, **document_data)
->>>>>>> 70f0b7c8
                 doc.update()
                 logger.debug(f'{doc} was updated, we will download it again as soon you use it.')
                 n_updated_documents += 1
             elif new:
                 document_data.pop('project', None)
-<<<<<<< HEAD
-                doc = Document(
-                    project=self, update=from_online, id_=document_data['id'], category=doc_category, **document_data
-=======
                 # ensuring we store dataset status in a variable and don't pass it multiple times by not removing it
                 # from document_data
                 if 'status' in document_data:
@@ -4523,22 +4495,16 @@
                     category=doc_category,
                     status=status,
                     **document_data,
->>>>>>> 70f0b7c8
                 )
                 logger.debug(f'{doc} is not available on your machine, we will download it as soon you use it.')
                 n_new_documents += 1
             else:
                 doc = local_docs_dict[document_data['id']]
-<<<<<<< HEAD
-                doc.update_meta_data(
-                    category=doc_category, **document_data
-=======
                 if 'status' in document_data:
                     status = document_data['status']
                 document_data.pop('status', None)
                 doc.update_meta_data(
                     category=doc_category, status=status, **document_data
->>>>>>> 70f0b7c8
                 )  # reset any Document level meta data changes
                 logger.debug(f'Unchanged local version of {doc} from {new_date}.')
                 n_unchanged_documents += 1
