"""Handle data from the API."""
import io
import itertools
import json
import logging
import os
import pathlib
import regex as re
import shutil
import time
import zipfile
from copy import deepcopy
from typing import Optional, List, Union, Tuple, Dict, Iterable
from warnings import warn
from requests import HTTPError
from enum import Enum

import dateutil.parser
from PIL import Image, ImageDraw, ImageFont
from tqdm import tqdm
import torch

from konfuzio_sdk.api import (
    konfuzio_session,
    download_file_konfuzio_api,
    get_meta_of_files,
    get_project_details,
    post_document_annotation,
    get_document_details,
    update_document_konfuzio_api,
    get_page_image,
    delete_document_annotation,
    delete_file_konfuzio_api,
    upload_file_konfuzio_api,
)
from konfuzio_sdk.normalize import normalize
from konfuzio_sdk.regex import get_best_regex, regex_matches, suggest_regex_for_string, merge_regex
from konfuzio_sdk.urls import get_annotation_view_url
from konfuzio_sdk.utils import (
    is_file,
    convert_to_bio_scheme,
    amend_file_name,
    sdk_isinstance,
    exception_or_log_error,
    get_missing_offsets,
)

logger = logging.getLogger(__name__)


class Data:
    """Collect general functionality to work with data from API."""

    id_iter = itertools.count()
    id_ = None
    id_local = None
    session = konfuzio_session()
    _update = False
    _force_offline = False

    def __eq__(self, other) -> bool:
        """Compare any point of Data with their ID, overwrite if needed."""
        if self.id_ is None and other and other.id_ is None:
            # Compare to virtual instances
            return self.id_local == other.id_local
        else:
            return self.id_ is not None and other is not None and other.id_ is not None and self.id_ == other.id_

    def __hash__(self):
        """Make any online or local concept hashable. See https://stackoverflow.com/a/7152650."""
        return hash(str(self.id_local))

    def __copy__(self):
        """Not yet modelled."""
        raise NotImplementedError

    def __deepcopy__(self, memodict):
        """Not yet modelled."""
        raise NotImplementedError

    @property
    def is_online(self) -> Optional[int]:
        """Define if the Document is saved to the server."""
        return (self.id_ is not None) and (not self._force_offline)

    # todo require to overwrite lose_weight via @abstractmethod
    def lose_weight(self):
        """Delete data of the instance."""
        self.session = None
        return self

    def set_offline(self):
        """Force Data into offline mode."""
        self._force_offline = True
        self._update = False


class Page(Data):
    """Access the information about one Page of a Document."""

    def __init__(
        self,
        id_: Union[int, None],
        document: 'Document',
        number: int,
        original_size: Tuple[float, float],
        image_size: Tuple[int, int] = (None, None),
        start_offset: Optional[int] = None,
        end_offset: Optional[int] = None,
        category: Optional['Category'] = None,
        copy_of_id: Optional[int] = None,
    ):
        """
        Create a Page for a Document.

        :param id_: ID of the Page
        :param document: Document the Page belongs to
        :param start_offset: Start of the Page in the text of the Document
        :param end_offset: End of the Page in the text of the Document
        :param number: Page number in Document (1-based indexing)
        :param original_size: Size of original Document file Page (all Document Bboxes are based on this scale)
        :param image_size: Size of the image representation of the Page
        """
        self.id_ = id_
        self.document = document
        self.number = number
        self.index = number - 1
        document.add_page(self)
        self.start_offset = start_offset
        self.end_offset = end_offset
        if start_offset is None or end_offset is None:
            page_texts = self.document.text.split('\f')
            self.start_offset = sum([len(page_text) for page_text in page_texts[: self.index]]) + self.index
            self.end_offset = self.start_offset + len(page_texts[self.index])

        self.copy_of_id = copy_of_id
        self.text_encoded: List[int] = None
        self.image: Optional[Image.Image] = None
        self.image_bytes: Optional[bytes] = None
        self._original_size = original_size
        self.width = self._original_size[0]
        self.height = self._original_size[1]
        self._image_size = image_size
        self.image_width = self._image_size[0]
        self.image_height = self._image_size[1]

        document_folder = (
            self.document.document_folder
            if self.id_
            else self.document.project.get_document_by_id(self.document.copy_of_id).document_folder
        )
        self.image_path = os.path.join(document_folder, f'page_{self.number}.png')

        self._category = self.document._category
        self.category_annotations: List['CategoryAnnotation'] = []
        self._human_chosen_category_annotation: Optional[CategoryAnnotation] = None
        self.is_first_page = None
        self.is_first_page_confidence = None
        if self.document.dataset_status in (2, 3):
            if self.number == 1:
                self.is_first_page = True
                self.is_first_page_confidence = 1
            else:
                self.is_first_page = False

        check_page = True
        if self.index is None:
            logger.error(f'Page index is None of {self} in {self.document}.')
            check_page = False
        if self.height is None:  # todo why do we allow pages with height<=0?
            logger.error(f'Page Height is None of {self} in {self.document}.')
            check_page = False
        if self.width is None:  # todo why do we allow pages with width<=0?
            logger.error(f'Page Width is None of {self} in {self.document}.')
            check_page = False
        assert check_page

    def __hash__(self):
        """Define that one Page per Document is unique."""
        return hash((self.document, self.index))

    def __eq__(self, other: 'Page') -> bool:
        """Define how one Page is identical."""
        return self.__hash__() == other.__hash__()

    def __repr__(self):
        """Return the name of the Document incl. the ID."""
        return f"Page {self.index} in {self.document}"

<<<<<<< HEAD
    def get_image(self, update: bool = False) -> Image:
        """Get Document Page as PNG."""
        page_id = self.id_ if self.id_ else self.copy_of_id
        if is_file(self.image_path, raise_exception=False) and not update:
            self.image = Image.open(self.image_path)
        elif not is_file(self.image_path, raise_exception=False) or update:
=======
    def get_image(self, update: bool = False) -> Image.Image:
        """
        Get Page as a Pillow Image object.

        The Page image is loaded from a PNG file at `Page.image_path`.
        If the file is not present, or if `update` is True, it will be downloaded from the Konfuzio Host.
        Alternatively, if you don't want to use a file, you can provide the image as bytes to `Page.image_bytes`. Then
        call this method to convert the bytes into a Pillow Image.
        In every case, the return value of this method and the attribute `Page.image` will be a Pillow Image.

        :param update: Whether to force download the Page PNG file.
        :return: A Pillow Image object for this Page's image.
        """
        if not update:
            if self.image_bytes is not None:
                self.image = Image.open(io.BytesIO(self.image_bytes))
            if self.image is not None:
                return self.image
        if self.document.status[0] == Document.DONE and (not is_file(self.image_path, raise_exception=False) or update):
            page_id = self.id_ if self.id_ else self.copy_of_id
>>>>>>> 52c09c2f
            png_content = get_page_image(page_id)
            with open(self.image_path, "wb") as f:
                f.write(png_content)
                self.image = Image.open(io.BytesIO(png_content))

        return self.image

    def get_annotations_image(self, display_all: bool = False) -> Image:
        """Get Document Page as PNG with Annotations shown."""
        image = self.get_image()
        image = image.convert('RGB')

        draw = ImageDraw.Draw(image)

        try:
            # We try to get a ttf font to be able to change bounding box label text size
            font = ImageFont.truetype(
                "/usr/share/fonts/truetype/liberation/LiberationSerif-Bold.ttf", 24, encoding="unic"
            )
        except OSError:
            logger.warning('Font not found. Loading default.')
            font = ImageFont.load_default()

        if not display_all:
            annotations = self.view_annotations()
        else:
            annotations = self.annotations(use_correct=False)
        for annotation in annotations:
            annotation_image_bbox = (
                annotation.bbox().x0_image,
                annotation.bbox().y0_image,
                annotation.bbox().x1_image,
                annotation.bbox().y1_image,
            )
            draw.rectangle(annotation_image_bbox, outline='blue', width=2)
            draw.text(
                (annotation_image_bbox[0], annotation_image_bbox[1] - 24), annotation.label.name, fill='blue', font=font
            )
            for span in annotation.spans:
                span_image_bbox = (
                    span.bbox().x0_image,
                    span.bbox().y0_image,
                    span.bbox().x1_image,
                    span.bbox().y1_image,
                )
                draw.rectangle(span_image_bbox, outline='green', width=1)

        return image

    @property
    def text(self):
        """Get Document text corresponding to the Page."""
        doc_text = self.document.text
        page_text = self.document.text[self.start_offset : self.end_offset]
        if doc_text.split('\f')[self.index] != page_text:
            raise IndexError(f'{self} text offsets do not match Document text.')
        return page_text

    @property
    def number_of_lines(self) -> int:
        """Calculate the number of lines in Page."""
        return len(self.text.split('\n'))

    def spans(
        self,
        label: 'Label' = None,
        use_correct: bool = False,
        start_offset: int = 0,
        end_offset: int = None,
        fill: bool = False,
    ) -> List['Span']:
        """Return all Spans of the Page."""
        spans = []
        annotations = self.annotations(
            label=label, use_correct=use_correct, start_offset=start_offset, end_offset=end_offset, fill=fill
        )
        for annotation in annotations:
            for span in annotation.spans:
                if span not in spans:
                    spans.append(span)

        return sorted(spans)

    def lines(self) -> List['Span']:
        """Return sorted list of Spans for each line in the Page."""
        lines_spans = []
        char_bboxes = self.get_bbox().values()
        char_bboxes = sorted(char_bboxes, key=lambda x: x['char_index'])

        # iterate over each line_number and all of the character bboxes with that line number

        for _, line_char_bboxes in itertools.groupby(char_bboxes, lambda x: x['line_number']):

            # (a line should never start with a space char)
            trimmed_line_char_bboxes = [char for char in line_char_bboxes if not char['text'].isspace()]

            if len(trimmed_line_char_bboxes) == 0:
                continue

            # create Span from the line characters bboxes
            start_offset = min((char_bbox['char_index'] for char_bbox in trimmed_line_char_bboxes))
            end_offset = max((char_bbox['char_index'] for char_bbox in trimmed_line_char_bboxes)) + 1
            span = Span(start_offset=start_offset, end_offset=end_offset, document=self.document)

            lines_spans.append(span)

        return lines_spans

    def get_bbox(self):
        """Get bbox information per character of Page."""
        page_bbox = self.document.get_bbox_by_page(self.index)
        return page_bbox

    def annotations(
        self,
        label: 'Label' = None,
        use_correct: bool = True,
        ignore_below_threshold: bool = False,
        start_offset: int = 0,
        end_offset: int = None,
        fill: bool = False,
    ) -> List['Annotation']:
        """Get Page Annotations."""
        start_offset = max(start_offset, self.start_offset)
        if end_offset is None:
            end_offset = self.end_offset
        else:
            end_offset = min(end_offset, self.end_offset)
        page_annotations = self.document.annotations(
            label=label,
            use_correct=use_correct,
            ignore_below_threshold=ignore_below_threshold,
            start_offset=start_offset,
            end_offset=end_offset,
            fill=fill,
        )
        return page_annotations

    def view_annotations(self) -> List['Annotation']:
        """Get the best Annotations, where the Spans are not overlapping in Page."""
        page_view_anns = self.document.view_annotations(start_offset=self.start_offset, end_offset=self.end_offset)
        return page_view_anns

    def add_category_annotation(self, category_annotation: 'CategoryAnnotation'):
        """Annotate a Page with a Category and confidence information."""
        if category_annotation.category != self.document.project.no_category:
            duplicated = [x for x in self.category_annotations if x == category_annotation]
            if duplicated:
                raise ValueError(
                    f'In {self} the {category_annotation} is a duplicate of {duplicated} and will not be added.'
                )
            self.category_annotations.append(category_annotation)

    def get_category_annotation(self, category, add_if_not_present: bool = False) -> 'CategoryAnnotation':
        """
        Get the Category Annotation corresponding to a Category in this Page.

        If no Category Annotation is found with the provided Category, one is created. See the `add_if_not_present`
        argument.

        :param category: The Category to filter for.
        :param add_if_not_present: Adds the Category Annotation to the current Page if not present. Otherwise it creates
        a dummy Category Annotation, not linked to any Document or Page.
        :return: The found or created Category Annotation.
        """
        filtered_category_annotations = [
            category_annotation
            for category_annotation in self.category_annotations
            if category_annotation.category == category
            and category_annotation.category != self.document.project.no_category
        ]
        # if the list is not empty it means there is exactly one CategoryAnnotation with the assigned Category
        # (see Page.add_category_annotation for duplicate checking)
        if filtered_category_annotations:
            return filtered_category_annotations[0]
        else:  # otherwise a new one will be created
            if add_if_not_present:
                new_category_annotation = CategoryAnnotation(category=category, page=self)
            else:
                # dummy CategoryAnnotation (not associated to any Document or Page)
                new_category_annotation = CategoryAnnotation(category=category)
            return new_category_annotation

    def set_category(self, category: 'Category') -> None:
        """
        Set the Category of the Page.

        :param category: The Category to set for the Page.
        """
        logger.info(f'Setting {self} Category to {category}.')
        self._category = category
        if category is None:
            self.category_annotations = []
            self._human_chosen_category_annotation = None
            return
        category_annotation = self.get_category_annotation(category, add_if_not_present=True)
        self._human_chosen_category_annotation = category_annotation

    @property
    def maximum_confidence_category_annotation(self) -> Optional['CategoryAnnotation']:
        """
        Get the human revised Category Annotation of this Page, or the highest confidence one if not revised.

        :return: The found Category Annotation, or None if not present.
        """
        if (
            self._human_chosen_category_annotation is not None
            and self._human_chosen_category_annotation.category != self.document.project.no_category
        ):
            return self._human_chosen_category_annotation
        elif self.category_annotations:
            # return the highest confidence CategoryAnnotation if no human revised it
            return sorted(self.category_annotations, key=lambda x: x.confidence)[-1]
        else:
            return None

    @property
    def category(self) -> Optional['Category']:
        """Get the Category of the Page, based on human revised Category Annotation, or on highest confidence."""
        if self.maximum_confidence_category_annotation is not None:
            return self.maximum_confidence_category_annotation.category
        else:
            return self._category


class BboxValidationTypes(Enum):
    """Define validation strictness for bounding boxes.

    For more details see the `Bbox` class.
    """

    STRICT = 'strict'
    ALLOW_ZERO_SIZE = 'allow zero size'
    DISABLED = 'disabled'


class Bbox:
    """
    A bounding box relates to an area of a Document Page.

    What consistutes a valid Bbox changes depending on the value of the `validation` param.
    If ALLOW_ZERO_SIZE (default), it allows bounding boxes to have zero width or height.
    This option is available for compatibility reasons since some OCR engines can sometimes return character level
    bboxes with zero width or height. If STRICT, it doesn't allow zero size bboxes. If DISABLED, it allows bboxes that
    have negative size, or coordinates beyond the Page bounds.
    For the default behaviour see https://dev.konfuzio.com/sdk/tutorials.html#data-validation-rules.

    :param validation: One of ALLOW_ZERO_SIZE (default), STRICT, or DISABLED.
    """

    def __init__(self, x0: int, x1: int, y0: int, y1: int, page: Page, validation=BboxValidationTypes.ALLOW_ZERO_SIZE):
        """Store information and validate."""
        self.x0: int = x0
        self.x1: int = x1
        self.y0: int = y0
        self.y1: int = y1
        self.angle: float = 0.0  # not yet used
        self.page: Page = page
        self._label_name: Optional[str] = None  # used in detectron tokenizer
        self._valid(validation)

    @property
    def top(self):
        """Calculate the distance to the top of the Page."""
        if self.page:
            return round(self.page.height - self.y1, 3)

    def __repr__(self):
        """Represent the Box."""
        return f'{self.__class__.__name__}: x0: {self.x0} x1: {self.x1} y0: {self.y0} y1: {self.y1} on Page {self.page}'

    def __hash__(self):
        """Return identical value for a Bounding Box."""
        return hash((self.x0, self.x1, self.y0, self.y1, self.page))

    def __eq__(self, other: 'Bbox') -> bool:
        """Define that one Bounding Box on the same page is identical."""
        return self.__hash__() == other.__hash__()

    def _valid(self, validation=BboxValidationTypes.ALLOW_ZERO_SIZE, handler="sdk_validation"):
        """
        Validate the coordinates of the Bounding Box contained in the Bbox, raising a ValueError exception in case.

        :param validation: One of ALLOW_ZERO_SIZE (default), STRICT, or DISABLED. Also see the `Bbox` class.
        """
        round_decimals = 2

        if round(self.x0, round_decimals) == round(self.x1, round_decimals):
            exception_or_log_error(
                msg=f"{self} has no width in {self.page}.",
                fail_loudly=validation is BboxValidationTypes.STRICT,
                exception_type=ValueError,
                handler=handler,
            )

        if round(self.x0, round_decimals) > round(self.x1, round_decimals):
            exception_or_log_error(
                msg=f"{self} has negative width in {self.page}.",
                fail_loudly=validation is not BboxValidationTypes.DISABLED,
                exception_type=ValueError,
                handler=handler,
            )

        if round(self.y0, round_decimals) == round(self.y1, round_decimals):
            exception_or_log_error(
                msg=f"{self} has no height in {self.page}.",
                fail_loudly=validation is BboxValidationTypes.STRICT,
                exception_type=ValueError,
                handler=handler,
            )

        if round(self.y0, round_decimals) > round(self.y1, round_decimals):
            exception_or_log_error(
                msg=f"{self} has negative height in {self.page}.",
                fail_loudly=validation is not BboxValidationTypes.DISABLED,
                exception_type=ValueError,
                handler=handler,
            )

        if round(self.y1, round_decimals) > round(self.page.height, round_decimals):
            exception_or_log_error(
                msg=f"{self} exceeds height of {self.page}.",
                fail_loudly=validation is not BboxValidationTypes.DISABLED,
                exception_type=ValueError,
                handler=handler,
            )

        if round(self.x1, round_decimals) > round(self.page.width, round_decimals):
            exception_or_log_error(
                msg=f"{self} exceeds width of {self.page}.",
                fail_loudly=validation is not BboxValidationTypes.DISABLED,
                exception_type=ValueError,
                handler=handler,
            )

        if round(self.y0, round_decimals) < 0:
            exception_or_log_error(
                msg=f"{self} has negative y coordinate in {self.page}.",
                fail_loudly=validation is not BboxValidationTypes.DISABLED,
                exception_type=ValueError,
                handler=handler,
            )

        if round(self.x0, round_decimals) < 0:
            exception_or_log_error(
                msg=f"{self} has negative x coordinate in {self.page}.",
                fail_loudly=validation is not BboxValidationTypes.DISABLED,
                exception_type=ValueError,
                handler=handler,
            )

    def check_overlap(self, bbox: Union['Bbox', Dict]) -> bool:
        """Verify if there's overlap between two Bboxes."""
        if type(bbox) is dict and (
            bbox['x0'] <= self.x1 and bbox['x1'] >= self.x0 and bbox['y0'] <= self.y1 and bbox['y1'] >= self.y0
        ):
            return True
        elif type(bbox) is type(self) and (
            bbox.x0 <= self.x1 and bbox.x1 >= self.x0 and bbox.y0 <= self.y1 and bbox.y1 >= self.y0
        ):
            return True
        else:
            return False

    @property
    def area(self):
        """Return area covered by the Bbox."""
        return round(abs(self.x0 - self.x1) * abs(self.y0 - self.y1), 3)

    @classmethod
    def from_image_size(self, x0, x1, y0, y1, page: Page) -> 'Bbox':
        """Create Bbox from the image dimensions based result to the scale of the characters Bboxes of the Document.

        :return: Bbox with the rescaled dimensions.
        """
        factor_y = page.height / page.image_height
        factor_x = page.width / page.image_width
        image_height = page.image_height

        temp_y0 = (image_height - y0) * factor_y
        temp_y1 = (image_height - y1) * factor_y
        y0 = temp_y1
        y1 = temp_y0
        x0 = x0 * factor_x
        x1 = x1 * factor_x

        return Bbox(x0=x0, x1=x1, y0=y0, y1=y1, page=page)

    @property
    def x0_image(self):
        """Get the x0 coordinate in the context of the Page image."""
        return self.x0 * (self.page.image_width / self.page.width)

    @property
    def x1_image(self):
        """Get the x1 coordinate in the context of the Page image."""
        return self.x1 * (self.page.image_width / self.page.width)

    @property
    def y0_image(self):
        """Get the y0 coordinate in the context of the Page image."""
        return self.page.image_height - self.y1 * (self.page.image_height / self.page.height)

    @property
    def y1_image(self):
        """Get the y1 coordinate in the context of the Page image."""
        return self.page.image_height - self.y0 * (self.page.image_height / self.page.height)


class AnnotationSet(Data):
    """An Annotation Set is a group of Annotations. The Labels of those Annotations refer to the same Label Set."""

    def __init__(self, document, label_set: 'LabelSet', id_: Union[int, None] = None, **kwargs):
        """
        Create an Annotation Set.

        :param id: ID of the Annotation Set
        :param document: Document where the Annotation Set belongs
        :param label_set: Label set where the Annotation Set belongs to
        :param annotations: Annotations of the Annotation Set
        """
        self.id_local = next(Data.id_iter)
        self.id_ = id_
        self.label_set: LabelSet = label_set
        self.document: Document = document  # we don't add it to the Document as it's added via get_annotations
        self._force_offline = document._force_offline
        self._annotations = []
        document.add_annotation_set(self)

    def __repr__(self):
        """Return string representation of the Annotation Set."""
        return f"{self.__class__.__name__}({self.id_}) of {self.label_set} in {self.document}."

    def __lt__(self, other: 'AnnotationSet'):
        """Sort AnnotationSets by their first Annotation."""
        self_annotations = self.annotations(use_correct=False, ignore_below_threshold=True)
        other_annotations = other.annotations(use_correct=False, ignore_below_threshold=True)
        return self_annotations[0] < other_annotations[0]

    def annotations(self, use_correct: bool = True, ignore_below_threshold: bool = False):
        """All Annotations currently in this Annotation Set."""
        if not self._annotations:
            for annotation in self.document.annotations(use_correct=False, ignore_below_threshold=False):
                if annotation.annotation_set == self:
                    self._annotations.append(annotation)

        annotations: List[Annotation] = []
        if use_correct:
            annotations = [ann for ann in self._annotations if ann.is_correct]
        elif ignore_below_threshold:
            annotations = [
                ann
                for ann in self._annotations
                if ann.is_correct or (ann.confidence and ann.confidence >= ann.label.threshold)
            ]
        else:
            annotations = self._annotations
        return annotations

    @property
    def start_offset(self) -> Optional[int]:
        """Calculate the earliest start based on all Annotations above detection threshold in this AnnotationSet."""
        return min(
            (s.start_offset for a in self.annotations(use_correct=False, ignore_below_threshold=True) for s in a.spans),
            default=None,
        )

    @property
    def start_line_index(self) -> Optional[int]:
        """Calculate starting line of this Annotation Set."""
        if self.start_offset is None:
            return None
        return self.document.text[0 : self.start_offset].count('\n')

    @property
    def end_offset(self) -> Optional[int]:
        """Calculate the end based on all Annotations above detection threshold currently in this AnnotationSet."""
        return max(
            (a.end_offset for a in self.annotations(use_correct=False, ignore_below_threshold=True)), default=None
        )

    @property
    def end_line_index(self) -> Optional[int]:
        """Calculate ending line of this Annotation Set."""
        if self.end_offset is None:
            return None
        return self.document.text[0 : self.end_offset].count('\n')


class LabelSet(Data):
    """A Label Set is a group of Labels."""

    def __init__(
        self,
        project,
        labels=None,
        id_: int = None,
        name: str = None,
        name_clean: str = None,
        is_default=False,
        categories=None,
        has_multiple_annotation_sets=False,
        **kwargs,
    ):
        """
        Create a named Label Set.

        :param project: Project where the Label Set belongs
        :param id_: ID of the Label Set
        :param name: Name of Label Set
        :param name_clean: Normalized name of the Label Set
        :param labels: Labels that belong to the Label Set (IDs)
        :param is_default: Bool for the Label Set to be the default one in the Project
        :param categories: Categories to which the Label Set belongs
        :param has_multiple_annotation_sets: Bool to allow the Label Set to have different Annotation Sets in a Document
        """
        if categories is None:
            categories = []
        if labels is None:
            labels = []
        self.id_local = next(Data.id_iter)
        self.id_ = id_
        self.name = name
        self.name_clean = name_clean
        self.is_default = is_default

        if not categories and "default_label_sets" in kwargs:
            self._default_of_label_set_ids = kwargs["default_label_sets"]
            self.categories = []
        elif not categories and "default_section_labels" in kwargs:
            self._default_of_label_set_ids = kwargs["default_section_labels"]
            self.categories = []
        else:
            self._default_of_label_set_ids = []
            self.categories = categories

        self.has_multiple_annotation_sets = has_multiple_annotation_sets

        if "has_multiple_sections" in kwargs:
            self.has_multiple_annotation_sets = kwargs["has_multiple_sections"]

        self.project: Project = project
        self._force_offline = project._force_offline
        self.labels: List[Label] = []

        # todo allow to create Labels either on Project or Label Set level, so they are (not) shared among Label Sets.
        for label in labels:
            if isinstance(label, int):
                label = self.project.get_label_by_id(id_=label)
            self.add_label(label)

        project.add_label_set(self)
        for category in self.categories:
            category.add_label_set(self)

    def __lt__(self, other: 'LabelSet'):
        """Sort Label Sets by name."""
        try:
            return self.name < other.name
        except TypeError:
            logger.error(f'Cannot sort {self} and {other}.')
            return False

    def __repr__(self):
        """Return string representation of the Label Set."""
        return f"LabelSet: {self.name} ({self.id_})"

    def add_category(self, category: 'Category'):
        """
        Add Category to Project, if it does not exist.

        :param category: Category to add in the Project
        """
        if category not in self.categories:
            self.categories.append(category)
        else:
            raise ValueError(f'In {self} the {category} is a duplicate and will not be added.')

    def add_label(self, label):
        """
        Add Label to Label Set, if it does not exist.

        :param label: Label ID to be added
        """
        if label not in self.labels:
            self.labels.append(label)
            label.add_label_set(self)
        else:
            raise ValueError(f'In {self} the {label} is a duplicate and will not be added.')
        return self

    def get_target_names(self, use_separate_labels: bool):
        """Get target string name for Annotation Label classification."""
        targets = []
        for label in self.labels:
            if use_separate_labels:
                targets.append(self.name + '__' + label.name)
            else:
                targets.append(label.name)
        return targets


class Category(Data):
    """Group Documents in a Project."""

    def __init__(self, project, id_: int = None, name: str = None, name_clean: str = None, *args, **kwargs):
        """Associate Label Sets to relate to Annotations."""
        self.id_local = next(Data.id_iter)
        self.id_ = id_
        self.name = name
        self.name_clean = name_clean
        self.project: Project = project
        self._force_offline = project._force_offline
        self.label_sets: List[LabelSet] = []
        self.project.add_category(category=self)
        self._exclusive_first_page_strings = None
        self._exclusive_span_tokenizer = None

    @property
    def labels(self):
        """Return the Labels that belong to the Category and its Label Sets."""
        labels = []
        # for label in self.project.labels:
        #     if self in label.label_sets:
        #         labels.append(label)
        for label_set in self.label_sets:
            labels += label_set.labels

        return list(set(labels))

    @property
    def fallback_name(self) -> str:
        """Turn the Category name to lowercase, remove parentheses along with their contents, and trim spaces."""
        parentheses_removed = re.sub(r'\([^)]*\)', '', self.name.lower()).strip()
        single_spaces = parentheses_removed.replace("  ", " ")
        return single_spaces

    def documents(self):
        """Filter for Documents of this Category."""
        return [x for x in self.project.documents if x.category == self]

    def test_documents(self):
        """Filter for test Documents of this Category."""
        return [x for x in self.project.test_documents if x.category == self]

    def add_label_set(self, label_set):
        """Add Label Set to Category."""
        if label_set not in self.label_sets:
            self.label_sets.append(label_set)
        else:
            raise ValueError(f'In {self} the {label_set} is a duplicate and will not be added.')

    def _collect_exclusive_first_page_strings(self, tokenizer):
        """
        Collect exclusive first-page string across the Documents within the Category.

        :param tokenizer: A tokenizer to re-tokenize Documents within the Category before gathering the strings.
        """
        cur_first_page_strings = []
        cur_non_first_page_strings = []
        for doc in self.documents():
            doc = deepcopy(doc)
            doc = tokenizer.tokenize(doc)
            for page in doc.pages():
                if page.number == 1:
                    cur_first_page_strings.append({span.offset_string for span in page.spans()})
                else:
                    cur_non_first_page_strings.append({span.offset_string for span in page.spans()})
            doc.delete()
        if cur_first_page_strings:
            true_first_page_strings = set.intersection(*cur_first_page_strings)
        else:
            true_first_page_strings = set()
        if cur_non_first_page_strings:
            true_not_first_page_strings = set.intersection(*cur_non_first_page_strings)
        else:
            true_not_first_page_strings = set()
        true_first_page_strings = true_first_page_strings - true_not_first_page_strings
        self._exclusive_first_page_strings = true_first_page_strings

    def exclusive_first_page_strings(self, tokenizer) -> set:
        """
        Return a set of strings exclusive for first Pages of Documents within the Category.

        :param tokenizer: A tokenizer to process Documents before gathering strings.
        """
        if self._exclusive_span_tokenizer is not None:
            if tokenizer != self._exclusive_span_tokenizer:
                logger.warning(
                    "Assigned tokenizer does not correspond to the one previously used within this instance."
                    "All previously found exclusive first-page strings within each Category will be removed "
                    "and replaced with the newly generated ones."
                )
                self._collect_exclusive_first_page_strings(tokenizer)
        if not self._exclusive_first_page_strings:
            self._collect_exclusive_first_page_strings(tokenizer)
        return self._exclusive_first_page_strings

    def __lt__(self, other: 'Category'):
        """Sort Categories by name."""
        try:
            return self.name < other.name
        except TypeError:
            logger.error(f'Cannot sort {self} and {other}.')
            return False

    def __repr__(self):
        """Return string representation of the Category."""
        return f"Category: {self.name} ({self.id_})"


class CategoryAnnotation(Data):
    """Annotate the Category of a Page."""

    def __init__(
        self,
        category: Category,
        confidence: Optional[float] = None,
        page: Optional[Page] = None,
        document: Optional['Document'] = None,
        id_: Optional[int] = None,
    ):
        """
        Create a CategoryAnnotation and link it to a Document or to a specific Page in a Document.

        :param id_: ID of the CategoryAnnotation.
        :param category: The Category to annotate the Page with.
        :param page: The Page to be annotated. Only use when not providing a Document.
        :param document: The Document to be annotated. Only use when not providing a Page.
        :param confidence: Predicted confidence of the CategoryAnnotation.
        """
        self.id_local = next(Data.id_iter)
        self.id_ = id_
        self.category = category
        self.page = page
        self.document = document
        if page is not None:
            if (document is not None) and (page.document != document):
                raise ValueError(
                    f"The provided {page} comes from {page.document} but the provided {document} does not correspond. "
                    f"You can provide just the Document argument if this CategoryAnnotation is not linked to a Page, "
                    f"otherwise only provide the Page argument; the corresponding Document will be found automatically."
                )
            self.document = self.page.document
        self._confidence = confidence
        # Call add_category_annotation to Page at the end, so all attributes for duplicate checking are available.
        if self.page is not None:
            self.page.add_category_annotation(self)

    def __repr__(self):
        """Return string representation."""
        return f"Category Annotation: ({self.category}, {self.confidence}) in {self.page or self.document}"

    def __eq__(self, other):
        """Define equality condition for CategoryAnnotations.

        A CategoryAnnotation is equal to another if both the linked Page and the predicted Category are the same.
        """
        return (other is not None) and (self.page == other.page) and (self.category == other.category)

    def set_revised(self) -> None:
        """Set this Category Annotation as revised by human, and thus the correct one for the linked Page."""
        if self.page is not None:
            self.page.set_category(self.category)
        elif self.document is not None:
            self.document.set_category(self.category)

    @property
    def confidence(self) -> float:
        """
        Get the confidence of this Category Annotation.

        If the confidence was not set, it means it was never predicted by an AI. Thus, the returned value will
        be 0, unless it was set by a human, in which case it defaults to 1.

        :return: Confidence between 0.0 and 1.0 included.
        """
        # if confidence is None it means it was never predicted by an AI
        if self._confidence is None:
            # if this CategoryAnnotation was added by a human then the confidence is 1
            if (self.page is not None) and (self.page._human_chosen_category_annotation == self):
                return 1.0
            elif (self.document is not None) and (self.document._category == self.category):
                return 1.0
            else:
                # otherwise there is no prediction and no human revision so the confidence is 0
                return 0.0
        return self._confidence


class Label(Data):
    """Group Annotations across Label Sets."""

    def __init__(
        self,
        project,
        id_: Union[int, None] = None,
        text: str = None,
        get_data_type_display: str = 'Text',
        text_clean: str = None,
        description: str = None,
        label_sets=None,
        has_multiple_top_candidates: bool = False,
        threshold: float = 0.1,
        *initial_data,
        **kwargs,
    ):
        """
        Create a named Label.

        :param project: Project where the Label belongs
        :param id_: ID of the Label
        :param text: Name of the Label
        :param get_data_type_display: Data type of the Label
        :param text_clean: Normalized name of the Label
        :param description: Description of the Label
        :param label_sets: Label Sets that use this Label
        """
        self.id_local = next(Data.id_iter)
        self.id_ = id_
        self.name = text
        self.name_clean = text_clean
        self.data_type = get_data_type_display
        self.description = description
        self.has_multiple_top_candidates = has_multiple_top_candidates
        self.threshold = threshold
        self.project: Project = project
        self._force_offline = project._force_offline
        project.add_label(self)

        self.label_sets = []
        for label_set in label_sets or []:
            label_set.add_label(self)

        # Regex features
        self._tokens = {}
        self.tokens_file_path = None
        self._regex = {}  # : List[str] = []
        # self._combined_tokens = None
        self.regex_file_path = os.path.join(self.project.regex_folder, f'{self.name_clean}.json5')
        self._evaluations = {}  # used to do the duplicate check on Annotation level

        self._has_multiline_annotations = None

    def __repr__(self):
        """Return string representation."""
        return f'Label: {self.name}'

    def __lt__(self, other: 'Label'):
        """Sort Spans by start offset."""
        try:
            return self.name < other.name
        except TypeError:
            logger.error(f'Cannot sort {self} and {other}.')
            return False

    def annotations(
        self, categories: List[Category], use_correct=True, ignore_below_threshold=False
    ) -> List['Annotation']:
        """Return related Annotations. Consider that one Label can be used across Label Sets in multiple Categories."""
        annotations = []
        for category in categories:
            for document in category.documents():
                for annotation in document.annotations(
                    label=self, use_correct=use_correct, ignore_below_threshold=ignore_below_threshold
                ):
                    annotations.append(annotation)

        if not annotations:
            logger.warning(f'{self} has no correct annotations.')

        return annotations

    def has_multiline_annotations(self, categories: List[Category] = None) -> bool:
        """Return if any Label annotations are multi-line."""
        if categories is None and self._has_multiline_annotations is None:
            raise TypeError(
                "This value has never been computed. Please provide a value for keyword argument: 'categories'"
            )
        elif type(categories) is list:
            self._has_multiline_annotations = False
            for category in categories:
                for document in category.documents():
                    for annotation in document.annotations(label=self):
                        if len(annotation.spans) > 1:
                            self._has_multiline_annotations = True
                            return True

        return self._has_multiline_annotations

    def add_label_set(self, label_set: "LabelSet"):
        """
        Add Label Set to label, if it does not exist.

        :param label_set: Label Set to add
        """
        if label_set not in self.label_sets:
            self.label_sets.append(label_set)
        else:
            raise ValueError(f'In {self} the {label_set} is a duplicate and will not be added.')

    def evaluate_regex(self, regex, category: Category, annotations: List['Annotation'] = None, regex_quality=0):
        """
        Evaluate a regex on Categories.

        Type of regex allows you to group regex by generality

        Example:
            Three Annotations about the birthdate in two Documents and one regex to be evaluated
            1.doc: "My was born on the 12th of December 1980, you could also say 12.12.1980." (2 Annotations)
            2.doc: "My was born on 12.06.1997." (1 Annotations)
            regex: dd.dd.dddd (without escaped characters for easier reading)
            stats:
                  total_correct_findings: 2
                  correct_label_annotations: 3
                  total_findings: 2 --> precision 100 %
                  num_docs_matched: 2
                  Project.documents: 2  --> Document recall 100%

        """
        evaluations = []
        documents = category.documents()

        for document in documents:
            # todo: potential time saver: make sure we did a duplicate check for the regex before we run the evaluation
            evaluation = document.evaluate_regex(regex=regex, label=self, annotations=annotations)
            evaluations.append(evaluation)

        total_findings = sum(evaluation['count_total_findings'] for evaluation in evaluations)
        num_docs_matched = sum(evaluation['doc_matched'] for evaluation in evaluations)
        correct_findings = [finding for evaluation in evaluations for finding in evaluation['correct_findings']]
        total_correct_findings = sum(evaluation['count_total_correct_findings'] for evaluation in evaluations)
        processing_times = [evaluation['runtime'] for evaluation in evaluations]

        try:
            annotation_precision = total_correct_findings / total_findings
        except ZeroDivisionError:
            annotation_precision = 0

        try:
            annotation_recall = total_correct_findings / len(self.annotations(categories=[category]))
        except ZeroDivisionError:
            annotation_recall = 0

        try:
            document_recall = num_docs_matched / len(documents)
        except ZeroDivisionError:
            document_recall = 0

        try:
            f_score = 2 * (annotation_precision * annotation_recall) / (annotation_precision + annotation_recall)
        except ZeroDivisionError:
            f_score = 0

        if documents:
            evaluation = {
                'regex': regex,
                'regex_len': len(regex),  # the longer the regex the more conservative it is to use
                'runtime': sum(processing_times) / len(processing_times),  # time to process the regex
                'annotation_recall': annotation_recall,
                'annotation_precision': annotation_precision,
                'f1_score': f_score,
                'document_recall': document_recall,
                'regex_quality': regex_quality,
                # other stats
                'correct_findings': correct_findings,
                'total_findings': total_findings,
                'total_annotations': len(self.annotations(categories=[category])),
                'num_docs_matched': num_docs_matched,
                'total_correct_findings': total_correct_findings,
            }
            correct_matches_per_document = {
                f'document_{evaluation["id"]}': evaluation['correct_findings'] for evaluation in evaluations
            }
            evaluation.update(correct_matches_per_document)  # add the matching info per document

            return evaluation
        else:
            return {}

    def base_regex(self, category: 'Category', annotations: List['Annotation'] = None) -> str:
        """Find the best combination of regex in the list of all regex proposed by Annotations."""
        if category.id_ in self._tokens:
            return self._tokens[category.id_]

        logger.info(f"Beginning base regex search for Label {self.name}.")

        if annotations is None:
            all_annotations = self.annotations(categories=[category])  # default is use_correct = True
        else:
            all_annotations = annotations

        evaluated_proposals = []
        for annotation in all_annotations:
            annotation_proposals = annotation.tokens()
            evaluated_proposals += annotation_proposals

        self._evaluations[category.id_] = evaluated_proposals

        try:
            best_proposals = get_best_regex(evaluated_proposals)
        except ValueError:
            logger.error(f'We cannot find regexes for {self} with a f_score > 0.')
            best_proposals = []

        label_regex_token = merge_regex(best_proposals)

        self._tokens[category.id_] = label_regex_token

        return label_regex_token

    def _find_regexes(
        self, annotations, label_regex_token, category: 'Category', max_findings_per_page=100
    ) -> List[str]:
        """Find regexes for the Label."""
        search = [1, 3, 5]
        regex_to_remove_groupnames = re.compile(r'<.*?>')
        regex_to_remove_groupnames_full = re.compile(r'\?P<.*?>')

        regex_made = []
        regex_found = set()

        for annotation in annotations:
            new_proposals = []
            annotation.document.spans(fill=True)
            for span in annotation.spans:
                before_reg_dict = {}
                after_reg_dict = {}
                for spacer in search:  # todo fix this search, so that we take regex token from other spans into account
                    before_regex = ''
                    bef_spacer = spacer * 3 if spacer > 1 else spacer
                    before_start_offset = span.start_offset - bef_spacer  # spacer**2
                    for before_span in annotation.document.spans(
                        fill=True, start_offset=before_start_offset, end_offset=span.start_offset
                    ):
                        if before_span.annotation.label is self.project.no_label:
                            to_rep_offset_string = before_span.annotation.document.text[
                                max(before_start_offset, before_span.start_offset) : before_span.end_offset
                            ]
                            before_regex += suggest_regex_for_string(to_rep_offset_string, replace_characters=True)
                        else:
                            base_before_regex = before_span.annotation.label.base_regex(category)
                            stripped_base_before_regex = re.sub(regex_to_remove_groupnames_full, '', base_before_regex)
                            before_regex += stripped_base_before_regex
                    before_reg_dict[spacer] = before_regex

                    after_regex = ''
                    after_end_offset = span.end_offset + spacer
                    for after_span in annotation.document.spans(
                        fill=True, start_offset=span.end_offset, end_offset=after_end_offset
                    ):
                        if after_span.annotation.label is self.project.no_label:
                            to_rep_offset_string = after_span.annotation.document.text[
                                after_span.start_offset : min(after_end_offset, after_span.end_offset)
                            ]
                            after_regex += suggest_regex_for_string(to_rep_offset_string, replace_characters=True)
                        else:
                            base_after_regex = after_span.annotation.label.base_regex(category)
                            stripped_base_after_regex = re.sub(regex_to_remove_groupnames_full, '', base_after_regex)
                            after_regex += stripped_base_after_regex

                    after_reg_dict[spacer] = after_regex

                    spacer_proposals = [
                        before_regex + label_regex_token + after_regex,
                        before_reg_dict[search[0]] + label_regex_token + after_regex,
                        before_regex + label_regex_token + after_reg_dict[search[0]],
                    ]

                    # check for duplicates
                    for proposal in spacer_proposals:
                        new_regex = re.sub(regex_to_remove_groupnames, '', proposal)
                        if new_regex not in regex_found:
                            if max_findings_per_page:
                                num_matches = len(regex_matches(regex=proposal, doctext=annotation.document.text))
                                if num_matches / (annotation.document.number_of_pages) < max_findings_per_page:
                                    new_proposals.append(proposal)
                                else:
                                    logger.info(
                                        f'Skip to evaluate regex {repr(proposal)} as it finds {num_matches} in\
                                                    {annotation.document}.'
                                    )
                            else:
                                new_proposals.append(proposal)
            for proposal in new_proposals:
                new_regex = re.sub(regex_to_remove_groupnames, '', proposal)
                if new_regex not in regex_found:
                    regex_made.append(proposal)
                    regex_found.add(new_regex)

        logger.info(
            f'For Label {self.name} we found {len(regex_made)} regex proposals for {len(annotations)} Annotations.'
        )
        return regex_made

    def find_regex(self, category: 'Category', max_findings_per_page=100) -> List[str]:
        """Find the best combination of regex for Label with before and after context."""
        all_annotations = self.annotations(categories=[category])  # default is use_correct = True
        if all_annotations == []:
            logger.error(f"We cannot find annotations for Label {self} and Category {category}.")
            return []
        label_regex_token = self.base_regex(category=category, annotations=all_annotations)
        found_regex = self._find_regexes(all_annotations, label_regex_token, category, max_findings_per_page)
        # todo replace by compare
        evaluations = [
            self.evaluate_regex(_regex_made, category=category, annotations=all_annotations)
            for _regex_made in found_regex
        ]

        logger.info(
            f'We compare {len(evaluations)} regex for {len(all_annotations)} correct Annotations for {category}.'
        )

        try:
            logger.info(f'Evaluate {self} for best regex.')
            best_regex = get_best_regex(evaluations)
        except ValueError:
            logger.exception(f'We cannot find regex for {self} with a f_score > 0.')
            best_regex = []

        if best_regex == []:
            best_regex = [label_regex_token]

        return best_regex

    def regex(self, categories: List[Category], update=False) -> List:
        """Calculate regex to be used in the Extraction AI."""
        # if not is_file(self.regex_file_path, raise_exception=False) or update:
        logger.info(f'Build regexes for Label {self.name}.')
        regex = {}
        for category in categories:
            if category.id_ not in self._regex or update:
                regex_category_file_path = os.path.join(
                    self.project.regex_folder, f'{category.name}_{self.name_clean}_tokens.json5'
                )
                if not is_file(regex_category_file_path, raise_exception=False) or update:
                    category_regex = self.find_regex(category=category)
                    if os.path.exists(self.project.regex_folder):
                        with open(regex_category_file_path, 'w') as f:
                            json.dump(category_regex, f, indent=2, sort_keys=True)
                else:
                    logger.info(f'Start loading existing regexes for Label {self.name}.')
                    with open(regex_category_file_path, 'r') as f:
                        category_regex = json.load(f)
                regex[category.id_] = category_regex
            else:
                regex[category.id_] = self._regex[category.id_]

        self._regex = regex

        logger.info(f'Regexes are ready for Label {self.name}.')

        categories_ids = [category.id_ for category in categories]
        return {k: v for k, v in self._regex.items() if k in categories_ids}

    def spans_not_found_by_tokenizer(self, tokenizer, categories: List[Category], use_correct=False) -> List['Span']:
        """Find Label Spans that are not found by a tokenizer."""
        spans_not_found = []
        label_annotations = self.annotations(categories=categories, use_correct=use_correct)
        for annotation in label_annotations:
            for span in annotation.spans:
                if not tokenizer.span_match(span):
                    spans_not_found.append(span)
        return spans_not_found

    def lose_weight(self):
        """Delete data of the instance."""
        super().lose_weight()
        self._evaluations = {}
        self._tokens = {}
        self._regex = {}

    def get_probable_outliers_by_regex(
        self, categories: List[Category], use_test_docs: bool = False, top_worst_percentage: float = 0.1
    ) -> List['Annotation']:
        """
        Get a list of Annotations that come from the least precise regex.

        A method iterates over the list of Categories and Annotations under each of the Category, gathering all regexes
        for them. Once regexes are gathered, they run through the evaluation and top worst (= ones with the least
        True Positives) are collected. For each top worst regex, the Annotations that were found by it and not found by
        the best regex for this label are returned as possible outliers.

        For detecting outlier Annotations that are multi-Span, the method iterates over all the multi-Span Annotations
        under the Label and checks each Span that was not detected by the said worst regexes: if it is not found by any
        other regex in the Project, the whole Annotation is deemed a possible outlier.

        :param categories: Categories under which the search is done.
        :type categories: List[Category]
        :param use_test_docs: Whether the evaluation of the regex happens on test Documents or training Documents.
        :type use_test_docs: bool
        :param top_worst_percentage: A threshold for determining which percentage of the worst regexes' output to
        return.
        :type top_worst_percentage: float
        """
        if use_test_docs:
            documents = self.project.test_documents
        else:
            documents = self.project.documents
        outliers = set()
        for category in categories:
            true_positives = {}
            all_annotations = [
                annotation for annotation in self.annotations(categories=[category]) if annotation.is_correct
            ]
            found_regex = self.regex(categories)
            for regex in found_regex[category.id_]:
                for document in documents:
                    if regex in true_positives.keys():
                        true_positives[regex] += document.evaluate_regex(regex, self)['count_correct_annotations']
                    else:
                        true_positives[regex] = document.evaluate_regex(regex, self)['count_correct_annotations']
            if not true_positives:
                logger.warning(f"No regex was found for {self} in {category}.")
            elif not sum(true_positives.values()):
                logger.warning(f"No resultative regexes found for {self} in {category}.")
            else:
                regexes_with_percentages = {k: v / sum(true_positives.values()) for k, v in true_positives.items()}
                sorted_regexes = dict(sorted(regexes_with_percentages.items(), key=lambda item: item[1]))
                regexes_with_cumulative = {}
                for cur_regex, pct in sorted_regexes.items():
                    if not regexes_with_cumulative:
                        regexes_with_cumulative[cur_regex] = pct
                        previous_key = cur_regex
                    else:
                        regexes_with_cumulative[cur_regex] = sorted_regexes[cur_regex] + sorted_regexes[previous_key]
                        previous_key = cur_regex
                filtered_regexes = {k: v for k, v in regexes_with_cumulative.items() if v <= top_worst_percentage}
                max_tps_regex = self.find_regex(category=category)[0]
                detected_by_worst_spans = set()
                detected_by_best_spans = set()
                for regex in filtered_regexes:
                    cur_annotations_worst = set()
                    cur_annotations_best = set()
                    for annotation in all_annotations:
                        text = annotation.document.text
                        matches = regex_matches(text, regex, keep_full_match=False)
                        for span in annotation.spans:
                            for span_match in matches:
                                span_match_offsets = (span_match['start_offset'], span_match['end_offset'])
                                if span_match_offsets == (span.start_offset, span.end_offset):
                                    cur_annotations_worst.add(annotation)
                                    detected_by_worst_spans.add(span)
                        matches = regex_matches(text, max_tps_regex, keep_full_match=False)
                        for span in annotation.spans:
                            for span_match in matches:
                                span_match_offsets = (span_match['start_offset'], span_match['end_offset'])
                                if span_match_offsets == (span.start_offset, span.end_offset):
                                    cur_annotations_best.add(annotation)
                                    detected_by_best_spans.add(span)
                    if len(cur_annotations_worst) not in range(
                        round(len(cur_annotations_best) * 0.5), round(len(cur_annotations_best) * 1.5)
                    ):
                        outliers.update(cur_annotations_worst - cur_annotations_best)
                    for annotation in cur_annotations_worst.union(cur_annotations_best):
                        if len(annotation.spans) > 1:
                            text = annotation.document.text
                            for span in annotation.spans:
                                if span not in detected_by_worst_spans.union(detected_by_best_spans):
                                    cur_regex = None
                                    if found_regex[category.id_]:
                                        for top_regex in found_regex[category.id_]:
                                            matches = regex_matches(
                                                text,
                                                top_regex,
                                                keep_full_match=False,
                                            )
                                            if matches:
                                                for match in matches:
                                                    span_match_offsets = (
                                                        match['start_offset'],
                                                        match['end_offset'],
                                                    )
                                                    if span_match_offsets == (span.start_offset, span.end_offset):
                                                        cur_regex = top_regex
                                                break
                                    if not cur_regex:
                                        outliers.add(annotation)
                                break
        outliers = list(outliers)
        return outliers

    def get_probable_outliers_by_confidence(
        self,
        evaluation_data,
        confidence: float = 0.5,
    ) -> List['Annotation']:
        """
        Get a list of Annotations with the lowest confidence.

        A method iterates over the list of Categories, returning the top N Annotations with the lowest confidence score.

        :param evaluation_data: An instance of the ExtractionEvaluation class that contains predicted confidence scores.
        :type evaluation_data: ExtractionEvaluation instance
        :param confidence: A level of confidence below which the Annotations are returned.
        :type confidence: float
        """
        outliers = []
        all_annotations = evaluation_data.data[
            (evaluation_data.data['label_id'] == self.id_)
            & (evaluation_data.data['confidence_predicted'] < confidence)
            & (evaluation_data.data['is_correct'])
        ]
        for idx, outlier in all_annotations.iterrows():
            if outlier['id_']:
                document_id = outlier['document_id']
                cur_annotation = self.project.get_document_by_id(document_id).get_annotation_by_id(outlier['id_'])
                outliers.append(cur_annotation)
        return outliers

    def get_probable_outliers_by_normalization(self, categories: List[Category]) -> List['Annotation']:
        """
        Get a list of Annotations that do not pass normalization by the data type.

        A method iterates over the list of Categories, returning the Annotations that do not fit into the data type of
        a Label (= have None returned in an attempt of the normalization by the Label's data type).

        :param categories: Categories under which the search is done.
        :type categories: List[Category]
        """
        outliers = set()
        for category in categories:
            for annotation in [
                annotation for annotation in self.annotations(categories=[category]) if annotation.is_correct
            ]:
                for span in annotation.spans:
                    normalized = normalize(span.offset_string, self.data_type)
                    if not normalized:
                        outliers.add(annotation)
        outliers = list(outliers)
        return outliers

    def get_probable_outliers(
        self,
        categories: List[Category],
        regex_search: bool = True,
        regex_worst_percentage: float = 0.1,
        confidence_search: bool = True,
        normalization_search: bool = True,
    ) -> List['Annotation']:
        """
        Get a list of Annotations that are outliers.

        Outliers are determined by either of three logics or a combination of them applied: found by the worst regex,
        have the lowest confidence and/or are not normalizeable by the data type of a given Label.

        :param categories: Categories under which the search is done.
        :type categories: List[Category]
        :param regex_search: Enable search by top worst regexes.
        :type regex_search: bool
        :param regex_worst_percentage: A % of Annotations returned by the regexes.
        :type regex_worst_percentage: float
        :param confidence_search: Enable search by the lowest-confidence Annotations.
        :type confidence_search: bool
        :param normalization_search: Enable search by normalizing Annotations by the Label's data type.
        :type normalization_search: bool
        :raises ValueError: When all search options are disabled.
        """
        if not regex_search and not confidence_search and not normalization_search:
            raise ValueError("All search modes disabled, search is impossible. Enable at least one search mode.")
        results = []
        if regex_search:
            results.append(
                set(self.get_probable_outliers_by_regex(categories, top_worst_percentage=regex_worst_percentage))
            )
        if confidence_search:
            results.append(set(self.get_probable_outliers_by_confidence(categories)))
        if normalization_search:
            results.append(set(self.get_probable_outliers_by_normalization(categories)))
        intersection_results = list(set.intersection(*results))
        return intersection_results

    # def save(self) -> bool:
    #     """
    #     Save Label online.
    #
    #     If no Label Sets are specified, the Label is associated with the first default Label Set of the Project.
    #
    #     :return: True if the new Label was created.
    #     """
    #     if len(self.label_sets) == 0:
    #         prj_label_sets = self.project.label_sets
    #         label_set = [t for t in prj_label_sets if t.is_default][0]
    #         label_set.add_label(self)
    #
    #     response = create_label(
    #         project_id=self.project.id_,
    #         label_name=self.name,
    #         description=self.description,
    #         has_multiple_top_candidates=self.has_multiple_top_candidates,
    #         data_type=self.data_type,
    #         label_sets=self.label_sets,
    #     )
    #
    #     return True


class Span(Data):
    """A Span is a sequence of characters or whitespaces without line break."""

    def __init__(
        self,
        start_offset: int,
        end_offset: int,
        annotation: 'Annotation' = None,
        document: 'Document' = None,
        strict_validation: bool = True,
    ):
        """
        Initialize the Span without bbox, to save storage.

        If Bbox should be calculated the bbox file of the Document will be automatically downloaded.

        :param start_offset: Start of the offset string (int)
        :param end_offset: Ending of the offset string (int)
        :param annotation: The Annotation the Span belongs to. If not set, the Span is considered "virtual"
        :param document: Document the Span belongs to. If not specified, the annotation document is used.
        :param strict_validation: Whether to apply strict validation rules.
        See https://dev.konfuzio.com/sdk/tutorials.html#data-validation-rules.
        """
        self.id_local = next(Data.id_iter)

        self.document: Document = document
        if annotation and document:
            assert annotation.document is document
        self.annotation: Annotation = annotation
        if annotation:
            self.document = annotation.document

        self.start_offset = start_offset
        self.end_offset = end_offset
        self.top = None
        self.bottom = None
        self._line_index = None
        self._page: Union[Page, None] = None
        self._bbox: Union[Bbox, None] = None
        self.regex_matching = []
        annotation and annotation.add_span(self)  # only add if Span has access to an Annotation
        self._valid(strict_validation)

    def _valid(self, strict: bool = True, handler: str = "sdk_validation"):
        """
        Validate containted data.

        :param strict: If False, it allows Spans to have zero length, or span more than one visual line. For more
        details see https://dev.konfuzio.com/sdk/tutorials.html#data-validation-rules.
        """
        if self.end_offset == self.start_offset == 0:
            logger.error(f"{self} is intentionally left empty.")
        elif self.start_offset < 0 or self.end_offset < 0:
            exception_or_log_error(
                msg=f"{self} must span text.",
                fail_loudly=strict,
                exception_type=ValueError,
                handler=handler,
            )
        elif self.start_offset == self.end_offset:
            exception_or_log_error(
                msg=f"{self} must span text: Start {self.start_offset} equals end.",
                fail_loudly=strict,
                exception_type=ValueError,
                handler=handler,
            )
        elif self.end_offset < self.start_offset:
            exception_or_log_error(
                msg=f"{self} length must be positive.",
                fail_loudly=strict,
                exception_type=ValueError,
                handler=handler,
            )
        elif self.offset_string and ("\n" in self.offset_string or "\f" in self.offset_string):
            exception_or_log_error(
                msg=f"{self} must not span more than one visual line.",
                fail_loudly=strict,
                exception_type=ValueError,
                handler=handler,
            )
        return True

    @property
    def page(self) -> Page:
        """Return Page of Span."""
        if self.document is None:
            raise NotImplementedError
        elif self.document.text is None:
            logger.error(f'{self.document} does not provide text.')
            pass
        elif self._page is None and self.document.pages():
            text = self.document.text[: self.start_offset]
            page_index = len(text.split('\f')) - 1
            self._page = self.document.get_page_by_index(page_index=page_index)
        return self._page

    @property
    def line_index(self) -> int:
        """Return index of the line of the Span."""
        self._valid()
        if self.document.text and self._line_index is None:
            line_number = len(self.document.text[: self.start_offset].replace('\f', '\n').split('\n'))
            self._line_index = line_number - 1

        return self._line_index

    def __eq__(self, other) -> bool:
        """Twp Spans are equal if their start_offset and end_offset are both equal."""
        return (
            type(self) == type(other)
            and self.start_offset == other.start_offset
            and self.end_offset == other.end_offset
        )

    def __lt__(self, other: 'Span'):
        """We compare Spans by their start offset. If start offsets are equal, we use end offsets."""
        return (self.start_offset, self.end_offset) < (other.start_offset, other.end_offset)

    def __repr__(self):
        """Return string representation."""
        if self.offset_string and len(self.offset_string) < 16:
            offset_string_repr = self.offset_string
        elif self.offset_string:
            offset_string_repr = f"{self.offset_string[:14]}[...]"
        else:
            offset_string_repr = ''

        if not self.annotation:
            return (
                f"Virtual {self.__class__.__name__} ({self.start_offset}, {self.end_offset}): \"{offset_string_repr}\""
            )
        else:
            return f"{self.__class__.__name__} ({self.start_offset}, {self.end_offset}): \"{offset_string_repr}\""

    def __hash__(self):
        """Make any online or local concept hashable. See https://stackoverflow.com/a/7152650."""
        if not self.annotation:
            raise NotImplementedError('Span without Annotation is not hashable.')
        else:
            return hash((self.annotation, self.start_offset, self.end_offset))

    def regex(self):
        """Suggest a Regex for the offset string."""
        if self.annotation:
            # todo make the options to replace characters and string more granular
            full_replace = suggest_regex_for_string(self.offset_string, replace_characters=True, replace_numbers=True)
            return merge_regex([full_replace])
        else:
            raise NotImplementedError('A Span needs a Annotation and Document relation to suggest a Regex.')

    def bbox(self) -> Bbox:
        """Calculate the bounding box of a text sequence."""
        if not self.document:
            raise NotImplementedError
        if not self.page:
            logger.warning(f'{self} does not have a Page.')
            return None
        if not self.document.bboxes_available:
            logger.warning(f'{self.document} of {self} does not provide Bboxes.')
            return None
        _ = self.line_index  # quick validate if start and end is in the same line of text

        if self._bbox is None:
            warn('WIP: Modifications before the next stable release expected.', FutureWarning, stacklevel=2)
            # todo: verify that one Span relates to Character in on line of text
            character_range = range(self.start_offset, self.end_offset)
            document = self.document
            characters = {key: document.bboxes.get(key) for key in character_range if document.text[key] != ' '}
            if not all(characters.values()):
                logger.error(f'{self} in {self.document} contains Characters that don\'t provide a Bounding Box.')
            self._bbox = Bbox(
                x0=min([ch.x0 for c, ch in characters.items() if ch is not None]),
                x1=max([ch.x1 for c, ch in characters.items() if ch is not None]),
                y0=max(0, min([ch.y0 for c, ch in characters.items() if ch is not None])),
                y1=max([ch.y1 for c, ch in characters.items() if ch is not None]),
                page=self.page,
                validation=self.document._bbox_validation_type,
            )
        return self._bbox

    def bbox_dict(self) -> Dict:
        """Return Span Bbox info as a serializable Dict format for external integration with the Konfuzio Server."""
        span_dict = {
            'start_offset': self.start_offset,
            'end_offset': self.end_offset,
            'line_number': self.line_index + 1,
            'offset_string': self.offset_string,
            'offset_string_original': self.offset_string,
            'page_index': self.bbox().page.index,
            'top': self.bbox().page.height - self.bbox().y1,
            'bottom': self.bbox().page.height - self.bbox().y0,
            'x0': self.bbox().x0,
            'x1': self.bbox().x1,
            'y0': self.bbox().y0,
            'y1': self.bbox().y1,
        }
        return span_dict

    @property
    def normalized(self):
        """Normalize the offset string."""
        return normalize(self.offset_string, self.annotation.label.data_type)

    @property
    def offset_string(self) -> Union[str, None]:
        """Calculate the offset string of a Span."""
        if self.document and self.document.text:
            return self.document.text[self.start_offset : self.end_offset]
        else:
            return None

    def eval_dict(self):
        """Return any information needed to evaluate the Span."""
        if self.start_offset == self.end_offset == 0:
            span_dict = {
                "id_local": None,
                "id_": None,
                "confidence": None,
                "offset_string": None,
                "normalized": None,
                "start_offset": 0,  # to support compare function to evaluate True and False
                "end_offset": 0,  # to support compare function to evaluate True and False
                "is_correct": None,
                "created_by": None,
                "revised_by": None,
                "custom_offset_string": None,
                "revised": None,
                "label_threshold": None,
                "label_id": None,
                "label_set_id": None,
                "annotation_id": None,
                "annotation_set_id": 0,  # to allow grouping to compare boolean
                "document_id": 0,
                "document_id_local": 0,
                "category_id": 0,
                "x0": 0,
                "x1": 0,
                "y0": 0,
                "y1": 0,
                "line_index": 0,
                "page_index": None,
                "page_width": 0,
                "page_height": 0,
                "x0_relative": None,
                "x1_relative": None,
                "y0_relative": None,
                "y1_relative": None,
                "page_index_relative": None,
                "area_quadrant_two": 0,
                "area": 0,
                "label_name": None,
                "label_set_name": None,
                "data_type": None,
            }
        else:
            span_dict = {
                "id_local": self.annotation.id_local,
                "id_": self.annotation.id_,
                "confidence": self.annotation.confidence,
                "offset_string": self.offset_string,
                "normalized": self.normalized,
                "start_offset": self.start_offset,  # to support multiline
                "end_offset": self.end_offset,  # to support multiline
                "is_correct": self.annotation.is_correct,
                "created_by": self.annotation.created_by,
                "revised_by": self.annotation.revised_by,
                "custom_offset_string": self.annotation.custom_offset_string,
                "revised": self.annotation.revised,
                "label_threshold": self.annotation.label.threshold,  # todo: allow to optimize threshold
                "label_id": self.annotation.label.id_,
                "label_set_id": self.annotation.label_set.id_,
                "annotation_id": self.annotation.id_,
                "annotation_set_id": self.annotation.annotation_set.id_,
                "document_id": self.document.id_,
                "document_id_local": self.document.id_local,
                "category_id": self.document.category.id_,
                "line_index": self.line_index,
                "data_type": self.annotation.label.data_type,
            }

            if self.bbox():
                span_dict["x0"] = self.bbox().x0
                span_dict["x1"] = self.bbox().x1
                span_dict["y0"] = self.bbox().y0
                span_dict["y1"] = self.bbox().y1

                # https://www.cuemath.com/geometry/quadrant/
                span_dict["area_quadrant_two"] = self.bbox().x0 * self.bbox().y0
                span_dict["area"] = self.bbox().area

            if self.page:  # todo separate as eval_dict on Page level
                span_dict["page_index"] = self.page.index
                span_dict["page_width"] = self.page.width
                span_dict["page_height"] = self.page.height
                span_dict["x0_relative"] = self.bbox().x0 / self.page.width
                span_dict["x1_relative"] = self.bbox().x1 / self.page.width
                span_dict["y0_relative"] = self.bbox().y0 / self.page.height
                span_dict["y1_relative"] = self.bbox().y1 / self.page.height
                span_dict["page_index_relative"] = self.page.index / self.document.number_of_pages

            document_id = self.document.id_ if self.document.id_ is not None else self.document.copy_of_id
            span_dict["document_id"] = document_id
            span_dict["label_name"] = self.annotation.label.name if self.annotation.label else None
            span_dict["label_set_name"] = self.annotation.label_set.name if self.annotation.label_set else None

        return span_dict

    @staticmethod
    def get_sentence_from_spans(spans: Iterable['Span'], punctuation=None) -> List[List['Span']]:
        """Return a list of Spans corresponding to Sentences separated by Punctuation."""
        if punctuation is None:
            punctuation = {'.', '!', '?'}

        # get the sentence spans
        sentence_spans: List[List[Span]] = [[]]
        for span in spans:
            # get the text of the span
            span_text = span.offset_string

            # find the start and end offsets of each sentence in the span
            prev_sentence_start_offset = 0
            for index, char in enumerate(span_text):
                if char == ' ':
                    continue
                if char in punctuation:
                    sentence_start_offset = span.start_offset + prev_sentence_start_offset
                    sentence_end_offset = span.start_offset + index + 1
                    sentence_spans[-1].append(
                        Span(
                            start_offset=sentence_start_offset,
                            end_offset=sentence_end_offset,
                            document=span.page.document,
                        )
                    )
                    sentence_spans.append([])
                    prev_sentence_start_offset = index + 1

            if prev_sentence_start_offset < len(span_text):
                sentence_start_offset = span.start_offset + prev_sentence_start_offset
                sentence_end_offset = span.end_offset
                sentence_spans[-1].append(
                    Span(
                        start_offset=sentence_start_offset,
                        end_offset=sentence_end_offset,
                        document=span.page.document,
                    )
                )

        sentence_spans = [x for x in sentence_spans if len(x)]
        return sentence_spans


class Annotation(Data):
    """Hold information that a Label, Label Set and Annotation Set has been assigned to and combines Spans."""

    def __init__(
        self,
        document: 'Document',
        annotation_set_id: Union[int, None] = None,  # support to init from API output
        annotation_set: Union[AnnotationSet, None] = None,  # support to init from API output
        label: Union[int, Label, None] = None,
        label_set_id: Union[None, int] = None,
        label_set: Union[None, LabelSet] = None,
        is_correct: bool = False,
        revised: bool = False,
        normalized=None,
        id_: int = None,
        spans=None,
        accuracy: float = None,
        confidence: float = None,
        created_by: int = None,
        revised_by: int = None,
        translated_string: str = None,
        custom_offset_string: bool = False,
        offset_string: str = False,
        *args,
        **kwargs,
    ):
        """
        Initialize the Annotation.

        :param label: ID of the Annotation
        :param is_correct: If the Annotation is correct or not (bool)
        :param revised: If the Annotation is revised or not (bool)
        :param id_: ID of the Annotation (int)
        :param accuracy: Accuracy of the Annotation (float) which is the Confidence
        :param document: Document to annotate
        :param annotation: Annotation Set of the Document where the Label belongs
        :param label_set_text: Name of the Label Set where the Label belongs
        :param translated_string: Translated string
        :param custom_offset_string: String as edited by a user
        :param label_set_id: ID of the Label Set where the Label belongs
        """
        self.id_local = next(Data.id_iter)
        self.is_correct = is_correct
        self.revised = revised
        self.normalized = normalized
        self.translated_string = translated_string
        self.document = document
        self._force_offline = self.document._force_offline
        self.created_by = created_by
        self.revised_by = revised_by
        if custom_offset_string:
            self.custom_offset_string = offset_string
        else:
            self.custom_offset_string = None
        self.id_ = id_  # Annotations can have None id_, if they are not saved online and are only available locally
        self._spans: List[Span] = []

        self._bbox = None

        self._bbox = None

        if accuracy is not None:  # it's a confidence
            self.confidence = accuracy
        elif confidence is not None:
            self.confidence = confidence
        elif self.id_ is not None and accuracy is None:  # hotfix: it's an online Annotation crated by a human
            self.confidence = 1
        elif accuracy is None and confidence is None:
            self.confidence = None
        else:
            raise ValueError('Annotation has an id_ but does not provide a confidence.')

        if isinstance(label, int):
            self.label: Label = self.document.project.get_label_by_id(label)
        elif sdk_isinstance(label, Label):
            self.label: Label = label
        else:
            raise ValueError(f'{self.__class__.__name__} {self.id_local} has no Label.')

        # if no label_set_id we check if is passed by section_label_id
        if label_set_id is None and kwargs.get("section_label_id") is not None:
            label_set_id = kwargs.get("section_label_id")

        # handles association to an Annotation Set if the Annotation belongs to a Category
        if isinstance(label_set_id, int):
            self.label_set: LabelSet = self.document.project.get_label_set_by_id(label_set_id)
        elif sdk_isinstance(label_set, LabelSet):
            self.label_set = label_set
        else:
            self.label_set = None
            logger.info(f'{self.__class__.__name__} {self.id_local} has no Label Set.')

        # make sure an Annotation Set is available
        if isinstance(annotation_set_id, int):
            self.annotation_set: AnnotationSet = self.document.get_annotation_set_by_id(annotation_set_id)
        elif sdk_isinstance(annotation_set, AnnotationSet):
            # it's a safe way to look up the Annotation Set first. Otherwise users can add Annotation Sets which
            # do not relate to the Document
            self.annotation_set: AnnotationSet = self.document.get_annotation_set_by_id(annotation_set.id_)
        else:
            self.annotation_set = None
            logger.warning(f'{self} in {self.document} created but without Annotation Set information.')

        for span in spans or []:
            self.add_span(span)

        self.selection_bbox = kwargs.get("selection_bbox", None)

        # TODO START LEGACY to support multiline Annotations
        bboxes = kwargs.get("bboxes", None)
        if bboxes and len(bboxes) > 0:
            for bbox in bboxes:
                if "start_offset" in bbox.keys() and "end_offset" in bbox.keys():
                    Span(start_offset=bbox["start_offset"], end_offset=bbox["end_offset"], annotation=self)
                else:
                    raise ValueError(f'SDK cannot read bbox of Annotation {self.id_} in {self.document}: {bbox}')
        elif (
            bboxes is None
            and kwargs.get("start_offset", None) is not None
            and kwargs.get("end_offset", None) is not None
        ):
            # Legacy support for creating Annotations with a single offset
            bbox = kwargs.get('bbox', {})
            _ = Span(start_offset=kwargs.get("start_offset"), end_offset=kwargs.get("end_offset"), annotation=self)
            # self.add_span(sa)

            logger.warning(f'{self} is empty')

        self.top = None
        self.top = None
        self.x0 = None
        self.x1 = None
        self.y0 = None
        self.y1 = None

        # todo: remove this Annotation single Bbox
        bbox = kwargs.get('bbox')
        if bbox:
            self.top = bbox.get('top')
            self.bottom = bbox.get('bottom')
            self.x0 = bbox.get('x0')
            self.x1 = bbox.get('x1')
            self.y0 = bbox.get('y0')
            self.y1 = bbox.get('y1')

        self.selection_bbox = kwargs.get('selection_bbox', None)
        self.page_number = kwargs.get('page_number', None)
        # END LEGACY -

        # regex features
        self._tokens = []
        self._regex = None

        # Call add_annotation to document at the end, so all attributes for duplicate checking are available.
        self.document.add_annotation(self)

        if not self.document:
            raise NotImplementedError(f'{self} has no Document and cannot be created.')
        if not self.label_set:
            raise NotImplementedError(f'{self} has no Label Set and cannot be created.')
        if not self.label:
            raise NotImplementedError(f'{self} has no Label and cannot be created.')
        if not self.spans:
            exception_or_log_error(
                msg=f'{self} has no Spans and cannot be created.',
                fail_loudly=self.document.project._strict_data_validation,
                exception_type=NotImplementedError,
            )

    def __repr__(self):
        """Return string representation."""
        if self.label and self.document:
            span_str = ', '.join(f'{x.start_offset, x.end_offset}' for x in self._spans)
            return f"Annotation ({self.get_link()}) {self.label.name} {span_str}"
        elif self.label:
            return f"Annotation ({self.get_link()}) {self.label.name} ({self._spans})"
        else:
            return f"Annotation ({self.get_link()}) without Label ({self.start_offset}, {self.end_offset})"

    def __eq__(self, other):
        """We compare an Annotation based on it's Label, Label-Sets if it's online otherwise on the id_local."""
        result = False
        if self.document and other.document and self.document == other.document:  # same Document
            # if self.is_correct and other.is_correct:  # for correct Annotations check if they are identical
            if self.label and other.label and self.label == other.label:  # same Label
                if self.spans == other.spans:  # logic changed from "one Span is identical" to "all Spans identical"
                    return True

        return result

    def __lt__(self, other):
        """If we sort Annotations we do so by start offset."""
        return self.spans[0] < other.spans[0]

    def __hash__(self):
        """Identity of Annotation that does not change over time."""
        return hash((self.id_local, self.document))

    @property
    def page(self) -> Page:
        """Return Page of Annotation."""
        return self.spans[0].page

    @property
    def is_multiline(self) -> int:
        """Calculate if Annotation spans multiple lines of text."""
        logger.error('We cannot calculate this. The indicator is unreliable.')
        return self.offset_string.count('\n')

    @property
    def normalize(self) -> str:
        """Provide one normalized offset string due to legacy."""
        logger.warning('You use normalize on Annotation Level which is legacy.')
        return normalize(self.offset_string, self.label.data_type)

    @property
    def start_offset(self) -> int:
        """Legacy: One Annotation can have multiple start offsets."""
        logger.warning('You use start_offset on Annotation Level which is legacy.')
        return min([sa.start_offset for sa in self._spans], default=None)

    @property
    def end_offset(self) -> int:
        """Legacy: One Annotation can have multiple end offsets."""
        logger.warning('You use end_offset on Annotation Level which is legacy.')
        return max([sa.end_offset for sa in self._spans], default=None)

    @property
    def offset_string(self) -> List[str]:
        """View the string representation of the Annotation."""
        if len(self.spans) > 1:
            logger.warning(f'You use offset string on {self} level which is legacy.')
        if not self.custom_offset_string and self.document.text:
            result = [span.offset_string for span in self.spans]
        elif self.custom_offset_string:
            result = self.custom_offset_string
        else:
            result = []
        return result

    @property
    def eval_dict(self) -> List[dict]:
        """Calculate the Span information to evaluate the Annotation."""
        return [span.eval_dict() for span in self.spans]

    def add_span(self, span: Span):
        """Add a Span to an Annotation incl. a duplicate check per Annotation."""
        if span not in self._spans:
            # add the Span first to make sure to bea able to do a duplicate check
            self._spans.append(span)  # one Annotation can span multiple Spans
            if span.annotation is not None and self != span.annotation:
                raise ValueError(f'{span} should be added to {self} but relates to {span.annotation}.')
            else:
                span.annotation = self  # todo feature to link one Span to many Annotations
                span.document = self.document
        else:
            raise ValueError(f'In {self} the {span} is a duplicate and will not be added.')
        return self

    def get_link(self):
        """Get link to the Annotation in the SmartView."""
        if self.is_online:
            return get_annotation_view_url(self.id_)
        else:
            return None

    def save(self, document_annotations: list = None) -> bool:
        """
        Save Annotation online.

        If there is already an Annotation in the same place as the current one, we will not be able to save the current
        annotation.

        In that case, we get the id_ of the original one to be able to track it.
        The verification of the duplicates is done by checking if the offsets and Label match with any Annotations
        online.
        To be sure that we are comparing with the information online, we need to have the Document updated.
        The update can be done after the request (per annotation) or the updated Annotations can be passed as input
        of the function (advisable when dealing with big Documents or Documents with many Annotations).

        :param document_annotations: Annotations in the Document (list)
        :return: True if new Annotation was created
        """
        if self.label == self.document.project.no_label:
            raise ValueError("You cannot save Annotations with Label NO_LABEL.")
        if self.document.category == self.document.project.no_category:
            raise ValueError(f"You cannot save Annotations of Documents with {self.document.category}.")
        new_annotation_added = False
        if not self.label_set:
            label_set_id = None
        else:
            label_set_id = self.label_set.id_
        if self.is_online:
            raise ValueError(f"You cannot update Annotations once saved online: {self.get_link()}")
            # update_annotation(id_=self.id_, document_id=self.document.id_, project_id=self.project.id_)

        if not self.is_online:
            response = post_document_annotation(
                project_id=self.document.project.id_,
                document_id=self.document.id_,
                # start_offset=self.start_offset,
                # end_offset=self.end_offset,
                label_id=self.label.id_,
                label_set_id=label_set_id,
                confidence=self.confidence,
                is_correct=self.is_correct,
                revised=self.revised,
                annotation_set=self.annotation_set.id_,
                bboxes=self.bboxes,
                # selection_bbox=self.selection_bbox,
                page_number=self.page_number,
            )
            if response.status_code == 201:
                json_response = json.loads(response.text)
                self.id_ = json_response["id"]
                new_annotation_added = True
            elif response.status_code == 403:
                logger.error(response.text)
                try:
                    if "In one Project you cannot label the same text twice." in response.text:
                        if document_annotations is None:
                            # get the Annotation
                            self.document.update()
                            document_annotations = self.document.annotations()
                        # get the id_ of the existing annotation
                        is_duplicated = False
                        for annotation in document_annotations:
                            if (
                                annotation.start_offset == self.start_offset
                                and annotation.end_offset == self.end_offset
                                and annotation.label == self.label
                            ):
                                logger.error(f"ID of annotation online: {annotation.id_}")
                                self.id_ = annotation.id_
                                is_duplicated = True
                                break

                        # if there isn't a perfect match, the current Annotation is considered incorrect
                        if not is_duplicated:
                            self.is_correct = False

                        new_annotation_added = False
                    else:
                        logger.exception(f"Unknown issue to create Annotation {self} in {self.document}")
                except KeyError:
                    logger.error(f"Not able to save Annotation online: {response}")
        return new_annotation_added

    def regex_annotation_generator(self, regex_list) -> List[Span]:
        """
        Build Spans without Labels by regexes.

        :return: Return sorted list of Spans by start_offset
        """
        spans: List[Span] = []
        for regex in regex_list:
            dict_spans = regex_matches(doctext=self.document.text, regex=regex)
            for offset in list(set((x['start_offset'], x['end_offset']) for x in dict_spans)):
                try:
                    span = Span(start_offset=offset[0], end_offset=offset[1], annotation=self)
                    spans.append(span)
                except ValueError as e:
                    logger.error(str(e))
        spans.sort()
        return spans

    def token_append(self, new_regex, regex_quality: int):
        """Append token if it is not a duplicate."""
        category = self.document.category
        regex_to_remove_group_names = re.compile('<.*?>')
        previous_matchers = [re.sub(regex_to_remove_group_names, '', t['regex']) for t in self._tokens]
        found_for_label = [
            re.sub(regex_to_remove_group_names, '', t['regex']) for t in (self.label._evaluations.get(category.id_, []))
        ]
        new_matcher = re.sub(regex_to_remove_group_names, '', new_regex)
        if new_matcher not in previous_matchers + found_for_label:  # only run evaluation if the token is truly new
            evaluation = self.label.evaluate_regex(new_regex, regex_quality=regex_quality, category=category)
            self._tokens.append(evaluation)
            logger.debug(f'Added new regex Token {new_matcher}.')
        else:
            logger.debug(f'Annotation Token {repr(new_matcher)} or regex {repr(new_regex)} does exist.')

    def tokens(self) -> List[str]:
        """Create a list of potential tokens based on Spans of this Annotation."""
        if not self._tokens:
            for span in self.spans:
                # the original string, with harmonized whitespaces
                harmonized_whitespace = suggest_regex_for_string(span.offset_string, replace_numbers=False)
                regex_w = f'(?P<Label_{self.label.id_}_W_{self.id_}_{span.start_offset}>{harmonized_whitespace})'
                self.token_append(new_regex=regex_w, regex_quality=0)
                # the original string, with numbers replaced
                numbers_replaced = suggest_regex_for_string(span.offset_string)
                regex_n = f'(?P<Label_{self.label.id_}_N_{self.id_}_{span.start_offset}>{numbers_replaced})'
                self.token_append(new_regex=regex_n, regex_quality=1)
                # the original string, with characters and numbers replaced
                full_replacement = suggest_regex_for_string(span.offset_string, replace_characters=True)
                regex_f = f'(?P<Label_{self.label.id_}_F_{self.id_}_{span.start_offset}>{full_replacement})'
                self.token_append(new_regex=regex_f, regex_quality=2)
        return self._tokens

    # todo can we circumvent the combined tokens
    def regex(self):
        """Return regex of this Annotation."""
        return self.label.combined_tokens(categories=[self.document.category])

    def delete(self, delete_online: bool = True) -> None:
        """Delete Annotation.

        :param delete_online: Whether the Annotation is deleted online or only locally.
        """
        if self.document.is_online and delete_online:
            delete_document_annotation(self.document.id_, self.id_, self.document.project.id_)
            self.document.update()
        else:
            self.document._annotations.remove(self)

    def bbox(self) -> Bbox:
        """Get Bbox encompassing all Annotation Spans."""
        if self._bbox is None:
            self._bbox = Bbox(
                x0=min([span.bbox().x0 for span in self.spans]),
                x1=max([span.bbox().x1 for span in self.spans]),
                y0=min([span.bbox().y0 for span in self.spans]),
                y1=max([span.bbox().y1 for span in self.spans]),
                page=self.page,
            )
        return self._bbox

    @property
    def spans(self) -> List[Span]:
        """Return default entry to get all Spans of the Annotation."""
        return sorted(self._spans)

    @property
    def bboxes(self) -> List[Dict]:
        """Return the Bbox information for all Spans in serialized format.

        This is useful for external integration (e.g. Konfuzio Server)."
        """
        return [span.bbox_dict() for span in self.spans]

    def lose_weight(self):
        """Delete data of the instance."""
        super().lose_weight()
        self._tokens = []


class Document(Data):
    """Access the information about one Document, which is available online."""

    # Define the status of a Document's processing
    QUEUING_FOR_OCR = 0
    OCR_IN_PROGRESS = 10
    QUEUING_FOR_EXTRACTION = 1
    EXTRACTION_IN_PROGRESS = 20
    QUEUING_FOR_CATEGORIZATION = 3
    CATEGORIZATION_IN_PROGRESS = 30
    DONE = 2
    COULD_NOT_BE_PROCESSED = 111

    def __init__(
        self,
        project: 'Project',
        id_: Union[int, None] = None,
        file_url: str = None,
        status: List[Union[int, str]] = None,
        data_file_name: str = None,
        is_dataset: bool = None,
        dataset_status: int = None,
        updated_at: str = None,
        assignee: int = None,
        category_template: int = None,  # fix for Konfuzio Server API, it's actually an ID of a Category
        category: Category = None,
        category_confidence: Optional[float] = None,
        category_is_revised: bool = False,
        text: str = None,
        bbox: dict = None,
        bbox_validation_type=None,
        pages: list = None,
        update: bool = False,
        copy_of_id: Union[int, None] = None,
        *args,
        **kwargs,
    ):
        """
        Create a Document and link it to its Project.

        :param id_: ID of the Document
        :param project: Project where the Document belongs to
        :param file_url: URL of the Document
        :param status: Status of the Document
        :param data_file_name: File name of the Document
        :param is_dataset: Is dataset or not. (bool)
        :param dataset_status: Dataset status of the Document (e.g. Training)
        :param updated_at: Updated information
        :param assignee: Assignee of the Document
        :param bbox: Bounding box information per character in the PDF (dict)
        :param bbox_validation_type: One of ALLOW_ZERO_SIZE (default), STRICT, or DISABLED. Also see the `Bbox` class.
        :param pages: List of page sizes.
        :param update: Annotations, Annotation Sets will not be loaded by default. True will load it from the API.
                        False from local files
        :param copy_of_id: ID of the Document that originated the current Document
        """
        self._no_label_annotation_set = None
        self.id_local = next(Data.id_iter)
        self.id_ = id_
        self.assignee = assignee
        self._annotations: List[Annotation] = None
        self._annotation_sets: List[AnnotationSet] = None
        self.file_url = file_url
        self.is_dataset = is_dataset
        self.dataset_status = dataset_status
        self._update = update
        self.copy_of_id = copy_of_id

        # The following variables come from the Server API
        # self._category -> document level category from the "category" field
        # self._category_confidence -> document level category confidence from the "category_confidence" field
        # self.category_is_revised -> document level boolean flag from the "category_is_revised" field
        if project and category_template:
            self._category = project.get_category_by_id(category_template)
        elif category:
            self._category = category
        else:
            self._category = project.no_category
        self._category_confidence = category_confidence
        self.category_is_revised = category_is_revised

        if updated_at:
            self.updated_at = dateutil.parser.isoparse(updated_at)
        else:
            self.updated_at = None

        self.name = data_file_name
        self.status = status  # status of Document online
        self.project = project
        self._force_offline = project._force_offline
        project.add_document(self)  # check for duplicates by ID before adding the Document to the project

        # use hidden variables to store low volume information in instance
        self._text: str = text
        self._text_hash = None
        self._characters: Dict[int, Bbox] = None
        self._pages_char_bboxes = None
        self._bbox_hash = None
        self._bbox_json = bbox
        self.bboxes_available: bool = bool(self.is_online or self._bbox_json)
        self._bbox_validation_type = bbox_validation_type
        if bbox_validation_type is None:
            if self.project._strict_data_validation:
                self._bbox_validation_type = BboxValidationTypes.ALLOW_ZERO_SIZE
            else:
                self._bbox_validation_type = BboxValidationTypes.DISABLED
        self._hocr = None
        self._pages: List[Page] = []
        self._n_pages = None
        self.text_encoded: List[int] = None

        # prepare local setup for Document
        if self.is_online:
            pathlib.Path(self.document_folder).mkdir(parents=True, exist_ok=True)
        self.annotation_file_path = os.path.join(self.document_folder, "annotations.json5")
        self.annotation_set_file_path = os.path.join(self.document_folder, "annotation_sets.json5")
        self.txt_file_path = os.path.join(self.document_folder, "document.txt")
        self.hocr_file_path = os.path.join(self.document_folder, "document.hocr")
        self.pages_file_path = os.path.join(self.document_folder, "pages.json5")
        self.bbox_file_path = os.path.join(self.document_folder, "bbox.zip")
        self.bio_scheme_file_path = os.path.join(self.document_folder, "bio_scheme.txt")

        bbox_file_exists = is_file(self.bbox_file_path, raise_exception=False)
        self.bboxes_available: bool = self.is_online or self._bbox_json or bbox_file_exists

        if pages:
            self.pages()  # create Page instances

    def __repr__(self):
        """Return the name of the Document incl. the ID."""
        if self.id_ is None:
            return f"Virtual Document {self.name} ({self.copy_of_id})"
        else:
            return f"Document {self.name} ({self.id_})"

    def update_meta_data(
        self,
        assignee: int = None,
        category_template: int = None,
        category: Category = None,
        data_file_name: str = None,
        dataset_status: int = None,
        status: List[Union[int, str]] = None,
        **kwargs,
    ):
        """Update document metadata information."""
        self.assignee = assignee

        if self.project and category_template:
            self._category = self.project.get_category_by_id(category_template)
        elif category:
            self._category = category
        else:
            self._category = None

        self.name = data_file_name

        self.status = status

        self.dataset_status = dataset_status

    def save_meta_data(self):
        """Save local changes to Document metadata to server."""
        update_document_konfuzio_api(
            document_id=self.id_, file_name=self.name, dataset_status=self.dataset_status, assignee=self.assignee
        )

    def save(self):
        """Save all local changes to Document to server."""
        self.save_meta_data()

        for annotation in self.annotations(use_correct=False):
            if not annotation.is_online:
                try:
                    annotation.save()
                except HTTPError as e:
                    logger.error(str(e))

    @classmethod
    def from_file_sync(
        self,
        path: str,
        project: 'Project',
        dataset_status: int = 0,
        category_id: Optional[int] = None,
        callback_url: str = '',
        timeout: Optional[int] = None,
    ) -> 'Document':
        """
        Initialize Document from file with synchronous API call.

        This class method will wait for the document to be processed by the server
        and then return the new Document. This may take a bit of time. When uploading
        many documents, it is advised to use the Document.from_file_async method.

        :param path: Path to file to be uploaded
        :param project: If to filter by correct annotations
        :param dataset_status: Dataset status of the document (None: 0 Preparation: 1 Training: 2 Test: 3 Excluded: 4)
        :param category_id: Category the Document belongs to (if unset, it will be assigned one by the server)
        :param callback_url: Callback URL receiving POST call once extraction is done
        :param timeout: Number of seconds to wait for response from the server
        :return: New Document
        """
        response = upload_file_konfuzio_api(
            path,
            project_id=project.id_,
            dataset_status=dataset_status,
            category_id=category_id,
            callback_url=callback_url,
            sync=True,
            session=konfuzio_session(timeout=timeout),
        )
        response = response.json()

        if response['status'][0] == 2:
            logger.debug(f"Document status code {response['status'][0]}: {response['status'][1]}")
        else:
            logger.warning(f"Document status code {response['status'][0]}: {response['status'][1]}")

        new_document_id = response['id']

        project.init_or_update_document(from_online=True)
        doc = project.get_document_by_id(new_document_id)

        return doc

    @classmethod
    def from_file_async(
        self,
        path: str,
        project: 'Project',
        dataset_status: int = 0,
        category_id: Union[None, int] = None,
        callback_url: str = '',
        timeout: Optional[int] = None,
    ) -> int:
        """
        Initialize Document from file with asynchrinous API call.

        This class method asynchronously uploads a file, to the Konfuzio API and returns the ID of
        the newly created document. Use this method to create a new Document and don't want to wait
        for the document to be processed by the server. This requires to update the Project at a
        later point to be able to work with the new Document.

        :param path: Path to file to be uploaded
        :param project: If to filter by correct annotations
        :param dataset_status: Dataset status of the document (None: 0 Preparation: 1 Training: 2 Test: 3 Excluded: 4)
        :param category_id: Category the Document belongs to (if unset, it will be assigned one by the server)
        :param callback_url: Callback URL receiving POST call once extraction is
        :param timeout: Number of seconds to wait for response from the server
        :return: ID of new Document
        """
        response = upload_file_konfuzio_api(
            path,
            project_id=project.id_,
            dataset_status=dataset_status,
            category_id=category_id,
            callback_url=callback_url,
            sync=False,
            session=konfuzio_session(timeout=timeout),
        )

        new_document_id = json.loads(response.text)['id']

        return new_document_id

    @property
    def file_path(self):
        """Return path to file."""
        return os.path.join(self.document_folder, amend_file_name(self.name))

    @property
    def category_annotations(self) -> List[CategoryAnnotation]:
        """
        Collect Category Annotations and average confidence across all Pages.

        :return: List of Category Annotations, one for each Category.
        """
        category_annotations = []
        for category in self.project.categories:
            if category != self.project.no_category:
                confidence = 0
                for page in self.pages():
                    confidence += page.get_category_annotation(category).confidence
                confidence /= self.number_of_pages
                if (confidence == 0.0) and (category == self._category):
                    confidence = self._category_confidence
                category_annotation = CategoryAnnotation(category=category, document=self, confidence=confidence)
                category_annotations.append(category_annotation)
        return category_annotations

    @property
    def maximum_confidence_category_annotation(self) -> Optional[CategoryAnnotation]:
        """
        Get the human revised Category Annotation of this Document, or the highest confidence one if not revised.

        :return: The found Category Annotation, or None if not present.
        """
        if self.category != self.project.no_category:
            # there is a unique Category Annotation per Category associated to this Document
            # by construction in Document.category_annotations
            return [
                category_annotation
                for category_annotation in self.category_annotations
                if category_annotation.category == self._category
            ][0]
        category_annotation = sorted(self.category_annotations, key=lambda x: x.confidence)[-1]
        if category_annotation.confidence != 0.0:
            return category_annotation
        return None

    @property
    def maximum_confidence_category(self) -> Optional[Category]:
        """
        Get the human revised Category of this Document, or the highest confidence one if not revised.

        :return: The found Category, or None if not present.
        """
        if self.maximum_confidence_category_annotation is not None:
            return self.maximum_confidence_category_annotation.category
        return None

    @property
    def category(self) -> Optional[Category]:
        """
        Return the Category of the Document.

        The Category of a Document is only defined as long as all Pages have the same Category. Otherwise, the Document
        should probably be split into multiple Documents with a consistent Category assignment within their Pages, or
        the Category for each Page should be manually revised.
        """
        if not self.pages():
            return self._category
        all_pages_have_same_category = len(set([page.category for page in self.pages()]) - {None}) == 1
        if all_pages_have_same_category:
            self._category = self.pages()[0].category
        else:
            self._category = self.project.no_category
        return self._category

    def set_category(self, category: Category) -> None:
        """Set the Category of the Document and the Category of all of its Pages as revised."""
        logger.info(f"Setting Category of {self} to {category}.")
        if (self._category not in [None, self.project.no_category]) and (
            category not in [self._category, None, self.project.no_category]
        ):
            raise ValueError(
                "We forbid changing Category when already existing, because this requires some validations that are "
                "currently implemented in the Konfuzio Server. We recommend changing the Category of a Document via "
                "the Konfuzio Server."
            )
        for page in self.pages():
            page.set_category(category)
        self._category = category
        self.category_is_revised = True

    @property
    def ocr_file_path(self):
        """Return path to OCR PDF file."""
        return os.path.join(self.document_folder, amend_file_name(self.name, append_text="ocr", new_extension=".pdf"))

    @property
    def number_of_pages(self) -> int:
        """Calculate the number of Pages."""
        if self._n_pages is None:
            self._n_pages = len(self.text.split('\f'))
        return self._n_pages

    @property
    def number_of_lines(self) -> int:
        """Calculate the number of lines."""
        return len(self.text.replace('\f', '\n').split('\n'))

    @property
    def no_label_annotation_set(self) -> AnnotationSet:
        """
        Return the Annotation Set for project.no_label Annotations.

        We need to load the Annotation Sets from Server first (call self.annotation_sets()).
        If we create the no_label_annotation_set in the first place, the data from the Server is not be loaded
        anymore because _annotation_sets will no longer be None.
        """
        if self._no_label_annotation_set is None:
            self.annotation_sets()
            self._no_label_annotation_set = AnnotationSet(document=self, label_set=self.project.no_label_set)

        return self._no_label_annotation_set

    def spans(
        self,
        label: Label = None,
        use_correct: bool = False,
        start_offset: int = 0,
        end_offset: int = None,
        fill: bool = False,
    ) -> List[Span]:
        """Return all Spans of the Document."""
        spans = []

        annotations = self.annotations(
            label=label, use_correct=use_correct, start_offset=start_offset, end_offset=end_offset, fill=fill
        )

        for annotation in annotations:
            for span in annotation.spans:
                if span not in spans:
                    spans.append(span)

        # if self.spans() == list(set(self.spans())):
        #     # todo deduplicate Spans. One text offset in a Document can ber referenced by many Spans of Annotations
        #     raise NotImplementedError

        return sorted(spans)

    def eval_dict(self, use_view_annotations=False, use_correct=False, ignore_below_threshold=False) -> List[dict]:
        """Use this dict to evaluate Documents. The speciality: For every Span of an Annotation create one entry."""
        result = []
        if use_view_annotations:
            annotations = self.view_annotations()
        else:
            annotations = self.annotations(use_correct=use_correct, ignore_below_threshold=ignore_below_threshold)
        if not annotations:  # if there are no Annotations in this Documents
            result.append(Span(start_offset=0, end_offset=0).eval_dict())
        else:
            for annotation in annotations:
                result += annotation.eval_dict

        return result

    def check_bbox(self) -> None:
        """
        Run validation checks on the Document text and bboxes.

        This is run when the Document is initialized, and usually it's not needed to be run again because a Document's
        text and bboxes are not expected to change within the Konfuzio Server.

        You can run this manually instead if your pipeline allows changing the text or the bbox during the lifetime of
        a document. Will raise ValueError if the bboxes don't match with the text of the document, or if bboxes have
        invalid coordinates (outside page borders) or invalid size (negative width or height).

        This check is usually slow, and it can be made faster by calling Document.set_text_bbox_hashes() right after
        initializing the Document, which will enable running a hash comparison during this check.
        """
        warn('WIP: Modifications before the next stable release expected.', FutureWarning, stacklevel=2)
        if self._check_text_or_bbox_modified():
            self._characters = None
            _ = self.bboxes

    def __deepcopy__(self, memo) -> 'Document':
        """Create a new Document of the instance."""
        copy_id = self.id_ if self.id_ else self.copy_of_id
        document = Document(
            id_=None,
            project=self.project,
            category=self.category,
            text=self.text,
            copy_of_id=copy_id,
            bbox=self.get_bbox(),
        )
        for page in self.pages():
            copy_id = page.id_ if page.id_ else page.copy_of_id
            _ = Page(
                id_=None,
                document=document,
                start_offset=page.start_offset,
                end_offset=page.end_offset,
                copy_of_id=copy_id,
                number=page.number,
                original_size=(page.width, page.height),
                image_size=(page.image_width, page.image_height),
            )
        return document

    def check_annotations(self, update_document: bool = False) -> bool:
        """Check if Annotations are valid - no duplicates and correct Category."""
        valid = True
        assignee = None

        try:
            self.get_annotations()

        except ValueError as error_message:
            valid = False

            if "is a duplicate of" in str(error_message):
                logger.error(f'{self} has duplicated Annotations.')
                assignee = 1101  # duplicated-annotation@konfuzio.com

            elif "related to" in str(error_message):
                logger.error(f'{self} has Annotations from an incorrect Category.')
                assignee = 1118  # category-issue@konfuzio.com

            else:
                raise ValueError('Error not expected.')

        if update_document and assignee is not None:
            # set the dataset status of the Document to Excluded
            update_document_konfuzio_api(document_id=self.id_, file_name=self.name, dataset_status=4, assignee=assignee)

        return valid

    def annotation_sets(self):
        """Return Annotation Sets of Documents."""
        if self._annotation_sets is not None:
            return self._annotation_sets
        if self.is_online and not is_file(self.annotation_set_file_path, raise_exception=False):
            self.download_document_details()
        if is_file(self.annotation_set_file_path, raise_exception=False):
            with open(self.annotation_set_file_path, "r") as f:
                raw_annotation_sets = json.load(f)
            # first load all Annotation Sets before we create Annotations
            for raw_annotation_set in raw_annotation_sets:
                _ = AnnotationSet(
                    id_=raw_annotation_set["id"],
                    document=self,
                    label_set=self.project.get_label_set_by_id(raw_annotation_set["section_label"]),
                )
        elif self._annotation_sets is None:
            self._annotation_sets = []  # Annotation sets cannot be loaded from Konfuzio Server
        return self._annotation_sets

    def annotations(
        self,
        label: Label = None,
        use_correct: bool = True,
        ignore_below_threshold: bool = False,
        start_offset: int = 0,
        end_offset: int = None,
        fill: bool = False,
    ) -> List[Annotation]:
        """
        Filter available annotations.

        :param label: Label for which to filter the Annotations.
        :param use_correct: If to filter by correct Annotations.
        :param ignore_below_threshold: To filter out Annotations with confidence below Label prediction threshold.
        :return: Annotations in the document.
        """
        self.get_annotations()
        start_offset = max(start_offset, 0)
        if end_offset:
            end_offset = min(end_offset, len(self.text))
        annotations: List[Annotation] = []
        add = False
        for annotation in self._annotations:
            # filter by correct information
            if not annotation.is_correct:
                if ignore_below_threshold and (
                    not annotation.confidence or annotation.confidence < annotation.label.threshold
                ):
                    continue
            for span in annotation.spans:
                if (use_correct and annotation.is_correct) or not use_correct:
                    # todo: add option to filter for overruled Annotations where mult.=F
                    # todo: add option to filter for overlapping Annotations, `add_annotation` just checks for identical
                    # filter by start and end offset, include Annotations that extend into the offset
                    if start_offset is not None and end_offset is not None:  # if the start and end offset are specified
                        latest_start = max(span.start_offset, start_offset)
                        earliest_end = min(span.end_offset, end_offset)
                        is_overlapping = latest_start - earliest_end < 0
                    else:
                        is_overlapping = True

                    if label is not None:  # filter by Label
                        if label == annotation.label and is_overlapping:
                            add = True
                    elif is_overlapping:
                        add = True
            # as multiline Annotations will be added twice
            if add:
                annotations.append(annotation)
                add = False

        if fill:
            # todo: we cannot assure that the Document has a Category, so Annotations must not require label_set
            spans = [range(span.start_offset, span.end_offset) for anno in annotations for span in anno.spans]
            if end_offset is None:
                end_offset = len(self.text)
            missings = get_missing_offsets(start_offset=start_offset, end_offset=end_offset, annotated_offsets=spans)

            for missing in missings:
                new_spans = []
                offset_text = self.text[missing.start : missing.stop]
                # we split Spans which span multiple lines, so that one Span comprises one line
                offset_of_offset = 0
                line_breaks = [
                    offset_line for offset_line in re.split(r'(\n|\f)', offset_text) if offset_line != ''
                ]  # , '\n', '\f'}]
                if not line_breaks:
                    continue
                for offset in line_breaks:
                    start = missing.start + offset_of_offset
                    offset_of_offset += len(offset)
                    end = missing.start + offset_of_offset
                    new_span = Span(start_offset=start, end_offset=end)
                    new_spans.append(new_span)

                new_annotation = Annotation(
                    document=self,
                    annotation_set=self.no_label_annotation_set,
                    label=self.project.no_label,
                    label_set=self.project.no_label_set,
                    spans=new_spans,
                )

                annotations.append(new_annotation)

        return sorted(annotations)

    def view_annotations(self, start_offset: int = 0, end_offset: int = None) -> List[Annotation]:
        """Get the best Annotations, where the Spans are not overlapping."""
        self.get_annotations()
        annotations: List[Annotation] = []

        filled = 0  # binary number keeping track of filled offsets
        priority_annotations = sorted(
            self.annotations(use_correct=False, start_offset=start_offset, end_offset=end_offset),
            key=lambda x: (
                not x.is_correct,  # x.is_correct == True first
                -x.confidence if x.confidence else 0,  # higher confidence first
                min([span.start_offset for span in x.spans]),
            ),
        )

        no_label_duplicates = set()  # for top Annotation filter
        for annotation in priority_annotations:
            if annotation.confidence is not None and annotation.label.threshold > annotation.confidence:
                continue
            if not annotation.is_correct and annotation.revised:  # if marked as incorrect by user
                continue
            if annotation.label is self.project.no_label:
                continue
            spans_num = 0
            for span in annotation.spans:
                for i in range(span.start_offset, span.end_offset):
                    spans_num |= 1 << i
            if spans_num & filled:
                # if there's overlap
                continue
            # if (
            #     annotation.is_correct is False
            #     and annotation.label.has_multiple_top_candidates is False
            #     and annotation.label.id_ in no_label_duplicates
            # ):
            #     continue
            annotations.append(annotation)
            filled |= spans_num
            if not annotation.label.has_multiple_top_candidates:
                no_label_duplicates.add(annotation.label.id_)

        return sorted(annotations)

    def lose_weight(self):
        """Remove NO_LABEL, wrong and below threshold Annotations."""
        super().lose_weight()
        self._bbox_json = None
        self._characters = None
        for annotation in self.annotations(use_correct=False, ignore_below_threshold=False):
            if annotation.label is self.project.no_label:
                annotation.delete(delete_online=False)
            elif not annotation.is_correct and (
                not annotation.confidence or annotation.label.threshold > annotation.confidence or annotation.revised
            ):
                annotation.delete(delete_online=False)
            else:
                annotation.lose_weight()

    @property
    def document_folder(self):
        """Get the path to the folder where all the Document information is cached locally."""
        return os.path.join(self.project.documents_folder, str(self.id_))

    def get_file(self, ocr_version: bool = True, update: bool = False):
        """
        Get OCR version of the original file.

        :param ocr_version: Bool to get the ocr version of the original file
        :param update: Update the downloaded file even if it is already available
        :return: Path to the selected file.
        """
        if ocr_version:
            file_path = self.ocr_file_path
        else:
            file_path = self.file_path

        if self.status[0] == Document.DONE and (
            not file_path or not is_file(file_path, raise_exception=False) or update
        ):
            pdf_content = download_file_konfuzio_api(self.id_, ocr=ocr_version, session=self.session)
            with open(file_path, "wb") as f:
                f.write(pdf_content)

        return file_path

    def get_images(self, update: bool = False):
        """
        Get Document Pages as PNG images.

        :param update: Update the downloaded images even they are already available
        :return: Path to PNG files.
        """
        return [page.get_image(update=update) for page in self.pages()]

    def download_document_details(self):
        """Retrieve data from a Document online in case Document has finished processing."""
        if self.is_online and self.status and self.status[0] == Document.DONE:
            data = get_document_details(document_id=self.id_, project_id=self.project.id_, session=self.session)

            # write a file, even there are no annotations to support offline work
            with open(self.annotation_file_path, "w") as f:
                json.dump(data["annotations"], f, indent=2, sort_keys=True)

            with open(self.annotation_set_file_path, "w") as f:
                json.dump(data["sections"], f, indent=2, sort_keys=True)

            with open(self.txt_file_path, "w", encoding="utf-8") as f:
                f.write(data["text"])

            with open(self.pages_file_path, "w") as f:
                json.dump(data["pages"], f, indent=2, sort_keys=True)
        else:
            raise NotImplementedError

        return self

    def add_annotation(self, annotation: Annotation):
        """Add an Annotation to a Document.

        The Annotation is only added to the Document if the data validation tests are passing for this Annotation.
        See https://dev.konfuzio.com/sdk/tutorials.html#data-validation-rules.

        :param annotation: Annotation to add in the Document
        :return: Input Annotation.
        """
        if self._annotations is None:
            self.annotations()

        duplicated = [x for x in self._annotations if x == annotation]
        if not duplicated:
            # Hotfix Text Annotation Server:
            #  Annotation belongs to a Label / Label Set that does not relate to the Category of the Document.
            # todo: add test that the Label and Label Set of an Annotation belong to the Category of the Document
            if self.category != self.project.no_category:
                if annotation.label_set is not None:
                    if annotation.label_set.categories:
                        if (self.category in annotation.label_set.categories) or (
                            annotation.label is self.project.no_label
                        ):
                            self._annotations.append(annotation)
                        else:
                            exception_or_log_error(
                                msg=f'We cannot add {annotation} related to {annotation.label_set.categories} to {self}'
                                f' as the Document has {self.category}',
                                fail_loudly=self.project._strict_data_validation,
                                exception_type=ValueError,
                            )
                    else:
                        raise ValueError(f'{annotation} uses Label Set without Category, cannot be added to {self}.')
                else:
                    raise ValueError(f'{annotation} has no Label Set, which cannot be added to {self}.')
            else:
                if annotation.label is self.project.no_label and annotation.label_set is self.project.no_label_set:
                    self._annotations.append(annotation)
                else:
                    raise ValueError(f'We cannot add {annotation} to {self} where the Сategory is {self.category}')
        else:
            exception_or_log_error(
                msg=f'In {self} the {annotation} is a duplicate of {duplicated} and will not be added.',
                fail_loudly=self.project._strict_data_validation,
                exception_type=ValueError,
            )

        return self

    def get_annotation_by_id(self, annotation_id: int) -> Annotation:
        """
        Return an Annotation by ID, searching within the Document.

        :param annotation_id: ID of the Annotation to get.
        """
        result = None
        if self._annotations is None:
            self.annotations()
        for annotation in self._annotations:
            if annotation.id_ == annotation_id:
                result = annotation
                break
        if result:
            return result
        else:
            raise IndexError(f"Annotation {annotation_id} is not part of {self}.")

    def add_annotation_set(self, annotation_set: AnnotationSet):
        """Add the Annotation Sets to the Document."""
        if annotation_set.document and annotation_set.document != self:
            raise ValueError('One Annotation Set must only belong to one Document.')
        if self._annotation_sets is None:
            self._annotation_sets = []
        if annotation_set not in self._annotation_sets:
            self._annotation_sets.append(annotation_set)
        else:
            raise ValueError(f'In {self} the {annotation_set} is a duplicate and will not be added.')
        return self

    def get_annotation_set_by_id(self, id_: int) -> AnnotationSet:
        """
        Return an Annotation Set by ID.

        :param id_: ID of the Annotation Set to get.
        """
        result = None
        if self._annotation_sets is None:
            self.annotation_sets()
        for annotation_set in self._annotation_sets:
            if annotation_set.id_ == id_:
                result = annotation_set
        if result:
            return result
        else:
            logger.error(f"Annotation Set {id_} is not part of Document {self.id_}.")
            raise IndexError

    def get_text_in_bio_scheme(self, update=False) -> List[Tuple[str, str]]:
        """
        Get the text of the Document in the BIO scheme.

        :param update: Update the bio annotations even they are already available
        :return: list of tuples with each word in the text and the respective label
        """
        converted_text = []
        if not is_file(self.bio_scheme_file_path, raise_exception=False) or update:
            converted_text = convert_to_bio_scheme(self)
            with open(self.bio_scheme_file_path, "w", encoding="utf-8") as f:
                for word, tag in converted_text:
                    f.writelines(word + " " + tag + "\n")
                f.writelines("\n")
        else:
            with open(self.bio_scheme_file_path, "r", encoding="utf-8") as f:
                for line in f.readlines():
                    if not line.strip():
                        continue
                    split_line = line.strip().split(' ')
                    word = split_line[0]
                    tag = ' '.join(split_line[1:])  # tag allowed to have multiple words
                    converted_text.append((word, tag))

        return converted_text

    def get_bbox(self) -> Dict:
        """
        Get bbox information per character of file. We don't store bbox as an attribute to save memory.

        :return: Bounding box information per character in the Document.
        """
        if self._bbox_json:
            bbox = self._bbox_json
        elif is_file(self.bbox_file_path, raise_exception=False):
            with zipfile.ZipFile(self.bbox_file_path, "r") as archive:
                bbox = json.loads(archive.read('bbox.json5'))
        elif self.is_online and self.status and self.status[0] == Document.DONE:
            # todo check for self.project.id_ and self.id_ and ?
            logger.info(f'Start downloading bbox files of {len(self.text)} characters for {self}.')
            bbox = get_document_details(document_id=self.id_, project_id=self.project.id_, extra_fields="bbox")['bbox']
            # Use the `zipfile` module: `compresslevel` was added in Python 3.7
            with zipfile.ZipFile(
                self.bbox_file_path, mode="w", compression=zipfile.ZIP_DEFLATED, compresslevel=9
            ) as zip_file:
                # Dump JSON data
                dumped: str = json.dumps(bbox, indent=2, sort_keys=True)
                # Write the JSON data into `data.json` *inside* the ZIP file
                zip_file.writestr('bbox.json5', data=dumped)
                # Test integrity of compressed archive
                zip_file.testzip()
        else:
            self.bboxes_available = False
            bbox = {}

        return bbox

    def get_bbox_by_page(self, page_index: int) -> Dict[str, Dict]:
        """Return list of all bboxes in a Page."""
        if not self._pages_char_bboxes:
            self._pages_char_bboxes: List[Dict[str, Dict]] = [{} for _ in self.pages()]
            for char_index, bbox in self.get_bbox().items():
                bbox['char_index'] = int(char_index)
                self._pages_char_bboxes[bbox['page_number'] - 1][char_index] = bbox
        return self._pages_char_bboxes[page_index]

    @property
    def _hashable_characters(self) -> Optional[frozenset]:
        """Convert bbox dict into a hashable type."""
        return frozenset(self._characters) if self._characters is not None else None

    def set_text_bbox_hashes(self) -> None:
        """Update hashes of Document text and bboxes. Can be used for checking later on if any changes happened."""
        self._text_hash = hash(self._text)
        self._bbox_hash = hash(self._hashable_characters)

    def _check_text_or_bbox_modified(self) -> bool:
        """Check if either the Document text or its bboxes have been modified in memory."""
        text_modified = self._text_hash != hash(self._text)
        bbox_modified = self._bbox_hash != hash(self._hashable_characters)
        return text_modified or bbox_modified

    @property
    def bboxes(self) -> Dict[int, Bbox]:
        """Use the cached bbox version."""
        warn('WIP: Modifications before the next stable release expected.', FutureWarning, stacklevel=2)
        if self.bboxes_available and self._characters is None:
            bbox = self.get_bbox()
            boxes = {}
            for character_index, box in bbox.items():
                x0 = box.get('x0')
                x1 = box.get('x1')
                y0 = box.get('y0')
                y1 = box.get('y1')
                page_index = box.get('page_number') - 1
                page = self.get_page_by_index(page_index=page_index)
                box_character = box.get('text')
                document_character = self.text[int(character_index)]
                if box_character not in [' ', '\f', '\n'] and box_character != document_character:
                    exception_or_log_error(
                        msg=f'{self} Bbox provides Character "{box_character}" Document text refers to '
                        f'"{document_character}" with ID "{character_index}".',
                        fail_loudly=self.project._strict_data_validation,
                        exception_type=ValueError,
                    )
                boxes[int(character_index)] = Bbox(
                    x0=x0, x1=x1, y0=y0, y1=y1, page=page, validation=self._bbox_validation_type
                )
            self._characters = boxes
        return self._characters

    def set_bboxes(self, characters: Dict[int, Bbox]):
        """Set character Bbox dictionary."""
        characters = {int(key): bbox for key, bbox in characters.items()}

        for key, bbox in characters.items():
            bbox._valid(self._bbox_validation_type)

        self._characters = characters
        self.bboxes_available = True

    @property
    def text(self):
        """Get Document text. Once loaded stored in memory."""
        if self._text is not None:
            return self._text
        if self.is_online and not is_file(self.txt_file_path, raise_exception=False):
            self.download_document_details()
        if is_file(self.txt_file_path, raise_exception=False):
            with open(self.txt_file_path, "r", encoding="utf-8") as f:
                self._text = f.read()
        return self._text

    def add_page(self, page: Page):
        """Add a Page to a Document."""
        if page not in self._pages:
            self._pages.append(page)
        else:
            raise ValueError(f'In {self} the {page} is a duplicate and will not be added.')

    def get_page_by_index(self, page_index: int):
        """Return the Page by index."""
        for page in self.pages():
            if page.index == page_index:
                return page
        raise IndexError(f'Page with Index {page_index} not available in {self}')

    def pages(self) -> List[Page]:
        """Get Pages of Document."""
        if self._pages:
            return self._pages
        if self.is_online and not is_file(self.pages_file_path, raise_exception=False):
            self.download_document_details()
            is_file(self.pages_file_path)
        if is_file(self.pages_file_path, raise_exception=False):
            with open(self.pages_file_path, "r") as f:
                pages_data = json.loads(f.read())

            page_texts = self.text.split('\f')
            assert len(page_texts) == len(pages_data)
            start_offset = 0
            for page_index, page_data in enumerate(pages_data):
                page_text = page_texts[page_index]
                end_offset = start_offset + len(page_text)
                _ = Page(
                    id_=page_data['id'],
                    document=self,
                    number=page_data['number'],
                    original_size=page_data['original_size'],
                    image_size=page_data['size'],
                    start_offset=start_offset,
                    end_offset=end_offset,
                )
                start_offset = end_offset + 1

        return self._pages

    @property
    def hocr(self):
        """Get HOCR of Document. Once loaded stored in memory."""
        if self._hocr:
            pass
        elif is_file(self.hocr_file_path, raise_exception=False):
            # hocr might not be available (depends on the Project settings)
            with open(self.hocr_file_path, "r", encoding="utf-8") as f:
                self._hocr = f.read()
        else:
            if self.status[0] == Document.DONE:
                data = get_document_details(
                    document_id=self.id_, project_id=self.project.id_, session=self.session, extra_fields="hocr"
                )

                if 'hocr' in data.keys() and data['hocr']:
                    self._hocr = data['hocr']
                    with open(self.hocr_file_path, "w", encoding="utf-8") as f:
                        f.write(self._hocr)
                else:
                    logger.warning(f'Please enable HOCR in {self.project} and upload {self} again to create HOCR.')

        return self._hocr

    def update(self):
        """Update Document information."""
        self.delete_document_details()
        self.download_document_details()
        return self

    def delete_document_details(self):
        """Delete all local content information for the Document."""
        try:
            shutil.rmtree(self.document_folder)
        except FileNotFoundError:
            pass
        pathlib.Path(self.document_folder).mkdir(parents=True, exist_ok=True)
        self._annotations = None
        self._annotation_sets = None
        self._text = None
        self._pages = []

    def delete(self, delete_online: bool = False):
        """Delete Document."""
        self.project.del_document_by_id(self.id_, delete_online=delete_online)

    def evaluate_regex(self, regex, label: Label, annotations: List['Annotation'] = None):
        """Evaluate a regex based on the Document."""
        start_time = time.time()
        findings_in_document = regex_matches(
            doctext=self.text,
            regex=regex,
            keep_full_match=False,
            filtered_group=f'Label_{label.id_}'
            # filter by name of Label: one regex can match multiple Labels
        )
        processing_time = time.time() - start_time
        correct_findings = []

        label_annotations = self.annotations(label=label)

        label_annotations_offsets = {
            (span.start_offset, span.end_offset): ann for ann in label_annotations for span in ann.spans
        }

        for finding in findings_in_document:
            key = (finding['start_offset'], finding['end_offset'])
            if key in label_annotations_offsets:
                correct_findings.append(label_annotations_offsets[key])

        try:
            annotation_precision = len(correct_findings) / len(findings_in_document)
        except ZeroDivisionError:
            annotation_precision = 0

        try:
            annotation_recall = len(correct_findings) / len(label_annotations)
        except ZeroDivisionError:
            annotation_recall = 0

        try:
            f1_score = 2 * (annotation_precision * annotation_recall) / (annotation_precision + annotation_recall)
        except ZeroDivisionError:
            f1_score = 0
        return {
            'id': self.id_local,
            'regex': regex,
            # processing_time time can vary slightly between runs, round to ms so that this variation does not affect
            # the choice of regexes when values are below ms and metrics are the same
            'runtime': round(processing_time, 3),
            'count_total_findings': len(findings_in_document),
            'count_total_correct_findings': len(correct_findings),
            'count_correct_annotations': len(label_annotations),
            'count_correct_annotations_not_found': len(correct_findings) - len(label_annotations),
            'doc_matched': len(correct_findings) > 0,
            'annotation_precision': annotation_precision,
            'document_recall': 0,  # keep this key to be able to use the function get_best_regex
            'annotation_recall': annotation_recall,
            'f1_score': f1_score,
            'correct_findings': correct_findings,
        }

    def get_annotations(self) -> List[Annotation]:
        """Get Annotations of the Document."""
        # if self.category is None:
        #    raise ValueError(f'Document {self} without Category must not have Annotations')

        annotation_file_exists = is_file(self.annotation_file_path, raise_exception=False)
        annotation_set_file_exists = is_file(self.annotation_set_file_path, raise_exception=False)

        if self._update or (self.is_online and (self._annotations is None or self._annotation_sets is None)):

            if self.is_online and (not annotation_file_exists or not annotation_set_file_exists or self._update):
                self.update()  # delete the meta of the Document details and download them again
                self._update = False  # Make sure we don't repeat to load once updated.

            self._annotation_sets = None  # clean Annotation Sets to not create duplicates
            self.annotation_sets()

            self._annotations = []  # clean Annotations to not create duplicates
            # We read the annotation file that we just downloaded
            with open(self.annotation_file_path, 'r') as f:
                raw_annotations = json.load(f)

            if self.category == self.project.no_category:
                raw_annotations = [
                    annotation for annotation in raw_annotations if annotation['label_text'] == 'NO_LABEL'
                ]

            if raw_annotations:
                for raw_annotation in raw_annotations:
                    raw_annotation['annotation_set_id'] = raw_annotation.pop('section')
                    raw_annotation['label_set_id'] = raw_annotation.pop('section_label_id')
                    _ = Annotation(document=self, id_=raw_annotation['id'], **raw_annotation)
                self._update = False  # Make sure we don't repeat to load once loaded.

        if self._annotations is None:
            self.annotation_sets()
            self._annotations = []
            # We load the annotation file if it exists
            if annotation_file_exists:
                with open(self.annotation_file_path, 'r') as f:
                    raw_annotations = json.load(f)

                if self.category == self.project.no_category:
                    raw_annotations = [
                        annotation for annotation in raw_annotations if annotation['label_text'] == 'NO_LABEL'
                    ]

                if raw_annotations:
                    for raw_annotation in raw_annotations:
                        raw_annotation['annotation_set_id'] = raw_annotation.pop('section')
                        raw_annotation['label_set_id'] = raw_annotation.pop('section_label_id')
                        _ = Annotation(document=self, id_=raw_annotation['id'], **raw_annotation)

        return self._annotations

    def propose_splitting(self, splitting_ai) -> List:
        """Propose splitting for a multi-file Document.

        :param splitting_ai: An initialized SplittingAI class
        """
        proposed = splitting_ai.propose_split_documents(self)
        return proposed

    def create_subdocument_from_page_range(self, start_page: Page, end_page: Page, include=False):
        """
        Create a shorter Document from a Page range of an initial Document.

        :param start_page: A Page that the new sub-Document starts with.
        :type start_page: Page
        :param end_page: A Page that the new sub-Document ends with, if include is True.
        :type end_page: Page
        :param include: Whether end_page is included into the new sub-Document.
        :type include: bool
        :returns: A new sub-Document.
        """
        if include:
            pages_text = self.text[start_page.start_offset : end_page.end_offset]
        else:
            pages_text = self.text[start_page.start_offset : end_page.start_offset]
        new_doc = Document(project=self.project, id_=None, text=pages_text, category=self.category)
        i = 1
        start_offset = 0
        for page in self.pages():
            end_offset = start_offset + len(page.text)
            page_id = page.id_ if page.id_ else page.copy_of_id
            if include:
                if page.number in range(start_page.number, end_page.number + 1):
                    _ = Page(
                        id_=None,
                        original_size=(page.height, page.width),
                        document=new_doc,
                        start_offset=start_offset,
                        end_offset=end_offset,
                        copy_of_id=page_id,
                        number=i,
                    )
                    i += 1
                    start_offset = end_offset + 1
            else:
                if page.number in range(start_page.number, end_page.number):
                    _ = Page(
                        id_=None,
                        original_size=(page.height, page.width),
                        document=new_doc,
                        start_offset=start_offset,
                        end_offset=end_offset,
                        copy_of_id=page_id,
                        number=i,
                    )
                    i += 1
                    start_offset = end_offset + 1
        return new_doc

    def get_document_classifier_examples(self, text_vocab, category_vocab, max_len, use_image, use_text):
        """Get the per document examples for the document classifier."""
        document_image_paths = []
        document_tokens = []
        document_labels = []
        document_ids = []
        document_page_numbers = []

        # validate the data for the document
        if use_image:
            self.get_images()  # gets the images if they do not exist
            image_paths = [page.image_path for page in self.pages()]  # gets the paths to the images
            # @TODO move this validation to the Document class or the Page class
            assert len(image_paths) > 0, f'No images found for document {self.id_}'
            if not use_text:  # if only using images then make texts a list of None
                page_texts = [None] * len(image_paths)
        if use_text:
            page_texts = self.text.split('\f')
            # @TODO move this validation to the Document class or the Page class
            assert len(page_texts) > 0, f'No text found for document {self.id_}'
            if not use_image:  # if only using text then make images used a list of None
                image_paths = [None] * len(page_texts)

        # check we have the same number of images and text pages
        # only useful when we have both an image and a text module
        # @TODO move this validation to the Document class or the Page class
        assert len(image_paths) == len(
            page_texts
        ), f'No. of images ({len(image_paths)}) != No. of pages {len(page_texts)} for document {self.id_}'

        for page in self.pages():
            if use_image:
                # if using an image module, store the path to the image
                document_image_paths.append(page.image_path)
            else:
                # if not using image module then don't need the image paths
                # so we just have a list of None to keep the lists the same length
                document_image_paths.append(None)
            if use_text:
                # if using a text module, tokenize the page, trim to max length and then numericalize
                # REPLACE page_tokens = tokenizer.get_tokens(page_text)[:max_len]
                # page_encoded = [text_vocab.stoi(span.offset_string) for span in
                # self.spans(start_offset=page.start_offset, end_offset=page.end_offset)]
                # document_tokens.append(torch.LongTensor(page_encoded))
                text_vocab.numericalize(page)
                document_tokens.append(torch.LongTensor(page.text_encoded))
            else:
                # if not using text module then don't need the tokens
                # so we just have a list of None to keep the lists the same length
                document_tokens.append(None)
            # get document classification (defined by the category template)
            category_id = str(self.category.id_) if self.category is not None else 'NO_CATEGORY'
            # append the classification (category), the document's id number and the page number of each page
            document_labels.append(torch.LongTensor([category_vocab.stoi(category_id)]))
            doc_id = self.id_ or self.copy_of_id
            document_ids.append(torch.LongTensor([doc_id]))
            document_page_numbers.append(torch.LongTensor([page.index]))

        return document_image_paths, document_tokens, document_labels, document_ids, document_page_numbers


class Project(Data):
    """Access the information of a Project."""

    def __init__(
        self,
        id_: Union[int, None],
        project_folder=None,
        update=False,
        max_ram=None,
        strict_data_validation: bool = True,
        **kwargs,
    ):
        """
        Set up the Data using the Konfuzio Host.

        :param id_: ID of the Project
        :param project_folder: Set a Project root folder, if empty "data_<id_>" will be used.
        :param update: Whether to sync local files with the Project online.
        :param max_ram: Maximum RAM used by AI models trained on this Project.
        :param strict_data_validation: Whether to apply strict data validation rules.
        See https://dev.konfuzio.com/sdk/tutorials.html#data-validation-rules.
        """
        self.id_local = next(Data.id_iter)
        self.id_ = id_  # A Project with None ID is not retrieved from the HOST
        if self.id_ is None:
            self.set_offline()
        self._project_folder = project_folder
        self.categories: List[Category] = []
        self._label_sets: List[LabelSet] = []
        self._labels: List[Label] = []
        self._documents: List[Document] = []
        self._meta_data = []
        self._max_ram = max_ram
        self._strict_data_validation = strict_data_validation

        # paths
        self.meta_file_path = os.path.join(self.project_folder, "documents_meta.json5")
        self.labels_file_path = os.path.join(self.project_folder, "labels.json5")
        self.label_sets_file_path = os.path.join(self.project_folder, "label_sets.json5")

        if self.id_ or self._project_folder:
            self.get(update=update)
        else:
            self.no_category = Category(project=self, name_clean="NO_CATEGORY", name="NO_CATEGORY")
        # todo: list of Categories related to NO LABEL SET can be outdated, i.e. if the number of Categories changes
        self.no_label_set = LabelSet(project=self, categories=self.categories)
        self.no_label_set.name_clean = 'NO_LABEL_SET'
        self.no_label_set.name = 'NO_LABEL_SET'
        self.no_label = Label(project=self, text='NO_LABEL', label_sets=[self.no_label_set])
        self.no_label.name_clean = 'NO_LABEL'
        self._regexes = None

    def __repr__(self):
        """Return string representation."""
        return f"Project {self.id_}"

    @property
    def documents(self):
        """Return Documents with status training."""
        return [doc for doc in self._documents if doc.dataset_status == 2]

    @property
    def online_documents_dict(self) -> Dict:
        """Return a dictionary of online documents using their id as key."""
        return {doc.id_: doc for doc in self._documents if isinstance(doc.id_, int)}

    @property
    def virtual_documents(self):
        """Return Documents created virtually."""
        return [doc for doc in self._documents if doc.dataset_status is None or doc.id_ is None]

    @property
    def test_documents(self):
        """Return Documents with status test."""
        return [doc for doc in self._documents if doc.dataset_status == 3]

    @property
    def excluded_documents(self):
        """Return Documents which have been excluded."""
        return [doc for doc in self._documents if doc.dataset_status == 4]

    @property
    def preparation_documents(self):
        """Return Documents with status test."""
        return [doc for doc in self._documents if doc.dataset_status == 1]

    @property
    def no_status_documents(self):
        """Return Documents with status test."""
        return [doc for doc in self._documents if doc.dataset_status == 0]

    @property
    def project_folder(self) -> str:
        """Calculate the data document_folder of the Project."""
        if self._project_folder is not None:
            return self._project_folder
        else:
            return f"data_{self.id_}"

    @property
    def regex_folder(self) -> str:
        """Calculate the regex folder of the Project."""
        return os.path.join(self.project_folder, "regex")

    @property
    def documents_folder(self) -> str:
        """Calculate the regex folder of the Project."""
        return os.path.join(self.project_folder, "documents")

    @property
    def model_folder(self) -> str:
        """Calculate the model folder of the Project."""
        return os.path.join(self.project_folder, "models")

    @property
    def max_ram(self):
        """Return maximum memory used by AI models."""
        return self._max_ram

    def write_project_files(self):
        """Overwrite files with Project, Label, Label Set information."""
        data = get_project_details(project_id=self.id_)
        with open(self.label_sets_file_path, "w") as f:
            json.dump(data['section_labels'], f, indent=2, sort_keys=True)
        with open(self.labels_file_path, "w") as f:
            json.dump(data['labels'], f, indent=2, sort_keys=True)

        self.write_meta_of_files()

        return self

    def write_meta_of_files(self):
        """Overwrite meta-data of Documents in Project."""
        meta_data = get_meta_of_files(project_id=self.id_, session=self.session)
        with open(self.meta_file_path, "w") as f:
            json.dump(meta_data, f, indent=2, sort_keys=True)

    def get(self, update=False):
        """
        Access meta information of the Project.

        :param update: Update the downloaded information even it is already available
        """
        pathlib.Path(self.project_folder).mkdir(parents=True, exist_ok=True)
        pathlib.Path(self.documents_folder).mkdir(parents=True, exist_ok=True)
        pathlib.Path(self.regex_folder).mkdir(parents=True, exist_ok=True)
        pathlib.Path(self.model_folder).mkdir(parents=True, exist_ok=True)

        if self.id_ and (not is_file(self.meta_file_path, raise_exception=False) or update):
            self.write_project_files()
        self.get_meta(reload=True)
        self.get_labels(reload=True)
        self.get_label_sets(reload=True)
        self.get_categories()
        self.init_or_update_document(from_online=False)
        return self

    def add_label_set(self, label_set: LabelSet):
        """
        Add Label Set to Project, if it does not exist.

        :param label_set: Label Set to add in the Project
        """
        if label_set not in self._label_sets:
            self._label_sets.append(label_set)
        else:
            raise ValueError(f'In {self} the {label_set} is a duplicate and will not be added.')

    def add_category(self, category: Category):
        """
        Add Category to Project, if it does not exist.

        :param category: Category to add in the Project
        """
        if category.name != "NO_CATEGORY":
            if category not in self.categories:
                self.categories.append(category)
            else:
                raise ValueError(f'In {self} the {category} is a duplicate and will not be added.')

    def add_label(self, label: Label):
        """
        Add Label to Project, if it does not exist.

        :param label: Label to add in the Project
        """
        if label not in self._labels:
            self._labels.append(label)
        else:
            raise ValueError(f'In {self} the {label} is a duplicate and will not be added.')

    def add_document(self, document: Document):
        """Add Document to Project, if it does not exist."""
        if document not in self._documents:
            self._documents.append(document)
        else:
            raise ValueError(f'In {self} the {document} is a duplicate and will not be added.')

    def get_meta(self, reload=False):
        """
        Get the list of all Documents in the Project and their information.

        :return: Information of the Documents in the Project.
        """
        if not self._meta_data or reload:
            if self._meta_data:
                self.old_meta_data = self._meta_data
            with open(self.meta_file_path, "r") as f:
                self._meta_data = json.load(f)

        return self._meta_data

    @property
    def meta_data(self):
        """Return Project meta data."""
        if not self._meta_data:
            self.get_meta()
        return self._meta_data

    def get_categories(self):
        """Load Categories for all Label Sets in the Project."""
        for label_set in self.label_sets:
            if label_set.is_default:
                # the _default_of_label_set_ids are the Label Sets used by the Category
                pass
            else:
                # the _default_of_label_set_ids are the Categories the Label Set is used in
                for label_set_id in label_set._default_of_label_set_ids:
                    category = self.get_category_by_id(label_set_id)
                    label_set.add_category(category)  # The Label Set is linked to a Category it created
                    category.add_label_set(label_set)

    def get_label_sets(self, reload=False):
        """Get LabelSets in the Project."""
        if not self._label_sets or reload:
            with open(self.label_sets_file_path, "r") as f:
                label_sets_data = json.load(f)

            self._label_sets = []  # clean up Label Sets to not create duplicates
            self.categories = []  # clean up Labels to not create duplicates

            # adding a NO_CATEGORY at this step because we need to preserve it after Project is updated
            if "NO_CATEGORY" not in [category.name for category in self.categories]:
                self.no_category = Category(project=self, name_clean="NO_CATEGORY", name="NO_CATEGORY")
            for label_set_data in label_sets_data:
                label_set = LabelSet(project=self, id_=label_set_data['id'], **label_set_data)
                if label_set.is_default:
                    category = Category(project=self, id_=label_set_data['id'], **label_set_data)
                    category.label_sets.append(label_set)
                    label_set.categories.append(category)  # Konfuzio Server mixes the concepts, we use two instances
                    # self.add_category(category)

        return self._label_sets

    @property
    def label_sets(self):
        """Return Project LabelSets."""
        if not self._label_sets:
            self.get_label_sets()
        return self._label_sets

    def get_labels(self, reload=False) -> Label:
        """Get ID and name of any Label in the Project."""
        if not self._labels or reload:
            with open(self.labels_file_path, "r") as f:
                labels_data = json.load(f)
            self._labels = []  # clean up Labels to not create duplicates
            for label_data in labels_data:
                # Remove the Project from label_data
                label_data.pop("project", None)
                Label(project=self, id_=label_data['id'], **label_data)

        return self._labels

    @property
    def labels(self):
        """Return Project Labels."""
        if not self._labels:
            self.get_labels()
        return self._labels

    def init_or_update_document(self, from_online=False):
        """
        Initialize or update Documents from local files to then decide about full, incremental or no update.

        :param from_online: If True, all Document metadata info is first reloaded with latest changes in the server
        """
        logger.info(f"Running init_or_update_document({from_online=}) on {self}")
        local_docs_dict = self.online_documents_dict
        if from_online:
            self.write_meta_of_files()
            self.get_meta(reload=True)
        updated_docs_ids_set = set()  # delete all docs not in the list at the end
        n_updated_documents = 0
        n_new_documents = 0
        n_unchanged_documents = 0
        for document_data in self.meta_data:
            updated_docs_ids_set.add(document_data['id'])
            if document_data['status'][0] == 2:  # NOQA - hotfix for Text Annotation Server # todo add test

                new_date = document_data["updated_at"]
                updated = False
                new = document_data["id"] not in local_docs_dict
                if not new:
                    last_date = local_docs_dict[document_data['id']].updated_at
                    updated = dateutil.parser.isoparse(new_date) > last_date if last_date is not None else True

                if updated:
                    doc = local_docs_dict[document_data['id']]
                    doc.update_meta_data(**document_data)
                    doc.update()
                    logger.debug(f'{doc} was updated, we will download it again as soon you use it.')
                    n_updated_documents += 1
                elif new:
                    doc = Document(project=self, update=from_online, id_=document_data['id'], **document_data)
                    logger.debug(f'{doc} is not available on your machine, we will download it as soon you use it.')
                    n_new_documents += 1
                else:
                    doc = local_docs_dict[document_data['id']]
                    doc.update_meta_data(**document_data)  # reset any Document level meta data changes
                    logger.debug(f'Unchanged local version of {doc} from {new_date}.')
                    n_unchanged_documents += 1
            else:
                logger.debug(f"Not loading Document {[document_data['id']]} with status {document_data['status'][0]}.")

        to_delete_ids = set(local_docs_dict.keys()) - updated_docs_ids_set
        n_deleted_documents = len(to_delete_ids)
        for to_del_id in to_delete_ids:
            local_docs_dict[to_del_id].delete(delete_online=False)

        logger.info(
            f"{n_updated_documents} Documents were updated,"
            f" {n_new_documents} Documents are new,"
            f" {n_unchanged_documents} Documents are unchanged,"
            f" and {n_deleted_documents} Documents were deleted."
        )

    def get_document_by_id(self, document_id: int) -> Document:
        """Return Document by its ID."""
        for document in self._documents:
            if document.id_ == document_id:
                return document
        raise IndexError(f'Document id {document_id} was not found in {self}.')

    def del_document_by_id(self, document_id: int, delete_online: bool = False) -> Document:
        """Delete Document by its ID."""
        document = self.get_document_by_id(document_id)

        self._documents.remove(document)

        if delete_online:
            delete_file_konfuzio_api(document_id)
            self.write_meta_of_files()
            self.get_meta(reload=True)
            try:
                shutil.rmtree(document.document_folder)
            except FileNotFoundError:
                pass
        return None

    def get_label_by_name(self, name: str) -> Label:
        """Return Label by its name."""
        for label in self.labels:
            if label.name == name:
                return label
        raise IndexError(f'Label name {name} was not found in {self}.')

    def get_label_by_id(self, id_: int) -> Label:
        """
        Return a Label by ID.

        :param id_: ID of the Label to get.
        """
        for label in self.labels:
            if label.id_ == id_:
                return label
        raise IndexError(f'Label id {id_} was not found in {self}.')

    def get_label_set_by_name(self, name: str) -> LabelSet:
        """Return a Label Set by ID."""
        for label_set in self.label_sets:
            if label_set.name == name:
                return label_set
        raise IndexError(f'LabelSet name {name} was not found in {self}.')

    def get_label_set_by_id(self, id_: int) -> LabelSet:
        """
        Return a Label Set by ID.

        :param id_: ID of the Label Set to get.
        """
        for label_set in self.label_sets:
            if label_set.id_ == id_:
                return label_set
        raise IndexError(f'LabelSet id {id_} was not found in {self}.')

    def get_category_by_id(self, id_: int) -> Category:
        """
        Return a Category by ID.

        :param id_: ID of the Category to get.
        """
        for category in self.categories:
            if category.id_ == id_:
                return category
        raise IndexError(f'Category id {id_} was not found in {self}.')

    def delete(self):
        """Delete the Project folder."""
        shutil.rmtree(self.project_folder)

    def lose_weight(self):
        """Delete data of the instance."""
        super().lose_weight()
        for category in self.categories:
            category.lose_weight()
        for label_set in self.label_sets:
            label_set.lose_weight()
        for label in self.labels:
            label.lose_weight()
        self._documents = []
        self._meta_data = []
        return self


def download_training_and_test_data(id_: int):
    """
    Migrate your Project to another HOST.

    See https://help.konfuzio.com/integrations/migration-between-konfuzio-server-instances/index.html
        #migrate-projects-between-konfuzio-server-instances
    """
    prj = Project(id_=id_, update=True)

    if len(prj.documents + prj.test_documents) == 0:
        raise ValueError("No Documents in the training or test set. Please add them.")

    for document in tqdm(prj.documents + prj.test_documents):
        document.download_document_details()
        document.get_file()
        document.get_file(ocr_version=False)
        document.get_bbox()
        document.get_images()

    print("[SUCCESS] Data downloading finished successfully!")<|MERGE_RESOLUTION|>--- conflicted
+++ resolved
@@ -187,14 +187,6 @@
         """Return the name of the Document incl. the ID."""
         return f"Page {self.index} in {self.document}"
 
-<<<<<<< HEAD
-    def get_image(self, update: bool = False) -> Image:
-        """Get Document Page as PNG."""
-        page_id = self.id_ if self.id_ else self.copy_of_id
-        if is_file(self.image_path, raise_exception=False) and not update:
-            self.image = Image.open(self.image_path)
-        elif not is_file(self.image_path, raise_exception=False) or update:
-=======
     def get_image(self, update: bool = False) -> Image.Image:
         """
         Get Page as a Pillow Image object.
@@ -215,7 +207,6 @@
                 return self.image
         if self.document.status[0] == Document.DONE and (not is_file(self.image_path, raise_exception=False) or update):
             page_id = self.id_ if self.id_ else self.copy_of_id
->>>>>>> 52c09c2f
             png_content = get_page_image(page_id)
             with open(self.image_path, "wb") as f:
                 f.write(png_content)
