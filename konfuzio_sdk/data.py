"""Handle data from the API."""
import io
import itertools
import json
import logging
import os
import pathlib
import regex as re
import shutil
import time
import zipfile
from copy import deepcopy
from typing import Optional, List, Union, Tuple, Dict
from warnings import warn
from enum import Enum

import dateutil.parser
from PIL import Image, ImageDraw, ImageFont
from tqdm import tqdm

from konfuzio_sdk.api import (
    konfuzio_session,
    download_file_konfuzio_api,
    get_meta_of_files,
    get_project_details,
    post_document_annotation,
    get_document_details,
    update_document_konfuzio_api,
    get_page_image,
    delete_document_annotation,
    delete_file_konfuzio_api,
    upload_file_konfuzio_api,
)
from konfuzio_sdk.normalize import normalize
from konfuzio_sdk.regex import get_best_regex, regex_matches, suggest_regex_for_string, merge_regex
from konfuzio_sdk.urls import get_annotation_view_url
from konfuzio_sdk.utils import (
    is_file,
    convert_to_bio_scheme,
    amend_file_name,
    sdk_isinstance,
    exception_or_log_error,
    get_missing_offsets,
)

logger = logging.getLogger(__name__)


class Data:
    """Collect general functionality to work with data from API."""

    id_iter = itertools.count()
    id_ = None
    id_local = None
    session = konfuzio_session()
    _update = False
    _force_offline = False

    def __eq__(self, other) -> bool:
        """Compare any point of Data with their ID, overwrite if needed."""
        if self.id_ is None and other and other.id_ is None:
            # Compare to virtual instances
            return self.id_local == other.id_local
        else:
            return self.id_ is not None and other is not None and other.id_ is not None and self.id_ == other.id_

    def __hash__(self):
        """Make any online or local concept hashable. See https://stackoverflow.com/a/7152650."""
        return hash(str(self.id_local))

    def __copy__(self):
        """Not yet modelled."""
        raise NotImplementedError

    def __deepcopy__(self, memodict):
        """Not yet modelled."""
        raise NotImplementedError

    @property
    def is_online(self) -> Optional[int]:
        """Define if the Document is saved to the server."""
        return (self.id_ is not None) and (not self._force_offline)

    # todo require to overwrite lose_weight via @abstractmethod
    def lose_weight(self):
        """Delete data of the instance."""
        self.session = None
        return self

    def set_offline(self):
        """Force Data into offline mode."""
        self._force_offline = True
        self._update = False


class Page(Data):
    """Access the information about one Page of a Document."""

    def __init__(
        self,
        id_: Union[int, None],
        document: 'Document',
        start_offset: int,
        end_offset: int,
        number: int,
        original_size: Tuple[float, float],
    ):
        """Create a Page for a Document."""
        self.id_ = id_
        self.document = document
        self.number = number
        self.index = number - 1
        document.add_page(self)
        self.start_offset = start_offset
        self.end_offset = end_offset
        self.image = None
        self._original_size = original_size
        self.width = self._original_size[0]
        self.height = self._original_size[1]
        self.image_path = os.path.join(self.document.document_folder, f'page_{self.number}.png')

        self._category = self.document._category
        self.category_annotations: List['CategoryAnnotation'] = []
        self._human_chosen_category_annotation: Optional[CategoryAnnotation] = None
        self.is_first_page = None
        if self.document.dataset_status in (2, 3):
            if self.number == 1:
                self.is_first_page = True
            else:
                self.is_first_page = False

        check_page = True
        if self.index is None:
            logger.error(f'Page index is None of {self} in {self.document}.')
            check_page = False
        if self.height is None:  # todo why do we allow pages with height<=0?
            logger.error(f'Page Height is None of {self} in {self.document}.')
            check_page = False
        if self.width is None:  # todo why do we allow pages with width<=0?
            logger.error(f'Page Width is None of {self} in {self.document}.')
            check_page = False
        assert check_page

    def __hash__(self):
        """Define that one Page per Document is unique."""
        return (self.document, self.index)

    def __eq__(self, other: 'Page') -> bool:
        """Define how one Page is identical."""
        return self.__hash__() == other.__hash__()

    def __repr__(self):
        """Return the name of the Document incl. the ID."""
        return f"Page {self.index} in {self.document}"

    def get_image(self, update: bool = False):
        """Get Document Page as PNG."""
        if self.document.status[0] == 2 and (not is_file(self.image_path, raise_exception=False) or update):
            png_content = get_page_image(self.id_)
            with open(self.image_path, "wb") as f:
                f.write(png_content)
                self.image = Image.open(io.BytesIO(png_content))
        elif is_file(self.image_path, raise_exception=False):
            self.image = Image.open(self.image_path)
        return self.image

    def get_annotations_image(self, image: Image = None):
        """Get Document Page as PNG with Annotations shown."""
        if image is None and self.document.id_ is not None:
            image = self.get_image()
        elif image is None and self.document.copy_of_id is not None:
            original_doc = self.document.project.get_document_by_id(self.document.copy_of_id)
            image = original_doc.get_page_by_index(self.index).get_image()
        image = image.convert('RGB')
        # bbox information are based on a downscaled image
        scale_mult = image.size[1] / self.height

        anns = self.view_annotations()

        for ann in anns:
            pos = [
                scale_mult * ann.spans[0].bbox().x0,
                scale_mult * (self.height - ann.spans[0].bbox().y0),
                scale_mult * ann.spans[0].bbox().x1,
                scale_mult * (self.height - ann.spans[0].bbox().y1),
            ]
            draw = ImageDraw.Draw(image)
            draw.rectangle(pos, outline='blue', width=2)

            try:
                font = ImageFont.truetype(
                    "/usr/share/fonts/truetype/liberation/LiberationSerif-Bold.ttf", 24, encoding="unic"
                )
            except OSError:
                logger.warning('Font not found. Loading default.')
                font = ImageFont.load_default()

            draw.text((pos[0], pos[3] - 24), ann.label.name, fill='blue', font=font)
        return image

    @property
    def text(self):
        """Get Document text corresponding to the Page."""
        doc_text = self.document.text
        page_text = self.document.text[self.start_offset : self.end_offset]
        if doc_text.split('\f')[self.index] != page_text:
            raise IndexError(f'{self} text offsets do not match Document text.')
        return page_text

    @property
    def number_of_lines(self) -> int:
        """Calculate the number of lines in Page."""
        return len(self.text.split('\n'))

    def spans(
        self,
        label: 'Label' = None,
        use_correct: bool = False,
        start_offset: int = 0,
        end_offset: int = None,
        fill: bool = False,
    ) -> List['Span']:
        """Return all Spans of the Page."""
        spans = []
        annotations = self.annotations(
            label=label, use_correct=use_correct, start_offset=start_offset, end_offset=end_offset, fill=fill
        )
        for annotation in annotations:
            for span in annotation.spans:
                if span not in spans:
                    spans.append(span)

        return sorted(spans)

    def get_bbox(self):
        """Get bbox information per character of Page."""
        doc_bbox = self.document.get_bbox()
        page_bbox = {k: doc_bbox[k] for k in doc_bbox.keys() if doc_bbox[k]["page_number"] == self.number}
        return page_bbox

    def annotations(
        self,
        label: 'Label' = None,
        use_correct: bool = True,
        ignore_below_threshold: bool = False,
        start_offset: int = 0,
        end_offset: int = None,
        fill: bool = False,
    ) -> List['Annotation']:
        """Get Page Annotations."""
        start_offset = max(start_offset, self.start_offset)
        if end_offset is None:
            end_offset = self.end_offset
        else:
            end_offset = min(end_offset, self.end_offset)
        page_annotations = self.document.annotations(
            label=label,
            use_correct=use_correct,
            ignore_below_threshold=ignore_below_threshold,
            start_offset=start_offset,
            end_offset=end_offset,
            fill=fill,
        )
        return page_annotations

    def view_annotations(self) -> List['Annotation']:
        """Get the best Annotations, where the Spans are not overlapping in Page."""
        page_view_anns = self.document.view_annotations(start_offset=self.start_offset, end_offset=self.end_offset)
        return page_view_anns

    def add_category_annotation(self, category_annotation: 'CategoryAnnotation'):
        """Annotate a Page with a Category and confidence information."""
        duplicated = [x for x in self.category_annotations if x == category_annotation]
        if duplicated:
            raise ValueError(
                f'In {self} the {category_annotation} is a duplicate of {duplicated} and will not be added.'
            )
        self.category_annotations.append(category_annotation)

    def get_category_annotation(self, category, add_if_not_present: bool = False) -> 'CategoryAnnotation':
        """
        Get the Category Annotation corresponding to a Category in this Page.

        If no Category Annotation is found with the provided Category, one is created. See the `add_if_not_present`
        argument.

        :param category: The Category to filter for.
        :param add_if_not_present: Adds the Category Annotation to the current Page if not present. Otherwise it creates
        a dummy Category Annotation, not linked to any Document or Page.
        :return: The found or created Category Annotation.
        """
        filtered_category_annotations = [
            category_annotation
            for category_annotation in self.category_annotations
            if category_annotation.category == category
        ]
        # if the list is not empty it means there is exactly one CategoryAnnotation with the assigned Category
        # (see Page.add_category_annotation for duplicate checking)
        if filtered_category_annotations:
            return filtered_category_annotations[0]
        else:  # otherwise a new one will be created
            if add_if_not_present:
                new_category_annotation = CategoryAnnotation(category=category, page=self)
            else:
                # dummy CategoryAnnotation (not associated to any Document or Page)
                new_category_annotation = CategoryAnnotation(category=category)
            return new_category_annotation

    def set_category(self, category: Union[None, 'Category']) -> None:
        """
        Set the Category of the Page.

        :param category: The Category to set for the Page.
        """
        self._category = category
        if category is None:
            self.category_annotations = []
            self._human_chosen_category_annotation = None
            return
        category_annotation = self.get_category_annotation(category, add_if_not_present=True)
        self._human_chosen_category_annotation = category_annotation

    @property
    def maximum_confidence_category_annotation(self) -> Optional['CategoryAnnotation']:
        """
        Get the human revised Category Annotation of this Page, or the highest confidence one if not revised.

        :return: The found Category Annotation, or None if not present.
        """
        if self._human_chosen_category_annotation is not None:
            return self._human_chosen_category_annotation
        elif self.category_annotations:
            # return the highest confidence CategoryAnnotation if no human revised it
            return sorted(self.category_annotations, key=lambda x: x.confidence)[-1]
        else:
            return None

    @property
    def category(self) -> Optional['Category']:
        """Get the Category of the Page, based on human revised Category Annotation, or on highest confidence."""
        if self.maximum_confidence_category_annotation is not None:
            return self.maximum_confidence_category_annotation.category
        return self._category


class BboxValidationTypes(Enum):
    """Define validation strictness for bounding boxes.

    For more details see the `Bbox` class.
    """

    STRICT = 'strict'
    ALLOW_ZERO_SIZE = 'allow zero size'
    DISABLED = 'disabled'


class Bbox:
    """
    A bounding box relates to an area of a Document Page.

    What consistutes a valid Bbox changes depending on the value of the `validation` param.
    If ALLOW_ZERO_SIZE (default), it allows bounding boxes to have zero width or height.
    This option is available for compatibility reasons since some OCR engines can sometimes return character level
    bboxes with zero width or height. If STRICT, it doesn't allow zero size bboxes. If DISABLED, it allows bboxes that
    have negative size, or coordinates beyond the Page bounds.
    For the default behaviour see https://dev.konfuzio.com/sdk/data_validations.html#bbox-validation-rules.

    :param validation: One of ALLOW_ZERO_SIZE (default), STRICT, or DISABLED.
    """

    def __init__(self, x0: int, x1: int, y0: int, y1: int, page: Page, validation=BboxValidationTypes.ALLOW_ZERO_SIZE):
        """Store information and validate."""
        self.x0: int = x0
        self.x1: int = x1
        self.y0: int = y0
        self.y1: int = y1
        self.angle: float = 0.0  # not yet used
        self.page: Page = page
        self._valid(validation)

    def __repr__(self):
        """Represent the Box."""
        return f'{self.__class__.__name__}: {self.x0} {self.x1} {self.y0} {self.y1} on Page {self.page}'

    def __hash__(self):
        """Return identical value for a Bounding Box."""
        return (self.x0, self.x1, self.y0, self.y1, self.page)

    def __eq__(self, other: 'Bbox') -> bool:
        """Define that one Bounding Box on the same page is identical."""
        return self.__hash__() == other.__hash__()

    def _valid(self, validation=BboxValidationTypes.ALLOW_ZERO_SIZE, handler="sdk_validation"):
        """
        Validate contained data.

        :param validation: One of ALLOW_ZERO_SIZE (default), STRICT, or DISABLED. Also see the `Bbox` class.
        """
        if self.x0 == self.x1:
            exception_or_log_error(
                msg=f'{self} has no width in {self.page}.',
                fail_loudly=validation is BboxValidationTypes.STRICT,
                exception_type=ValueError,
                handler=handler,
            )

        if self.x0 > self.x1:
            exception_or_log_error(
                msg=f'{self} has negative width in {self.page}.',
                fail_loudly=validation is not BboxValidationTypes.DISABLED,
                exception_type=ValueError,
                handler=handler,
            )

        if self.y0 == self.y1:
            exception_or_log_error(
                msg=f'{self} has no height in {self.page}.',
                fail_loudly=validation is BboxValidationTypes.STRICT,
                exception_type=ValueError,
                handler=handler,
            )

        if self.y0 > self.y1:
            exception_or_log_error(
                msg=f'{self} has negative height in {self.page}.',
                fail_loudly=validation is not BboxValidationTypes.DISABLED,
                exception_type=ValueError,
                handler=handler,
            )

        if self.y1 > self.page.height:
            exception_or_log_error(
                msg=f'{self} exceeds height of {self.page}.',
                fail_loudly=validation is not BboxValidationTypes.DISABLED,
                exception_type=ValueError,
                handler=handler,
            )

        if self.x1 > self.page.width:
            exception_or_log_error(
                msg=f'{self} exceeds width of {self.page}.',
                fail_loudly=validation is not BboxValidationTypes.DISABLED,
                exception_type=ValueError,
                handler=handler,
            )

        if self.y0 < 0:
            exception_or_log_error(
                msg=f'{self} has negative y coordinate in {self.page}.',
                fail_loudly=validation is not BboxValidationTypes.DISABLED,
                exception_type=ValueError,
                handler=handler,
            )

        if self.x0 < 0:
            exception_or_log_error(
                msg=f'{self} has negative x coordinate in {self.page}.',
                fail_loudly=validation is not BboxValidationTypes.DISABLED,
                exception_type=ValueError,
                handler=handler,
            )

    @property
    def area(self):
        """Return area covered by the Bbox."""
        return round(abs(self.x0 - self.x1) * abs(self.y0 - self.y1), 3)


class AnnotationSet(Data):
    """An Annotation Set is a group of Annotations. The Labels of those Annotations refer to the same Label Set."""

    def __init__(self, document, label_set: 'LabelSet', id_: Union[int, None] = None, **kwargs):
        """
        Create an Annotation Set.

        :param id: ID of the Annotation Set
        :param document: Document where the Annotation Set belongs
        :param label_set: Label set where the Annotation Set belongs to
        :param annotations: Annotations of the Annotation Set
        """
        self.id_local = next(Data.id_iter)
        self.id_ = id_
        self.label_set: LabelSet = label_set
        self.document: Document = document  # we don't add it to the Document as it's added via get_annotations
        self._force_offline = document._force_offline
        self._annotations = []
        document.add_annotation_set(self)

    def __repr__(self):
        """Return string representation of the Annotation Set."""
        return f"{self.__class__.__name__}({self.id_}) of {self.label_set} in {self.document}."

    def annotations(self, use_correct: bool = True, ignore_below_threshold: bool = False):
        """All Annotations currently in this Annotation Set."""
        if not self._annotations:
            for annotation in self.document.annotations(use_correct=False, ignore_below_threshold=False):
                if annotation.annotation_set == self:
                    self._annotations.append(annotation)

        annotations: List[Annotation] = []
        if use_correct:
            annotations = [ann for ann in self._annotations if ann.is_correct]
        elif ignore_below_threshold:
            annotations = [ann for ann in self._annotations if ann.is_correct or ann.confidence >= ann.label.threshold]
        else:
            annotations = self._annotations
        return annotations

    @property
    def start_offset(self):
        """Calculate the earliest start based on all Annotations currently in this Annotation Set."""
        return min((s.start_offset for a in self.annotations() for s in a.spans), default=None)

    @property
    def start_line_index(self):
        """Calculate starting line of this Annotation Set."""
        return self.document.text[0 : self.start_offset].count('\n')

    @property
    def end_offset(self):
        """Calculate the end based on all Annotations currently in this Annotation Set."""
        return max((a.end_offset for a in self.annotations()), default=None)


class LabelSet(Data):
    """A Label Set is a group of Labels."""

    def __init__(
        self,
        project,
        labels=None,
        id_: int = None,
        name: str = None,
        name_clean: str = None,
        is_default=False,
        categories=None,
        has_multiple_annotation_sets=False,
        **kwargs,
    ):
        """
        Create a named Label Set.

        :param project: Project where the Label Set belongs
        :param id_: ID of the Label Set
        :param name: Name of Label Set
        :param name_clean: Normalized name of the Label Set
        :param labels: Labels that belong to the Label Set (IDs)
        :param is_default: Bool for the Label Set to be the default one in the Project
        :param categories: Categories to which the Label Set belongs
        :param has_multiple_annotation_sets: Bool to allow the Label Set to have different Annotation Sets in a Document
        """
        if categories is None:
            categories = []
        if labels is None:
            labels = []
        self.id_local = next(Data.id_iter)
        self.id_ = id_
        self.name = name
        self.name_clean = name_clean
        self.is_default = is_default

        if not categories and "default_label_sets" in kwargs:
            self._default_of_label_set_ids = kwargs["default_label_sets"]
            self.categories = []
        elif not categories and "default_section_labels" in kwargs:
            self._default_of_label_set_ids = kwargs["default_section_labels"]
            self.categories = []
        else:
            self._default_of_label_set_ids = []
            self.categories = categories

        self.has_multiple_annotation_sets = has_multiple_annotation_sets

        if "has_multiple_sections" in kwargs:
            self.has_multiple_annotation_sets = kwargs["has_multiple_sections"]

        self.project: Project = project
        self._force_offline = project._force_offline
        self.labels: List[Label] = []

        # todo allow to create Labels either on Project or Label Set level, so they are (not) shared among Label Sets.
        for label in labels:
            if isinstance(label, int):
                label = self.project.get_label_by_id(id_=label)
            self.add_label(label)

        project.add_label_set(self)
        for category in self.categories:
            category.add_label_set(self)

    def __lt__(self, other: 'LabelSet'):
        """Sort Label Sets by name."""
        try:
            return self.name < other.name
        except TypeError:
            logger.error(f'Cannot sort {self} and {other}.')
            return False

    def __repr__(self):
        """Return string representation of the Label Set."""
        return f"{self.name} ({self.id_})"

    def add_category(self, category: 'Category'):
        """
        Add Category to Project, if it does not exist.

        :param category: Category to add in the Project
        """
        if category not in self.categories:
            self.categories.append(category)
        else:
            raise ValueError(f'In {self} the {category} is a duplicate and will not be added.')

    def add_label(self, label):
        """
        Add Label to Label Set, if it does not exist.

        :param label: Label ID to be added
        """
        if label not in self.labels:
            self.labels.append(label)
            label.add_label_set(self)
        else:
            raise ValueError(f'In {self} the {label} is a duplicate and will not be added.')
        return self

    def get_target_names(self, use_separate_labels: bool):
        """Get target string name for Annotation Label classification."""
        targets = []
        for label in self.labels:
            if use_separate_labels:
                targets.append(self.name + '__' + label.name)
            else:
                targets.append(label.name)
        return targets


class Category(Data):
    """Group Documents in a Project."""

    def __init__(self, project, id_: int = None, name: str = None, name_clean: str = None, *args, **kwargs):
        """Associate Label Sets to relate to Annotations."""
        self.id_local = next(Data.id_iter)
        self.id_ = id_
        self.name = name
        self.name_clean = name_clean
        self.project: Project = project
        self._force_offline = project._force_offline
        self.label_sets: List[LabelSet] = []
        self.project.add_category(category=self)
        self._exclusive_first_page_strings = None
        self._exclusive_span_tokenizer = None

    @property
    def labels(self):
        """Return the Labels that belong to the Category and its Label Sets."""
        labels = []
        # for label in self.project.labels:
        #     if self in label.label_sets:
        #         labels.append(label)
        for label_set in self.label_sets:
            labels += label_set.labels

        return list(set(labels))

    @property
    def fallback_name(self) -> str:
        """Turn the Category name to lowercase, remove parentheses along with their contents, and trim spaces."""
        parentheses_removed = re.sub(r'\([^)]*\)', '', self.name.lower()).strip()
        single_spaces = parentheses_removed.replace("  ", " ")
        return single_spaces

    def documents(self):
        """Filter for Documents of this Category."""
        return [x for x in self.project.documents if x.category == self]

    def test_documents(self):
        """Filter for test Documents of this Category."""
        return [x for x in self.project.test_documents if x.category == self]

    def add_label_set(self, label_set):
        """Add Label Set to Category."""
        if label_set not in self.label_sets:
            self.label_sets.append(label_set)
        else:
            raise ValueError(f'In {self} the {label_set} is a duplicate and will not be added.')

    def _collect_exclusive_first_page_strings(self, tokenizer):
        """
        Collect exclusive first-page string across the Documents within the Category.

        :param tokenizer: A tokenizer to re-tokenize Documents within the Category before gathering the strings.
        """
        cur_first_page_strings = []
        cur_non_first_page_strings = []
        for doc in self.documents():
            doc = deepcopy(doc)
            doc = tokenizer.tokenize(doc)
            for page in doc.pages():
                if page.number == 1:
                    cur_first_page_strings.append({span.offset_string for span in page.spans()})
                else:
                    cur_non_first_page_strings.append({span.offset_string for span in page.spans()})
            doc.delete()
        if cur_first_page_strings:
            true_first_page_strings = set.intersection(*cur_first_page_strings)
        else:
            true_first_page_strings = set()
        if cur_non_first_page_strings:
            true_not_first_page_strings = set.intersection(*cur_non_first_page_strings)
        else:
            true_not_first_page_strings = set()
        true_first_page_strings = true_first_page_strings - true_not_first_page_strings
        self._exclusive_first_page_strings = true_first_page_strings

    def exclusive_first_page_strings(self, tokenizer) -> set:
        """
        Return a set of strings exclusive for first Pages of Documents within the Category.

        :param tokenizer: A tokenizer to process Documents before gathering strings.
        """
        if self._exclusive_span_tokenizer is not None:
            if tokenizer != self._exclusive_span_tokenizer:
                logger.warning(
                    "Assigned tokenizer does not correspond to the one previously used within this instance."
                    "All previously found exclusive first-page strings within each Category will be removed "
                    "and replaced with the newly generated ones."
                )
                self._collect_exclusive_first_page_strings(tokenizer)
        if not self._exclusive_first_page_strings:
            self._collect_exclusive_first_page_strings(tokenizer)
        return self._exclusive_first_page_strings

    def __lt__(self, other: 'Category'):
        """Sort Categories by name."""
        try:
            return self.name < other.name
        except TypeError:
            logger.error(f'Cannot sort {self} and {other}.')
            return False

    def __repr__(self):
        """Return string representation of the Category."""
        return f"{self.name} ({self.id_})"


class CategoryAnnotation(Data):
    """Annotate the Category of a Page."""

    def __init__(
        self,
        category: Category,
        confidence: Optional[float] = None,
        page: Optional[Page] = None,
        document: Optional['Document'] = None,
        id_: Optional[int] = None,
    ):
        """
        Create a CategoryAnnotation and link it to a Document or to a specific Page in a Document.

        :param id_: ID of the CategoryAnnotation.
        :param category: The Category to annotate the Page with.
        :param page: The Page to be annotated. Only use when not providing a Document.
        :param document: The Document to be annotated. Only use when not providing a Page.
        :param confidence: Predicted confidence of the CategoryAnnotation.
        """
        self.id_local = next(Data.id_iter)
        self.id_ = id_
        self.category = category
        self.page = page
        self.document = document
        if page is not None:
            if (document is not None) and (page.document != document):
                raise ValueError(
                    f"The provided {page} comes from {page.document} but the provided {document} does not correspond. "
                    f"You can provide just the Document argument if this CategoryAnnotation is not linked to a Page, "
                    f"otherwise only provide the Page argument; the corresponding Document will be found automatically."
                )
            self.document = self.page.document
        self._confidence = confidence
        # Call add_category_annotation to Page at the end, so all attributes for duplicate checking are available.
        if self.page is not None:
            self.page.add_category_annotation(self)

    def __repr__(self):
        """Return string representation."""
        return f"Category Annotation: ({self.category}, {self.confidence}) in {self.page or self.document}"

    def __eq__(self, other):
        """Define equality condition for CategoryAnnotations.

        A CategoryAnnotation is equal to another if both the linked Page and the predicted Category are the same.
        """
        return (other is not None) and (self.page == other.page) and (self.category == other.category)

    def set_revised(self) -> None:
        """Set this Category Annotation as revised by human, and thus the correct one for the linked Page."""
        if self.page is not None:
            self.page.set_category(self.category)
        elif self.document is not None:
            self.document.set_category(self.category)

    @property
    def confidence(self) -> float:
        """
        Get the confidence of this Category Annotation.

        If the confidence was not set, it means it was never predicted by an AI. Thus, the returned value will
        be 0, unless it was set by a human, in which case it defaults to 1.

        :return: Confidence between 0.0 and 1.0 included.
        """
        # if confidence is None it means it was never predicted by an AI
        if self._confidence is None:
            # if this CategoryAnnotation was added by a human then the confidence is 1
            if (self.page is not None) and (self.page._human_chosen_category_annotation == self):
                return 1.0
            elif (self.document is not None) and (self.document._category == self.category):
                return 1.0
            else:
                # otherwise there is no prediction and no human revision so the confidence is 0
                return 0.0
        return self._confidence


class Label(Data):
    """Group Annotations across Label Sets."""

    def __init__(
        self,
        project,
        id_: Union[int, None] = None,
        text: str = None,
        get_data_type_display: str = 'Text',
        text_clean: str = None,
        description: str = None,
        label_sets=None,
        has_multiple_top_candidates: bool = False,
        threshold: float = 0.1,
        *initial_data,
        **kwargs,
    ):
        """
        Create a named Label.

        :param project: Project where the Label belongs
        :param id_: ID of the Label
        :param text: Name of the Label
        :param get_data_type_display: Data type of the Label
        :param text_clean: Normalized name of the Label
        :param description: Description of the Label
        :param label_sets: Label Sets that use this Label
        """
        self.id_local = next(Data.id_iter)
        self.id_ = id_
        self.name = text
        self.name_clean = text_clean
        self.data_type = get_data_type_display
        self.description = description
        self.has_multiple_top_candidates = has_multiple_top_candidates
        self.threshold = threshold
        self.project: Project = project
        self._force_offline = project._force_offline
        project.add_label(self)

        self.label_sets = []
        for label_set in label_sets or []:
            label_set.add_label(self)

        # Regex features
        self._tokens = {}
        self.tokens_file_path = None
        self._regex = {}  # : List[str] = []
        # self._combined_tokens = None
        self.regex_file_path = os.path.join(self.project.regex_folder, f'{self.name_clean}.json5')
        self._evaluations = {}  # used to do the duplicate check on Annotation level

        self._has_multiline_annotations = None

    def __repr__(self):
        """Return string representation."""
        return f'Label: {self.name}'

    def __lt__(self, other: 'Label'):
        """Sort Spans by start offset."""
        try:
            return self.name < other.name
        except TypeError:
            logger.error(f'Cannot sort {self} and {other}.')
            return False

    def annotations(
        self, categories: List[Category], use_correct=True, ignore_below_threshold=False
    ) -> List['Annotation']:
        """Return related Annotations. Consider that one Label can be used across Label Sets in multiple Categories."""
        annotations = []
        for category in categories:
            for document in category.documents():
                for annotation in document.annotations(
                    label=self, use_correct=use_correct, ignore_below_threshold=ignore_below_threshold
                ):
                    annotations.append(annotation)

        if not annotations:
            logger.warning(f'{self} has no correct annotations.')

        return annotations

    def has_multiline_annotations(self, categories: List[Category] = None) -> bool:
        """Return if any Label annotations are multi-line."""
        if categories is None and self._has_multiline_annotations is None:
            raise TypeError(
                "This value has never been computed. Please provide a value for keyword argument: 'categories'"
            )
        elif type(categories) is list:
            self._has_multiline_annotations = False
            for category in categories:
                for document in category.documents():
                    for annotation in document.annotations(label=self):
                        if len(annotation.spans) > 1:
                            self._has_multiline_annotations = True
                            return True

        return self._has_multiline_annotations

    def add_label_set(self, label_set: "LabelSet"):
        """
        Add Label Set to label, if it does not exist.

        :param label_set: Label Set to add
        """
        if label_set not in self.label_sets:
            self.label_sets.append(label_set)
        else:
            raise ValueError(f'In {self} the {label_set} is a duplicate and will not be added.')

    def evaluate_regex(self, regex, category: Category, annotations: List['Annotation'] = None, regex_quality=0):
        """
        Evaluate a regex on Categories.

        Type of regex allows you to group regex by generality

        Example:
            Three Annotations about the birthdate in two Documents and one regex to be evaluated
            1.doc: "My was born at the 12th of December 1980, you could also say 12.12.1980." (2 Annotations)
            2.doc: "My was born at 12.06.1997." (1 Annotations)
            regex: dd.dd.dddd (without escaped characters for easier reading)
            stats:
                  total_correct_findings: 2
                  correct_label_annotations: 3
                  total_findings: 2 --> precision 100 %
                  num_docs_matched: 2
                  Project.documents: 2  --> Document recall 100%

        """
        evaluations = []
        documents = category.documents()

        for document in documents:
            # todo: potential time saver: make sure we did a duplicate check for the regex before we run the evaluation
            evaluation = document.evaluate_regex(regex=regex, label=self, annotations=annotations)
            evaluations.append(evaluation)

        total_findings = sum(evaluation['count_total_findings'] for evaluation in evaluations)
        num_docs_matched = sum(evaluation['doc_matched'] for evaluation in evaluations)
        correct_findings = [finding for evaluation in evaluations for finding in evaluation['correct_findings']]
        total_correct_findings = sum(evaluation['count_total_correct_findings'] for evaluation in evaluations)
        processing_times = [evaluation['runtime'] for evaluation in evaluations]

        try:
            annotation_precision = total_correct_findings / total_findings
        except ZeroDivisionError:
            annotation_precision = 0

        try:
            annotation_recall = total_correct_findings / len(self.annotations(categories=[category]))
        except ZeroDivisionError:
            annotation_recall = 0

        try:
            document_recall = num_docs_matched / len(documents)
        except ZeroDivisionError:
            document_recall = 0

        try:
            f_score = 2 * (annotation_precision * annotation_recall) / (annotation_precision + annotation_recall)
        except ZeroDivisionError:
            f_score = 0

        if documents:
            evaluation = {
                'regex': regex,
                'regex_len': len(regex),  # the longer the regex the more conservative it is to use
                'runtime': sum(processing_times) / len(processing_times),  # time to process the regex
                'annotation_recall': annotation_recall,
                'annotation_precision': annotation_precision,
                'f1_score': f_score,
                'document_recall': document_recall,
                'regex_quality': regex_quality,
                # other stats
                'correct_findings': correct_findings,
                'total_findings': total_findings,
                'total_annotations': len(self.annotations(categories=[category])),
                'num_docs_matched': num_docs_matched,
                'total_correct_findings': total_correct_findings,
            }
            correct_matches_per_document = {
                f'document_{evaluation["id"]}': evaluation['correct_findings'] for evaluation in evaluations
            }
            evaluation.update(correct_matches_per_document)  # add the matching info per document

            return evaluation
        else:
            return {}

    def base_regex(self, category: 'Category', annotations: List['Annotation'] = None) -> str:
        """Find the best combination of regex in the list of all regex proposed by Annotations."""
        if category.id_ in self._tokens:
            return self._tokens[category.id_]

        logger.info(f"Beginning base regex search for Label {self.name}.")

        if annotations is None:
            all_annotations = self.annotations(categories=[category])  # default is use_correct = True
        else:
            all_annotations = annotations

        evaluated_proposals = []
        for annotation in all_annotations:
            annotation_proposals = annotation.tokens()
            evaluated_proposals += annotation_proposals

        self._evaluations[category.id_] = evaluated_proposals

        try:
            best_proposals = get_best_regex(evaluated_proposals)
        except ValueError:
            logger.error(f'We cannot find regexes for {self} with a f_score > 0.')
            best_proposals = []

        label_regex_token = merge_regex(best_proposals)

        self._tokens[category.id_] = label_regex_token

        return label_regex_token

    def find_regex(self, category: 'Category', max_findings_per_page=100) -> List[str]:
        """Find the best combination of regex for Label with before and after context."""
        all_annotations = self.annotations(categories=[category])  # default is use_correct = True
        if all_annotations == []:
            logger.error(f"We cannot find annotations for Label {self} and Category {category}.")
            return []

        label_regex_token = self.base_regex(category=category, annotations=all_annotations)

        search = [1, 3, 5]
        regex_to_remove_groupnames = re.compile(r'<.*?>')
        regex_to_remove_groupnames_full = re.compile(r'\?P<.*?>')

        naive_proposal = label_regex_token
        regex_made = []
        regex_found = set()

        for annotation in all_annotations:
            new_proposals = []
            annotation.document.spans(fill=True)
            for span in annotation.spans:
                before_reg_dict = {}
                after_reg_dict = {}
                for spacer in search:  # todo fix this search, so that we take regex token from other spans into account
                    before_regex = ''
                    bef_spacer = spacer * 3 if spacer > 1 else spacer
                    before_start_offset = span.start_offset - bef_spacer  # spacer**2
                    for before_span in annotation.document.spans(
                        fill=True, start_offset=before_start_offset, end_offset=span.start_offset
                    ):
                        if before_span.annotation.label is self.project.no_label:
                            to_rep_offset_string = before_span.annotation.document.text[
                                max(before_start_offset, before_span.start_offset) : before_span.end_offset
                            ]
                            before_regex += suggest_regex_for_string(to_rep_offset_string, replace_characters=True)
                        else:
                            base_before_regex = before_span.annotation.label.base_regex(category)
                            stripped_base_before_regex = re.sub(regex_to_remove_groupnames_full, '', base_before_regex)
                            before_regex += stripped_base_before_regex
                    before_reg_dict[spacer] = before_regex

                    after_regex = ''
                    after_end_offset = span.end_offset + spacer
                    for after_span in annotation.document.spans(
                        fill=True, start_offset=span.end_offset, end_offset=after_end_offset
                    ):
                        if after_span.annotation.label is self.project.no_label:
                            to_rep_offset_string = after_span.annotation.document.text[
                                after_span.start_offset : min(after_end_offset, after_span.end_offset)
                            ]
                            after_regex += suggest_regex_for_string(to_rep_offset_string, replace_characters=True)
                        else:
                            base_after_regex = after_span.annotation.label.base_regex(category)
                            stripped_base_after_regex = re.sub(regex_to_remove_groupnames_full, '', base_after_regex)
                            after_regex += stripped_base_after_regex

                    after_reg_dict[spacer] = after_regex

                    spacer_proposals = [
                        before_regex + label_regex_token + after_regex,
                        before_reg_dict[search[0]] + label_regex_token + after_regex,
                        before_regex + label_regex_token + after_reg_dict[search[0]],
                    ]

                    # check for duplicates
                    for proposal in spacer_proposals:
                        new_regex = re.sub(regex_to_remove_groupnames, '', proposal)
                        if new_regex not in regex_found:
                            if max_findings_per_page:
                                num_matches = len(regex_matches(regex=proposal, doctext=annotation.document.text))
                                if num_matches / (annotation.document.number_of_pages) < max_findings_per_page:
                                    new_proposals.append(proposal)
                                else:
                                    logger.info(
                                        f'Skip to evaluate regex {repr(proposal)} as it finds {num_matches} in\
                                            {annotation.document}.'
                                    )
                            else:
                                new_proposals.append(proposal)
            for proposal in new_proposals:
                new_regex = re.sub(regex_to_remove_groupnames, '', proposal)
                if new_regex not in regex_found:
                    regex_made.append(proposal)
                    regex_found.add(new_regex)

        logger.info(
            f'For Label {self.name} we found {len(regex_made)} regex proposals for {len(all_annotations)} Annotations.'
        )

        # todo replace by compare
        evaluations = [
            self.evaluate_regex(_regex_made, category=category, annotations=all_annotations)
            for _regex_made in regex_made
        ]

        logger.info(
            f'We compare {len(evaluations)} regex for {len(all_annotations)} correct Annotations for Category '
            f'{category}.'
        )

        try:
            logger.info(f'Evaluate {self} for best regex.')
            best_regex = get_best_regex(evaluations)
        except ValueError:
            logger.exception(f'We cannot find regex for {self} with a f_score > 0.')
            best_regex = []

        if best_regex == []:
            best_regex = [naive_proposal]

        return best_regex

    def regex(self, categories: List[Category], update=False) -> List:
        """Calculate regex to be used in the Extraction AI."""
        # if not is_file(self.regex_file_path, raise_exception=False) or update:
        logger.info(f'Build regexes for Label {self.name}.')
        regex = {}
        for category in categories:
            if category.id_ not in self._regex or update:
                regex_category_file_path = os.path.join(
                    self.project.regex_folder, f'{category.name}_{self.name_clean}_tokens.json5'
                )
                if not is_file(regex_category_file_path, raise_exception=False) or update:
                    category_regex = self.find_regex(category=category)
                    if os.path.exists(self.project.regex_folder):
                        with open(regex_category_file_path, 'w') as f:
                            json.dump(category_regex, f, indent=2, sort_keys=True)
                else:
                    logger.info(f'Start loading existing regexes for Label {self.name}.')
                    with open(regex_category_file_path, 'r') as f:
                        category_regex = json.load(f)
                regex[category.id_] = category_regex
            else:
                regex[category.id_] = self._regex[category.id_]

        self._regex = regex

        logger.info(f'Regexes are ready for Label {self.name}.')

        categories_ids = [category.id_ for category in categories]
        return {k: v for k, v in self._regex.items() if k in categories_ids}

    def spans_not_found_by_tokenizer(self, tokenizer, categories: List[Category], use_correct=False) -> List['Span']:
        """Find Label Spans that are not found by a tokenizer."""
        spans_not_found = []
        label_annotations = self.annotations(categories=categories, use_correct=use_correct)
        for annotation in label_annotations:
            for span in annotation.spans:
                if not tokenizer.span_match(span):
                    spans_not_found.append(span)
        return spans_not_found

    def lose_weight(self):
        """Delete data of the instance."""
        super().lose_weight()
        self._evaluations = {}
        self._tokens = {}
        self._regex = {}

    # def save(self) -> bool:
    #     """
    #     Save Label online.
    #
    #     If no Label Sets are specified, the Label is associated with the first default Label Set of the Project.
    #
    #     :return: True if the new Label was created.
    #     """
    #     if len(self.label_sets) == 0:
    #         prj_label_sets = self.project.label_sets
    #         label_set = [t for t in prj_label_sets if t.is_default][0]
    #         label_set.add_label(self)
    #
    #     response = create_label(
    #         project_id=self.project.id_,
    #         label_name=self.name,
    #         description=self.description,
    #         has_multiple_top_candidates=self.has_multiple_top_candidates,
    #         data_type=self.data_type,
    #         label_sets=self.label_sets,
    #     )
    #
    #     return True


class Span(Data):
    """A Span is a sequence of characters or whitespaces without line break."""

    def __init__(self, start_offset: int, end_offset: int, annotation=None, strict_validation: bool = True):
        """
        Initialize the Span without bbox, to save storage.

        If Bbox should be calculated the bbox file of the Document will be automatically downloaded.

        :param start_offset: Start of the offset string (int)
        :param end_offset: Ending of the offset string (int)
        :param annotation: The Annotation the Span belong to
        :param strict_validation: Whether to apply strict validation rules.
        See https://dev.konfuzio.com/sdk/data_validation.html.
        """
        self.id_local = next(Data.id_iter)
        self.annotation: Annotation = annotation
        self.start_offset = start_offset
        self.end_offset = end_offset
        self.top = None
        self.bottom = None
        self._line_index = None
        self._page: Union[Page, None] = None
        self._bbox: Union[Bbox, None] = None
        self.regex_matching = []
        annotation and annotation.add_span(self)  # only add if Span has access to an Annotation
        self._valid(strict_validation)

    def _valid(self, strict: bool = True, handler: str = "sdk_validation"):
        """
        Validate containted data.

        :param strict: If False, it allows Spans to have zero length, or span more than one visual line. For more
        details see https://dev.konfuzio.com/sdk/data_validations.html#span-validation-rules.
        """
        if self.end_offset == self.start_offset == 0:
            logger.error(f"{self} is intentionally left empty.")
        elif self.start_offset < 0 or self.end_offset < 0:
            exception_or_log_error(
                msg=f"{self} must span text.",
                fail_loudly=strict,
                exception_type=ValueError,
                handler=handler,
            )
        elif self.start_offset == self.end_offset:
            exception_or_log_error(
                msg=f"{self} must span text: Start {self.start_offset} equals end.",
                fail_loudly=strict,
                exception_type=ValueError,
                handler=handler,
            )
        elif self.end_offset < self.start_offset:
            exception_or_log_error(
                msg=f"{self} length must be positive.",
                fail_loudly=strict,
                exception_type=ValueError,
                handler=handler,
            )
        elif self.offset_string and ("\n" in self.offset_string or "\f" in self.offset_string):
            exception_or_log_error(
                msg=f"{self} must not span more than one visual line.",
                fail_loudly=strict,
                exception_type=ValueError,
                handler=handler,
            )
        return True

    @property
    def page(self) -> Page:
        """Return Page of Span."""
        if self.annotation is None or self.annotation.document is None:
            raise NotImplementedError
        elif self.annotation.document.text is None:
            logger.error(f'{self.annotation.document} does not provide text.')
            pass
        elif self._page is None and self.annotation.document.pages():
            text = self.annotation.document.text[: self.start_offset]
            page_index = len(text.split('\f')) - 1
            self._page = self.annotation.document.get_page_by_index(page_index=page_index)
        return self._page

    @property
    def line_index(self) -> int:
        """Return index of the line of the Span."""
        self._valid()
        if self.annotation.document.text and self._line_index is None:
            line_number = len(self.annotation.document.text[: self.start_offset].replace('\f', '\n').split('\n'))
            self._line_index = line_number - 1

        return self._line_index

    def __eq__(self, other) -> bool:
        """Twp Spans are equal if their start_offset and end_offset are both equal."""
        return (
            type(self) == type(other)
            and self.start_offset == other.start_offset
            and self.end_offset == other.end_offset
        )

    def __lt__(self, other: 'Span'):
        """If we sort spans we do so by start offset."""
        return self.start_offset < other.start_offset

    def __repr__(self):
        """Return string representation."""
        return f"{self.__class__.__name__} ({self.start_offset}, {self.end_offset})"

    def __hash__(self):
        """Make any online or local concept hashable. See https://stackoverflow.com/a/7152650."""
        if not self.annotation:
            raise NotImplementedError('Span without Annotation is not hashable.')
        else:
            return hash((self.annotation, self.start_offset, self.end_offset))

    def regex(self):
        """Suggest a Regex for the offset string."""
        if self.annotation:
            # todo make the options to replace characters and string more granular
            full_replace = suggest_regex_for_string(self.offset_string, replace_characters=True, replace_numbers=True)
            return merge_regex([full_replace])
        else:
            raise NotImplementedError('A Span needs a Annotation and Document relation to suggest a Regex.')

    def bbox(self) -> Bbox:
        """Calculate the bounding box of a text sequence."""
        if not self.annotation:
            raise NotImplementedError
        if not self.page:
            logger.warning(f'{self} does not have a Page.')
            return None
        if not self.annotation.document.bboxes_available:
            logger.warning(f'{self.annotation.document} of {self} does not provide Bboxes.')
            return None
        _ = self.line_index  # quick validate if start and end is in the same line of text

        if self._bbox is None:
            warn('WIP: Modifications before the next stable release expected.', FutureWarning, stacklevel=2)
            # todo: verify that one Span relates to Character in on line of text
            character_range = range(self.start_offset, self.end_offset)
            document = self.annotation.document
            characters = {key: document.bboxes.get(key) for key in character_range if document.text[key] != ' '}
            if not all(characters.values()):
                logger.error(
                    f'{self} in {self.annotation.document} contains Characters that don\'t provide a Bounding Box.'
                )
            self._bbox = Bbox(
                x0=min([ch.x0 for c, ch in characters.items() if ch is not None]),
                x1=max([ch.x1 for c, ch in characters.items() if ch is not None]),
                y0=min([ch.y0 for c, ch in characters.items() if ch is not None]),
                y1=max([ch.y1 for c, ch in characters.items() if ch is not None]),
                page=self.page,
                validation=self.annotation.document._bbox_validation_type,
            )
        return self._bbox

    def bbox_dict(self) -> Dict:
        """Return Span Bbox info as a serializable Dict format for external integration with the Konfuzio Server."""
        span_dict = {
            'start_offset': self.start_offset,
            'end_offset': self.end_offset,
            'line_number': self.line_index + 1,
            'offset_string': self.offset_string,
            'offset_string_original': self.offset_string,
            'page_index': self.bbox().page.index,
            'top': self.bbox().page.height - self.bbox().y1,
            'bottom': self.bbox().page.height - self.bbox().y0,
            'x0': self.bbox().x0,
            'x1': self.bbox().x1,
            'y0': self.bbox().y0,
            'y1': self.bbox().y1,
        }
        return span_dict

    @property
    def normalized(self):
        """Normalize the offset string."""
        return normalize(self.offset_string, self.annotation.label.data_type)

    @property
    def offset_string(self) -> Union[str, None]:
        """Calculate the offset string of a Span."""
        if self.annotation and self.annotation.document and self.annotation.document.text:
            return self.annotation.document.text[self.start_offset : self.end_offset]
        else:
            return None

    def eval_dict(self):
        """Return any information needed to evaluate the Span."""
        if self.start_offset == self.end_offset == 0:
            span_dict = {
                "id_local": None,
                "id_": None,
                "confidence": None,
                "offset_string": None,
                "normalized": None,
                "start_offset": 0,  # to support compare function to evaluate True and False
                "end_offset": 0,  # to support compare function to evaluate True and False
                "is_correct": None,
                "created_by": None,
                "revised_by": None,
                "custom_offset_string": None,
                "revised": None,
                "label_threshold": None,
                "label_id": None,
                "label_set_id": None,
                "annotation_id": None,
                "annotation_set_id": 0,  # to allow grouping to compare boolean
                "document_id": 0,
                "document_id_local": 0,
                "category_id": 0,
                "x0": 0,
                "x1": 0,
                "y0": 0,
                "y1": 0,
                "line_index": 0,
                "page_index": None,
                "page_width": 0,
                "page_height": 0,
                "x0_relative": None,
                "x1_relative": None,
                "y0_relative": None,
                "y1_relative": None,
                "page_index_relative": None,
                "area_quadrant_two": 0,
                "area": 0,
                "label_name": None,
                "label_set_name": None,
                "data_type": None,
            }
        else:
            span_dict = {
                "id_local": self.annotation.id_local,
                "id_": self.annotation.id_,
                "confidence": self.annotation.confidence,
                "offset_string": self.offset_string,
                "normalized": self.normalized,
                "start_offset": self.start_offset,  # to support multiline
                "end_offset": self.end_offset,  # to support multiline
                "is_correct": self.annotation.is_correct,
                "created_by": self.annotation.created_by,
                "revised_by": self.annotation.revised_by,
                "custom_offset_string": self.annotation.custom_offset_string,
                "revised": self.annotation.revised,
                "label_threshold": self.annotation.label.threshold,  # todo: allow to optimize threshold
                "label_id": self.annotation.label.id_,
                "label_set_id": self.annotation.label_set.id_,
                "annotation_id": self.annotation.id_,
                "annotation_set_id": self.annotation.annotation_set.id_,
                "document_id": self.annotation.document.id_,
                "document_id_local": self.annotation.document.id_local,
                "category_id": self.annotation.document.category.id_,
                "line_index": self.line_index,
                "data_type": self.annotation.label.data_type,
            }

            if self.bbox():
                span_dict["x0"] = self.bbox().x0
                span_dict["x1"] = self.bbox().x1
                span_dict["y0"] = self.bbox().y0
                span_dict["y1"] = self.bbox().y1

                # https://www.cuemath.com/geometry/quadrant/
                span_dict["area_quadrant_two"] = self.bbox().x0 * self.bbox().y0
                span_dict["area"] = self.bbox().area

            if self.page:  # todo separate as eval_dict on Page level
                span_dict["page_index"] = self.page.index
                span_dict["page_width"] = self.page.width
                span_dict["page_height"] = self.page.height
                span_dict["x0_relative"] = self.bbox().x0 / self.page.width
                span_dict["x1_relative"] = self.bbox().x1 / self.page.width
                span_dict["y0_relative"] = self.bbox().y0 / self.page.height
                span_dict["y1_relative"] = self.bbox().y1 / self.page.height
                span_dict["page_index_relative"] = self.page.index / self.annotation.document.number_of_pages

            document_id = (
                self.annotation.document.id_
                if self.annotation.document.id_ is not None
                else self.annotation.document.copy_of_id
            )
            span_dict["document_id"] = document_id
            span_dict["label_name"] = self.annotation.label.name if self.annotation.label else None
            span_dict["label_set_name"] = self.annotation.label_set.name if self.annotation.label_set else None

        return span_dict


class Annotation(Data):
    """Hold information that a Label, Label Set and Annotation Set has been assigned to and combines Spans."""

    def __init__(
        self,
        document: 'Document',
        annotation_set_id: Union[int, None] = None,  # support to init from API output
        annotation_set: Union[AnnotationSet, None] = None,  # support to init from API output
        label: Union[int, Label, None] = None,
        label_set_id: Union[None, int] = None,
        label_set: Union[None, LabelSet] = None,
        is_correct: bool = False,
        revised: bool = False,
        normalized=None,
        id_: int = None,
        spans=None,
        accuracy: float = None,
        confidence: float = None,
        created_by: int = None,
        revised_by: int = None,
        translated_string: str = None,
        custom_offset_string: bool = False,
        offset_string: str = False,
        *args,
        **kwargs,
    ):
        """
        Initialize the Annotation.

        :param label: ID of the Annotation
        :param is_correct: If the Annotation is correct or not (bool)
        :param revised: If the Annotation is revised or not (bool)
        :param id_: ID of the Annotation (int)
        :param accuracy: Accuracy of the Annotation (float) which is the Confidence
        :param document: Document to annotate
        :param annotation: Annotation Set of the Document where the Label belongs
        :param label_set_text: Name of the Label Set where the Label belongs
        :param translated_string: Translated string
        :param custom_offset_string: String as edited by a user
        :param label_set_id: ID of the Label Set where the Label belongs
        """
        self.id_local = next(Data.id_iter)
        self.is_correct = is_correct
        self.revised = revised
        self.normalized = normalized
        self.translated_string = translated_string
        self.document = document
        self._force_offline = self.document._force_offline
        self.created_by = created_by
        self.revised_by = revised_by
        if custom_offset_string:
            self.custom_offset_string = offset_string
        else:
            self.custom_offset_string = None
        self.id_ = id_  # Annotations can have None id_, if they are not saved online and are only available locally
        self._spans: List[Span] = []

        if accuracy is not None:  # it's a confidence
            self.confidence = accuracy
        elif confidence is not None:
            self.confidence = confidence
        elif self.id_ is not None and accuracy is None:  # hotfix: it's an online Annotation crated by a human
            self.confidence = 1
        elif accuracy is None and confidence is None:
            self.confidence = None
        else:
            raise ValueError('Annotation has an id_ but does not provide a confidence.')

        if isinstance(label, int):
            self.label: Label = self.document.project.get_label_by_id(label)
        elif sdk_isinstance(label, Label):
            self.label: Label = label
        else:
            raise ValueError(f'{self.__class__.__name__} {self.id_local} has no Label.')

        # if no label_set_id we check if is passed by section_label_id
        if label_set_id is None and kwargs.get("section_label_id") is not None:
            label_set_id = kwargs.get("section_label_id")

        # handles association to an Annotation Set if the Annotation belongs to a Category
        if isinstance(label_set_id, int):
            self.label_set: LabelSet = self.document.project.get_label_set_by_id(label_set_id)
        elif sdk_isinstance(label_set, LabelSet):
            self.label_set = label_set
        else:
            self.label_set = None
            logger.info(f'{self.__class__.__name__} {self.id_local} has no Label Set.')

        # make sure an Annotation Set is available
        if isinstance(annotation_set_id, int):
            self.annotation_set: AnnotationSet = self.document.get_annotation_set_by_id(annotation_set_id)
        elif sdk_isinstance(annotation_set, AnnotationSet):
            # it's a safe way to look up the Annotation Set first. Otherwise users can add Annotation Sets which
            # do not relate to the Document
            self.annotation_set: AnnotationSet = self.document.get_annotation_set_by_id(annotation_set.id_)
        else:
            self.annotation_set = None
            logger.warning(f'{self} in {self.document} created but without Annotation Set information.')

        for span in spans or []:
            self.add_span(span)

        self.selection_bbox = kwargs.get("selection_bbox", None)

        # TODO START LEGACY to support multiline Annotations
        bboxes = kwargs.get("bboxes", None)
        if bboxes and len(bboxes) > 0:
            for bbox in bboxes:
                if "start_offset" in bbox.keys() and "end_offset" in bbox.keys():
                    Span(start_offset=bbox["start_offset"], end_offset=bbox["end_offset"], annotation=self)
                else:
                    raise ValueError(f'SDK cannot read bbox of Annotation {self.id_} in {self.document}: {bbox}')
        elif (
            bboxes is None
            and kwargs.get("start_offset", None) is not None
            and kwargs.get("end_offset", None) is not None
        ):
            # Legacy support for creating Annotations with a single offset
            bbox = kwargs.get('bbox', {})
            _ = Span(start_offset=kwargs.get("start_offset"), end_offset=kwargs.get("end_offset"), annotation=self)
            # self.add_span(sa)

            logger.warning(f'{self} is empty')

        self.top = None
        self.top = None
        self.x0 = None
        self.x1 = None
        self.y0 = None
        self.y1 = None

        # todo: remove this Annotation single Bbox
        bbox = kwargs.get('bbox')
        if bbox:
            self.top = bbox.get('top')
            self.bottom = bbox.get('bottom')
            self.x0 = bbox.get('x0')
            self.x1 = bbox.get('x1')
            self.y0 = bbox.get('y0')
            self.y1 = bbox.get('y1')

        self.selection_bbox = kwargs.get('selection_bbox', None)
        self.page_number = kwargs.get('page_number', None)
        # END LEGACY -

        # regex features
        self._tokens = []
        self._regex = None

        # Call add_annotation to document at the end, so all attributes for duplicate checking are available.
        self.document.add_annotation(self)

        if not self.document:
            raise NotImplementedError(f'{self} has no Document and cannot be created.')
        if not self.label_set:
            raise NotImplementedError(f'{self} has no Label Set and cannot be created.')
        if not self.label:
            raise NotImplementedError(f'{self} has no Label and cannot be created.')
        if not self.spans:
            exception_or_log_error(
                msg=f'{self} has no Spans and cannot be created.',
                fail_loudly=self.document.project._strict_data_validation,
                exception_type=NotImplementedError,
            )

    def __repr__(self):
        """Return string representation."""
        if self.label and self.document:
            span_str = ', '.join(f'{x.start_offset, x.end_offset}' for x in self._spans)
            return f"Annotation ({self.get_link()}) {self.label.name} {span_str}"
        elif self.label:
            return f"Annotation ({self.get_link()}) {self.label.name} ({self._spans})"
        else:
            return f"Annotation ({self.get_link()}) without Label ({self.start_offset}, {self.end_offset})"

    def __eq__(self, other):
        """We compare an Annotation based on it's Label, Label-Sets if it's online otherwise on the id_local."""
        result = False
        if self.document and other.document and self.document == other.document:  # same Document
            # if self.is_correct and other.is_correct:  # for correct Annotations check if they are identical
            if self.label and other.label and self.label == other.label:  # same Label
                if self.spans == other.spans:  # logic changed from "one Span is identical" to "all Spans identical"
                    return True

        return result

    def __lt__(self, other):
        """If we sort Annotations we do so by start offset."""
        return min([span.start_offset for span in self.spans]) < min([span.start_offset for span in other.spans])

    def __hash__(self):
        """Identity of Annotation that does not change over time."""
        return hash((self.start_offset, self.end_offset, self.label_set, self.document, self.label))

    @property
    def is_multiline(self) -> int:
        """Calculate if Annotation spans multiple lines of text."""
        logger.error('We cannot calculate this. The indicator is unreliable.')
        return self.offset_string.count('\n')

    @property
    def normalize(self) -> str:
        """Provide one normalized offset string due to legacy."""
        logger.warning('You use normalize on Annotation Level which is legacy.')
        return normalize(self.offset_string, self.label.data_type)

    @property
    def start_offset(self) -> int:
        """Legacy: One Annotation can have multiple start offsets."""
        logger.warning('You use start_offset on Annotation Level which is legacy.')
        return min([sa.start_offset for sa in self._spans], default=None)

    @property
    def end_offset(self) -> int:
        """Legacy: One Annotation can have multiple end offsets."""
        logger.warning('You use end_offset on Annotation Level which is legacy.')
        return max([sa.end_offset for sa in self._spans], default=None)

    @property
    def offset_string(self) -> List[str]:
        """View the string representation of the Annotation."""
        if len(self.spans) > 1:
            logger.warning(f'You use offset string on {self} level which is legacy.')
        if not self.custom_offset_string and self.document.text:
            result = [span.offset_string for span in self.spans]
        elif self.custom_offset_string:
            result = self.custom_offset_string
        else:
            result = []
        return result

    @property
    def eval_dict(self) -> List[dict]:
        """Calculate the Span information to evaluate the Annotation."""
        return [span.eval_dict() for span in self.spans]

    def add_span(self, span: Span):
        """Add a Span to an Annotation incl. a duplicate check per Annotation."""
        if span not in self._spans:
            # add the Span first to make sure to bea able to do a duplicate check
            self._spans.append(span)  # one Annotation can span multiple Spans
            if span.annotation is not None and self != span.annotation:
                raise ValueError(f'{span} should be added to {self} but relates to {span.annotation}.')
            else:
                span.annotation = self  # todo feature to link one Span to many Annotations
        else:
            raise ValueError(f'In {self} the {span} is a duplicate and will not be added.')
        return self

    def get_link(self):
        """Get link to the Annotation in the SmartView."""
        if self.is_online:
            return get_annotation_view_url(self.id_)
        else:
            return None

    def save(self, document_annotations: list = None) -> bool:
        """
        Save Annotation online.

        If there is already an Annotation in the same place as the current one, we will not be able to save the current
        annotation.

        In that case, we get the id_ of the original one to be able to track it.
        The verification of the duplicates is done by checking if the offsets and Label match with any Annotations
        online.
        To be sure that we are comparing with the information online, we need to have the Document updated.
        The update can be done after the request (per annotation) or the updated Annotations can be passed as input
        of the function (advisable when dealing with big Documents or Documents with many Annotations).

        :param document_annotations: Annotations in the Document (list)
        :return: True if new Annotation was created
        """
        new_annotation_added = False
        if not self.label_set:
            label_set_id = None
        else:
            label_set_id = self.label_set.id_
        if self.is_online:
            raise ValueError(f"You cannot update Annotations once saved online: {self.get_link()}")
            # update_annotation(id_=self.id_, document_id=self.document.id_, project_id=self.project.id_)

        if not self.is_online:
            response = post_document_annotation(
                project_id=self.document.project.id_,
                document_id=self.document.id_,
                start_offset=self.start_offset,
                end_offset=self.end_offset,
                label_id=self.label.id_,
                label_set_id=label_set_id,
                confidence=self.confidence,
                is_correct=self.is_correct,
                revised=self.revised,
                annotation_set=self.annotation_set,
                # bboxes=self.bboxes,
                # selection_bbox=self.selection_bbox,
                page_number=self.page_number,
            )
            if response.status_code == 201:
                json_response = json.loads(response.text)
                self.id_ = json_response["id"]
                new_annotation_added = True
            elif response.status_code == 403:
                logger.error(response.text)
                try:
                    if "In one Project you cannot label the same text twice." in response.text:
                        if document_annotations is None:
                            # get the Annotation
                            self.document.update()
                            document_annotations = self.document.annotations()
                        # get the id_ of the existing annotation
                        is_duplicated = False
                        for annotation in document_annotations:
                            if (
                                annotation.start_offset == self.start_offset
                                and annotation.end_offset == self.end_offset
                                and annotation.label == self.label
                            ):
                                logger.error(f"ID of annotation online: {annotation.id_}")
                                self.id_ = annotation.id_
                                is_duplicated = True
                                break

                        # if there isn't a perfect match, the current Annotation is considered incorrect
                        if not is_duplicated:
                            self.is_correct = False

                        new_annotation_added = False
                    else:
                        logger.exception(f"Unknown issue to create Annotation {self} in {self.document}")
                except KeyError:
                    logger.error(f"Not able to save Annotation online: {response}")
        return new_annotation_added

    def regex_annotation_generator(self, regex_list) -> List[Span]:
        """
        Build Spans without Labels by regexes.

        :return: Return sorted list of Spans by start_offset
        """
        spans: List[Span] = []
        for regex in regex_list:
            dict_spans = regex_matches(doctext=self.document.text, regex=regex)
            for offset in list(set((x['start_offset'], x['end_offset']) for x in dict_spans)):
                try:
                    span = Span(start_offset=offset[0], end_offset=offset[1], annotation=self)
                    spans.append(span)
                except ValueError as e:
                    logger.error(str(e))
        spans.sort()
        return spans

    def token_append(self, new_regex, regex_quality: int):
        """Append token if it is not a duplicate."""
        category = self.document.category
        regex_to_remove_group_names = re.compile('<.*?>')
        previous_matchers = [re.sub(regex_to_remove_group_names, '', t['regex']) for t in self._tokens]
        found_for_label = [
            re.sub(regex_to_remove_group_names, '', t['regex']) for t in (self.label._evaluations.get(category.id_, []))
        ]
        new_matcher = re.sub(regex_to_remove_group_names, '', new_regex)
        if new_matcher not in previous_matchers + found_for_label:  # only run evaluation if the token is truly new
            evaluation = self.label.evaluate_regex(new_regex, regex_quality=regex_quality, category=category)
            self._tokens.append(evaluation)
            logger.debug(f'Added new regex Token {new_matcher}.')
        else:
            logger.debug(f'Annotation Token {repr(new_matcher)} or regex {repr(new_regex)} does exist.')

    def tokens(self) -> List[str]:
        """Create a list of potential tokens based on Spans of this Annotation."""
        if not self._tokens:
            for span in self.spans:
                # the original string, with harmonized whitespaces
                harmonized_whitespace = suggest_regex_for_string(span.offset_string, replace_numbers=False)
                regex_w = f'(?P<Label_{self.label.id_}_W_{self.id_}_{span.start_offset}>{harmonized_whitespace})'
                self.token_append(new_regex=regex_w, regex_quality=0)
                # the original string, with numbers replaced
                numbers_replaced = suggest_regex_for_string(span.offset_string)
                regex_n = f'(?P<Label_{self.label.id_}_N_{self.id_}_{span.start_offset}>{numbers_replaced})'
                self.token_append(new_regex=regex_n, regex_quality=1)
                # the original string, with characters and numbers replaced
                full_replacement = suggest_regex_for_string(span.offset_string, replace_characters=True)
                regex_f = f'(?P<Label_{self.label.id_}_F_{self.id_}_{span.start_offset}>{full_replacement})'
                self.token_append(new_regex=regex_f, regex_quality=2)
        return self._tokens

    # todo can we circumvent the combined tokens
    def regex(self):
        """Return regex of this Annotation."""
        return self.label.combined_tokens(categories=[self.document.category])

    def delete(self, delete_online: bool = True) -> None:
        """Delete Annotation.

        :param delete_online: Whether the Annotation is deleted online or only locally.
        """
        if self.document.is_online and delete_online:
            delete_document_annotation(self.document.id_, self.id_, self.document.project.id_)
            self.document.update()
        else:
            self.document._annotations.remove(self)

    @property
    def spans(self) -> List[Span]:
        """Return default entry to get all Spans of the Annotation."""
        return sorted(self._spans)

    @property
    def bboxes(self) -> List[Dict]:
        """Return the Bbox information for all Spans in serialized format.

        This is useful for external integration (e.g. Konfuzio Server)."
        """
        return [span.bbox_dict() for span in self.spans]

    def lose_weight(self):
        """Delete data of the instance."""
        super().lose_weight()
        self._tokens = []


class Document(Data):
    """Access the information about one Document, which is available online."""

    def __init__(
        self,
        project: 'Project',
        id_: Union[int, None] = None,
        file_url: str = None,
        status: List[Union[int, str]] = None,  # ?
        data_file_name: str = None,
        is_dataset: bool = None,
        dataset_status: int = None,
        updated_at: str = None,
        assignee: int = None,
        category_template: int = None,  # fix for Konfuzio Server API, it's actually an ID of a Category
        category: Category = None,
        category_confidence: Optional[float] = None,
        category_is_revised: bool = False,
        text: str = None,
        bbox: dict = None,
        bbox_validation_type=None,
        pages: list = None,
        update: bool = None,
        copy_of_id: Union[int, None] = None,
        *args,
        **kwargs,
    ):
        """
        Create a Document and link it to its Project.

        :param id_: ID of the Document
        :param project: Project where the Document belongs to
        :param file_url: URL of the Document
        :param status: Status of the Document
        :param data_file_name: File name of the Document
        :param is_dataset: Is dataset or not. (bool)
        :param dataset_status: Dataset status of the Document (e.g. Training)
        :param updated_at: Updated information
        :param assignee: Assignee of the Document
        :param bbox: Bounding box information per character in the PDF (dict)
        :param bbox_validation_type: One of ALLOW_ZERO_SIZE (default), STRICT, or DISABLED. Also see the `Bbox` class.
        :param pages: List of page sizes.
        :param update: Annotations, Annotation Sets will not be loaded by default. True will load it from the API.
                        False from local files
        :param copy_of_id: ID of the Document that originated the current Document
        """
        self._no_label_annotation_set = None
        self.id_local = next(Data.id_iter)
        self.id_ = id_
        self.assignee = assignee
        self._annotations: List[Annotation] = None
        self._annotation_sets: List[AnnotationSet] = None
        self.file_url = file_url
        self.is_dataset = is_dataset
        self.dataset_status = dataset_status
        self._update = update
        self.copy_of_id = copy_of_id

        # The following variables come from the Server API
        # self._category -> document level category from the "category" field
        # self._category_confidence -> document level category confidence from the "category_confidence" field
        # self.category_is_revised -> document level boolean flag from the "category_is_revised" field
        if project and category_template:
            self._category = project.get_category_by_id(category_template)
        elif category:
            self._category = category
        else:
            self._category = None
        self._category_confidence = category_confidence
        self.category_is_revised = category_is_revised

        if updated_at:
            self.updated_at = dateutil.parser.isoparse(updated_at)
        else:
            self.updated_at = None

        self.name = data_file_name
        self.status = status  # status of Document online
        self.project = project
        self._force_offline = project._force_offline
        project.add_document(self)  # check for duplicates by ID before adding the Document to the project

        # use hidden variables to store low volume information in instance
        self._text: str = text
        self._text_hash = None
        self._characters: Dict[int, Bbox] = None
        self._bbox_hash = None
        self._bbox_json = bbox
        self.bboxes_available: bool = True if (self.is_online or self._bbox_json) else False
        self._bbox_validation_type = bbox_validation_type
        if bbox_validation_type is None:
            if self.project._strict_data_validation:
                self._bbox_validation_type = BboxValidationTypes.ALLOW_ZERO_SIZE
            else:
                self._bbox_validation_type = BboxValidationTypes.DISABLED
        self._hocr = None
        self._pages: List[Page] = []
        self._n_pages = None

        # prepare local setup for Document
        if self.is_online:
            pathlib.Path(self.document_folder).mkdir(parents=True, exist_ok=True)
        self.annotation_file_path = os.path.join(self.document_folder, "annotations.json5")
        self.annotation_set_file_path = os.path.join(self.document_folder, "annotation_sets.json5")
        self.txt_file_path = os.path.join(self.document_folder, "document.txt")
        self.hocr_file_path = os.path.join(self.document_folder, "document.hocr")
        self.pages_file_path = os.path.join(self.document_folder, "pages.json5")
        self.bbox_file_path = os.path.join(self.document_folder, "bbox.zip")
        self.bio_scheme_file_path = os.path.join(self.document_folder, "bio_scheme.txt")

        bbox_file_exists = is_file(self.bbox_file_path, raise_exception=False)
        self.bboxes_available: bool = self.is_online or self._bbox_json or bbox_file_exists

        if pages:
            self.pages()  # create Page instances

    def __repr__(self):
        """Return the name of the Document incl. the ID."""
        if self.id_ is None:
            return f"Virtual Document {self.name} ({self.copy_of_id})"
        else:
            return f"Document {self.name} ({self.id_})"

    def update_meta_data(
        self,
        assignee: int = None,
        category_template: int = None,
        category: Category = None,
        data_file_name: str = None,
        dataset_status: int = None,
        status: List[Union[int, str]] = None,
        **kwargs,
    ):
        """Update document metadata information."""
        self.assignee = assignee

        if self.project and category_template:
            self._category = self.project.get_category_by_id(category_template)
        elif category:
            self._category = category
        else:
            self._category = None

        self.name = data_file_name

        self.status = status

        self.dataset_status = dataset_status

    def save_meta_data(self):
        """Save local changes to Document metadata to server."""
        update_document_konfuzio_api(
            document_id=self.id_, file_name=self.name, dataset_status=self.dataset_status, assignee=self.assignee
        )

    def save(self):
        """Save all local changes to Document to server."""
        self.save_meta_data()

        for annotation in self.annotations(use_correct=False):
            if not annotation.is_online:
                annotation.save()

    @classmethod
    def from_file_sync(
        self,
        path: str,
        project: 'Project',
        dataset_status: int = 0,
        category_id: Union[None, int] = None,
        callback_url: str = '',
    ) -> 'Document':
        """
        Initialize Document from file with synchronous API call.

        This class method will wait for the document to be processed by the server
        and then return the new Document. This may take a bit of time. When uploading
        many documents, it is advised to use the Document.from_file_async method.

        :param path: Path to file to be uploaded
        :param project: If to filter by correct annotations
        :param dataset_status: Dataset status of the document (None: 0 Preparation: 1 Training: 2 Test: 3 Excluded: 4)
        :param category_id: Category the Document belongs to (if unset, it will be assigned one by the server)
        :param callback_url: Callback URL receiving POST call once extraction is done
        :return: New Document
        """
        response = upload_file_konfuzio_api(
            path,
            project_id=project.id_,
            dataset_status=dataset_status,
            category_id=category_id,
            callback_url=callback_url,
            sync=True,
        )

        new_document_id = json.loads(response.text)['id']

        project.init_or_update_document(from_online=True)
        doc = project.get_document_by_id(new_document_id)

        return doc

    @classmethod
    def from_file_async(
        self,
        path: str,
        project: 'Project',
        dataset_status: int = 0,
        category_id: Union[None, int] = None,
        callback_url: str = '',
    ) -> int:
        """
        Initialize Document from file with asynchrinous API call.

        This class method asynchronously uploads a file, to the Konfuzio API and returns the ID of
        the newly created document. Use this method to create a new Document and don't want to wait
        for the document to be processed by the server. This requires to update the Project at a
        later point to be able to work with the new Document.

        :param path: Path to file to be uploaded
        :param project: If to filter by correct annotations
        :param dataset_status: Dataset status of the document (None: 0 Preparation: 1 Training: 2 Test: 3 Excluded: 4)
        :param category_id: Category the Document belongs to (if unset, it will be assigned one by the server)
        :param callback_url: Callback URL receiving POST call once extraction is done
        :return: ID of new Document
        """
        response = upload_file_konfuzio_api(
            path,
            project_id=project.id_,
            dataset_status=dataset_status,
            category_id=category_id,
            callback_url=callback_url,
            sync=False,
        )

        new_document_id = json.loads(response.text)['id']

        return new_document_id

    @property
    def file_path(self):
        """Return path to file."""
        return os.path.join(self.document_folder, amend_file_name(self.name))

    @property
    def category_annotations(self) -> List[CategoryAnnotation]:
        """
        Collect Category Annotations and average confidence across all Pages.

        :return: List of Category Annotations, one for each Category.
        """
        category_annotations = []
        for category in self.project.categories:
            confidence = 0
            for page in self.pages():
                confidence += page.get_category_annotation(category).confidence
            confidence /= self.number_of_pages
            if (confidence == 0.0) and (category == self._category):
                confidence = self._category_confidence
            category_annotation = CategoryAnnotation(category=category, document=self, confidence=confidence)
            category_annotations.append(category_annotation)
        return category_annotations

    @property
    def maximum_confidence_category_annotation(self) -> Optional[CategoryAnnotation]:
        """
        Get the human revised Category Annotation of this Document, or the highest confidence one if not revised.

        :return: The found Category Annotation, or None if not present.
        """
        if self._category is not None:
            # there is a unique Category Annotation per Category associated to this Document
            # by construction in Document.category_annotations
            return [
                category_annotation
                for category_annotation in self.category_annotations
                if category_annotation.category == self._category
            ][0]
        category_annotation = sorted(self.category_annotations, key=lambda x: x.confidence)[-1]
        if category_annotation.confidence != 0.0:
            return category_annotation
        return None

    @property
    def maximum_confidence_category(self) -> Optional[Category]:
        """
        Get the human revised Category of this Document, or the highest confidence one if not revised.

        :return: The found Category, or None if not present.
        """
        if self.maximum_confidence_category_annotation is not None:
            return self.maximum_confidence_category_annotation.category
        return None

    @property
    def category(self) -> Optional[Category]:
        """
        Return the Category of the Document.

        The Category of a Document is only defined as long as all Pages have the same Category. Otherwise, the Document
        should probably be split into multiple Documents with a consistent Category assignment within their Pages, or
        the Category for each Page should be manually revised.
        """
        if not self.pages():
            return self._category
        all_pages_have_same_category = len(set([page.category for page in self.pages()]) - {None}) == 1
        if all_pages_have_same_category:
            self._category = self.pages()[0].category
        else:
            self._category = None
        return self._category

    def set_category(self, category: Union[None, Category]) -> None:
        """Set the Category of the Document and the Category of all of its Pages as revised."""
        if (self._category is not None) and (category != self._category) and (category is not None):
            raise ValueError(
                "We forbid changing Category when already existing, because this requires some validations that are "
                "currently implemented in the Konfuzio Server. We recommend changing the Category of a Document via "
                "the Konfuzio Server."
            )
        for page in self.pages():
            page.set_category(category)
        self._category = category
        self.category_is_revised = True

    @property
    def ocr_file_path(self):
        """Return path to OCR PDF file."""
        return os.path.join(self.document_folder, amend_file_name(self.name, append_text="ocr", new_extension=".pdf"))

    @property
    def number_of_pages(self) -> int:
        """Calculate the number of Pages."""
        if self._n_pages is None:
            self._n_pages = len(self.text.split('\f'))
        return self._n_pages

    @property
    def number_of_lines(self) -> int:
        """Calculate the number of lines."""
        return len(self.text.replace('\f', '\n').split('\n'))

    @property
    def no_label_annotation_set(self) -> AnnotationSet:
        """
        Return the Annotation Set for project.no_label Annotations.

        We need to load the Annotation Sets from Server first (call self.annotation_sets()).
        If we create the no_label_annotation_set in the first place, the data from the Server is not be loaded
        anymore because _annotation_sets will no longer be None.
        """
        if self._no_label_annotation_set is None:
            self.annotation_sets()
            self._no_label_annotation_set = AnnotationSet(document=self, label_set=self.project.no_label_set)

        return self._no_label_annotation_set

    def spans(
        self,
        label: Label = None,
        use_correct: bool = False,
        start_offset: int = 0,
        end_offset: int = None,
        fill: bool = False,
    ) -> List[Span]:
        """Return all Spans of the Document."""
        spans = []

        annotations = self.annotations(
            label=label, use_correct=use_correct, start_offset=start_offset, end_offset=end_offset, fill=fill
        )

        for annotation in annotations:
            for span in annotation.spans:
                if span not in spans:
                    spans.append(span)

        # if self.spans() == list(set(self.spans())):
        #     # todo deduplicate Spans. One text offset in a Document can ber referenced by many Spans of Annotations
        #     raise NotImplementedError

        return sorted(spans)

    def eval_dict(self, use_correct=False) -> List[dict]:
        """Use this dict to evaluate Documents. The speciality: For every Span of an Annotation create one entry."""
        result = []
        annotations = self.annotations(use_correct=use_correct)
        if not annotations:  # if there are no Annotations in this Documents
            result.append(Span(start_offset=0, end_offset=0).eval_dict())
        else:
            for annotation in annotations:
                result += annotation.eval_dict

        return result

    def check_bbox(self) -> None:
        """
        Run validation checks on the Document text and bboxes.

        This is run when the Document is initialized, and usually it's not needed to be run again because a Document's
        text and bboxes are not expected to change within the Konfuzio Server.

        You can run this manually instead if your pipeline allows changing the text or the bbox during the lifetime of
        a document. Will raise ValueError if the bboxes don't match with the text of the document, or if bboxes have
        invalid coordinates (outside page borders) or invalid size (negative width or height).

        This check is usually slow, and it can be made faster by calling Document.set_text_bbox_hashes() right after
        initializing the Document, which will enable running a hash comparison during this check.
        """
        warn('WIP: Modifications before the next stable release expected.', FutureWarning, stacklevel=2)
        if self._check_text_or_bbox_modified():
            self._characters = None
            _ = self.bboxes

    def __deepcopy__(self, memo) -> 'Document':
        """Create a new Document of the instance."""
        copy_id = self.id_ if self.id_ else self.copy_of_id
        document = Document(
            id_=None,
            project=self.project,
            category=self.category,
            text=self.text,
            copy_of_id=copy_id,
            bbox=self.get_bbox(),
        )
        for page in self.pages():
            _ = Page(
                id_=None,
                document=document,
                start_offset=page.start_offset,
                end_offset=page.end_offset,
                number=page.number,
                original_size=(page.width, page.height),
            )
        return document

    def check_annotations(self, update_document: bool = False) -> bool:
        """Check if Annotations are valid - no duplicates and correct Category."""
        valid = True
        assignee = None

        try:
            self.get_annotations()

        except ValueError as error_message:
            valid = False

            if "is a duplicate of" in str(error_message):
                logger.error(f'{self} has duplicated Annotations.')
                assignee = 1101  # duplicated-annotation@konfuzio.com

            elif "related to" in str(error_message):
                logger.error(f'{self} has Annotations from an incorrect Category.')
                assignee = 1118  # category-issue@konfuzio.com

            else:
                raise ValueError('Error not expected.')

        if update_document and assignee is not None:
            # set the dataset status of the Document to Excluded
            update_document_konfuzio_api(document_id=self.id_, file_name=self.name, dataset_status=4, assignee=assignee)

        return valid

    def annotation_sets(self):
        """Return Annotation Sets of Documents."""
        if self._annotation_sets is not None:
            return self._annotation_sets
        if self.is_online and not is_file(self.annotation_set_file_path, raise_exception=False):
            self.download_document_details()
        if is_file(self.annotation_set_file_path, raise_exception=False):
            with open(self.annotation_set_file_path, "r") as f:
                raw_annotation_sets = json.load(f)
            # first load all Annotation Sets before we create Annotations
            for raw_annotation_set in raw_annotation_sets:
                _ = AnnotationSet(
                    id_=raw_annotation_set["id"],
                    document=self,
                    label_set=self.project.get_label_set_by_id(raw_annotation_set["section_label"]),
                )
        elif self._annotation_sets is None:
            self._annotation_sets = []  # Annotation sets cannot be loaded from Konfuzio Server
        return self._annotation_sets

    def annotations(
        self,
        label: Label = None,
        use_correct: bool = True,
        ignore_below_threshold: bool = False,
        start_offset: int = 0,
        end_offset: int = None,
        fill: bool = False,
    ) -> List[Annotation]:
        """
        Filter available annotations.

        :param label: Label for which to filter the Annotations.
        :param use_correct: If to filter by correct Annotations.
        :param ignore_below_threshold: To filter out Annotations with confidence below Label prediction threshold.
        :return: Annotations in the document.
        """
        self.get_annotations()
        start_offset = max(start_offset, 0)
        if end_offset:
            end_offset = min(end_offset, len(self.text))
        annotations: List[Annotation] = []
        add = False
        for annotation in self._annotations:
            # filter by correct information
            if not annotation.is_correct:
                if ignore_below_threshold and (
                    not annotation.confidence or annotation.confidence < annotation.label.threshold
                ):
                    continue
            for span in annotation.spans:
                if (use_correct and annotation.is_correct) or not use_correct:
                    # todo: add option to filter for overruled Annotations where mult.=F
                    # todo: add option to filter for overlapping Annotations, `add_annotation` just checks for identical
                    # filter by start and end offset, include Annotations that extend into the offset
                    if start_offset is not None and end_offset is not None:  # if the start and end offset are specified
                        latest_start = max(span.start_offset, start_offset)
                        earliest_end = min(span.end_offset, end_offset)
                        is_overlapping = latest_start - earliest_end < 0
                    else:
                        is_overlapping = True

                    if label is not None:  # filter by Label
                        if label == annotation.label and is_overlapping:
                            add = True
                    elif is_overlapping:
                        add = True
            # as multiline Annotations will be added twice
            if add:
                annotations.append(annotation)
                add = False

        if fill:
            # todo: we cannot assure that the Document has a Category, so Annotations must not require label_set
            spans = [range(span.start_offset, span.end_offset) for anno in annotations for span in anno.spans]
            if end_offset is None:
                end_offset = len(self.text)
            missings = get_missing_offsets(start_offset=start_offset, end_offset=end_offset, annotated_offsets=spans)

            for missing in missings:
                new_spans = []
                offset_text = self.text[missing.start : missing.stop]
                # we split Spans which span multiple lines, so that one Span comprises one line
                offset_of_offset = 0
                line_breaks = [
                    offset_line for offset_line in re.split(r'(\n|\f)', offset_text) if offset_line != ''
                ]  # , '\n', '\f'}]
                if not line_breaks:
                    continue
                for offset in line_breaks:
                    start = missing.start + offset_of_offset
                    offset_of_offset += len(offset)
                    end = missing.start + offset_of_offset
                    new_span = Span(start_offset=start, end_offset=end)
                    new_spans.append(new_span)

                new_annotation = Annotation(
                    document=self,
                    annotation_set=self.no_label_annotation_set,
                    label=self.project.no_label,
                    label_set=self.project.no_label_set,
                    spans=new_spans,
                )

                annotations.append(new_annotation)

        return sorted(annotations)

    def view_annotations(self, start_offset: int = 0, end_offset: int = None) -> List[Annotation]:
        """Get the best Annotations, where the Spans are not overlapping."""
        self.get_annotations()
        annotations: List[Annotation] = []

        filled = 0  # binary number keeping track of filled offsets
        priority_annotations = sorted(
            self.annotations(use_correct=False, start_offset=start_offset, end_offset=end_offset),
            key=lambda x: (
                not x.is_correct,  # x.is_correct == True first
                -x.confidence if x.confidence else 0,  # higher confidence first
                min([span.start_offset for span in x.spans]),
            ),
        )

        no_label_duplicates = set()  # for top Annotation filter
        for annotation in priority_annotations:
            if annotation.confidence is not None and annotation.label.threshold > annotation.confidence:
                continue
            if not annotation.is_correct and annotation.revised:  # if marked as incorrect by user
                continue
            if annotation.label is self.project.no_label:
                continue
            spans_num = 0
            for span in annotation.spans:
                for i in range(span.start_offset, span.end_offset):
                    spans_num |= 1 << i
            if spans_num & filled:
                # if there's overlap
                continue
            # if (
            #     annotation.is_correct is False
            #     and annotation.label.has_multiple_top_candidates is False
            #     and annotation.label.id_ in no_label_duplicates
            # ):
            #     continue
            annotations.append(annotation)
            filled |= spans_num
            if not annotation.label.has_multiple_top_candidates:
                no_label_duplicates.add(annotation.label.id_)

        return sorted(annotations)

    def lose_weight(self):
        """Remove NO_LABEL, wrong and below threshold Annotations."""
        super().lose_weight()
        self._bbox_json = None
        self._characters = None
        for annotation in self.annotations(use_correct=False, ignore_below_threshold=False):
            if annotation.label is self.project.no_label:
                annotation.delete(delete_online=False)
            elif not annotation.is_correct and (
                not annotation.confidence or annotation.label.threshold > annotation.confidence or annotation.revised
            ):
                annotation.delete(delete_online=False)
            else:
                annotation.lose_weight()

    @property
    def document_folder(self):
        """Get the path to the folder where all the Document information is cached locally."""
        return os.path.join(self.project.documents_folder, str(self.id_))

    def get_file(self, ocr_version: bool = True, update: bool = False):
        """
        Get OCR version of the original file.

        :param ocr_version: Bool to get the ocr version of the original file
        :param update: Update the downloaded file even if it is already available
        :return: Path to the selected file.
        """
        if ocr_version:
            file_path = self.ocr_file_path
        else:
            file_path = self.file_path

        if self.status[0] == 2 and (not file_path or not is_file(file_path, raise_exception=False) or update):
            pdf_content = download_file_konfuzio_api(self.id_, ocr=ocr_version, session=self.session)
            with open(file_path, "wb") as f:
                f.write(pdf_content)

        return file_path

    def get_images(self, update: bool = False):
        """
        Get Document Pages as PNG images.

        :param update: Update the downloaded images even they are already available
        :return: Path to PNG files.
        """
        return [page.get_image(update=update) for page in self.pages()]

    def download_document_details(self):
        """Retrieve data from a Document online in case Document has finished processing."""
        if self.is_online and self.status and self.status[0] == 2:
            data = get_document_details(document_id=self.id_, project_id=self.project.id_, session=self.session)

            # write a file, even there are no annotations to support offline work
            with open(self.annotation_file_path, "w") as f:
                json.dump(data["annotations"], f, indent=2, sort_keys=True)

            with open(self.annotation_set_file_path, "w") as f:
                json.dump(data["sections"], f, indent=2, sort_keys=True)

            with open(self.txt_file_path, "w", encoding="utf-8") as f:
                f.write(data["text"])

            with open(self.pages_file_path, "w") as f:
                json.dump(data["pages"], f, indent=2, sort_keys=True)
        else:
            raise NotImplementedError

        return self

    def add_annotation(self, annotation: Annotation):
        """Add an Annotation to a Document.

        The Annotation is only added to the Document if the data validation tests are passing for this Annotation.
        See https://dev.konfuzio.com/sdk/data_validations.html#annotation-validation-rules.

        :param annotation: Annotation to add in the Document
        :return: Input Annotation.
        """
        if self._annotations is None:
            self.annotations()
        if annotation not in self._annotations:
            # Hotfix Text Annotation Server:
            #  Annotation belongs to a Label / Label Set that does not relate to the Category of the Document.
            # todo: add test that the Label and Label Set of an Annotation belong to the Category of the Document
            if self.category is not None:
                if annotation.label_set is not None:
                    if annotation.label_set.categories:
                        if self.category in annotation.label_set.categories:
                            self._annotations.append(annotation)
                        else:
                            exception_or_log_error(
                                msg=f'We cannot add {annotation} related to {annotation.label_set.categories} to {self}'
                                f' as the document has {self.category}',
                                fail_loudly=self.project._strict_data_validation,
                                exception_type=ValueError,
                            )
                    else:
                        raise ValueError(f'{annotation} uses Label Set without Category, cannot be added to {self}.')
                else:
                    raise ValueError(f'{annotation} has no Label Set, which cannot be added to {self}.')
            else:
                raise ValueError(f'We cannot add {annotation} to {self} where the Category is {self.category}')
        else:
            duplicated = [x for x in self._annotations if x == annotation]
            exception_or_log_error(
                msg=f'In {self} the {annotation} is a duplicate of {duplicated} and will not be added.',
                fail_loudly=self.project._strict_data_validation,
                exception_type=ValueError,
            )

        return self

    def get_annotation_by_id(self, annotation_id: int) -> Annotation:
        """
        Return an Annotation by ID, searching within the Document.

        :param annotation_id: ID of the Annotation to get.
        """
        result = None
        if self._annotations is None:
            self.annotations()
        for annotation in self._annotations:
            if annotation.id_ == annotation_id:
                result = annotation
                break
        if result:
            return result
        else:
            raise IndexError(f"Annotation {annotation_id} is not part of {self}.")

    def add_annotation_set(self, annotation_set: AnnotationSet):
        """Add the Annotation Sets to the Document."""
        if annotation_set.document and annotation_set.document != self:
            raise ValueError('One Annotation Set must only belong to one Document.')
        if self._annotation_sets is None:
            self._annotation_sets = []
        if annotation_set not in self._annotation_sets:
            self._annotation_sets.append(annotation_set)
        else:
            raise ValueError(f'In {self} the {annotation_set} is a duplicate and will not be added.')
        return self

    def get_annotation_set_by_id(self, id_: int) -> AnnotationSet:
        """
        Return an Annotation Set by ID.

        :param id_: ID of the Annotation Set to get.
        """
        result = None
        if self._annotation_sets is None:
            self.annotation_sets()
        for annotation_set in self._annotation_sets:
            if annotation_set.id_ == id_:
                result = annotation_set
        if result:
            return result
        else:
            logger.error(f"Annotation Set {id_} is not part of Document {self.id_}.")
            raise IndexError

    def get_text_in_bio_scheme(self, update=False) -> List[Tuple[str, str]]:
        """
        Get the text of the Document in the BIO scheme.

        :param update: Update the bio annotations even they are already available
        :return: list of tuples with each word in the text and the respective label
        """
        converted_text = []
        if not is_file(self.bio_scheme_file_path, raise_exception=False) or update:
            converted_text = convert_to_bio_scheme(self)
            with open(self.bio_scheme_file_path, "w", encoding="utf-8") as f:
                for word, tag in converted_text:
                    f.writelines(word + " " + tag + "\n")
                f.writelines("\n")
        else:
            with open(self.bio_scheme_file_path, "r", encoding="utf-8") as f:
                for line in f.readlines():
                    if not line.strip():
                        continue
                    split_line = line.strip().split(' ')
                    word = split_line[0]
                    tag = ' '.join(split_line[1:])  # tag allowed to have multiple words
                    converted_text.append((word, tag))

        return converted_text

    def get_bbox(self) -> Dict:
        """
        Get bbox information per character of file. We don't store bbox as an attribute to save memory.

        :return: Bounding box information per character in the Document.
        """
        if self._bbox_json:
            bbox = self._bbox_json
        elif is_file(self.bbox_file_path, raise_exception=False):
            with zipfile.ZipFile(self.bbox_file_path, "r") as archive:
                bbox = json.loads(archive.read('bbox.json5'))
        elif self.is_online and self.status and self.status[0] == 2:
            # todo check for self.project.id_ and self.id_ and ?
            logger.warning(f'Start downloading bbox files of {len(self.text)} characters for {self}.')
            bbox = get_document_details(document_id=self.id_, project_id=self.project.id_, extra_fields="bbox")['bbox']
            # Use the `zipfile` module: `compresslevel` was added in Python 3.7
            with zipfile.ZipFile(
                self.bbox_file_path, mode="w", compression=zipfile.ZIP_DEFLATED, compresslevel=9
            ) as zip_file:
                # Dump JSON data
                dumped: str = json.dumps(bbox, indent=2, sort_keys=True)
                # Write the JSON data into `data.json` *inside* the ZIP file
                zip_file.writestr('bbox.json5', data=dumped)
                # Test integrity of compressed archive
                zip_file.testzip()
        else:
            self.bboxes_available = False
            bbox = {}

        return bbox

    @property
    def _hashable_characters(self) -> Optional[frozenset]:
        """Convert bbox dict into a hashable type."""
        return frozenset(self._characters) if self._characters is not None else None

    def set_text_bbox_hashes(self) -> None:
        """Update hashes of Document text and bboxes. Can be used for checking later on if any changes happened."""
        self._text_hash = hash(self._text)
        self._bbox_hash = hash(self._hashable_characters)

    def _check_text_or_bbox_modified(self) -> bool:
        """Check if either the Document text or its bboxes have been modified in memory."""
        text_modified = self._text_hash != hash(self._text)
        bbox_modified = self._bbox_hash != hash(self._hashable_characters)
        return text_modified or bbox_modified

    @property
    def bboxes(self) -> Dict[int, Bbox]:
        """Use the cached bbox version."""
        warn('WIP: Modifications before the next stable release expected.', FutureWarning, stacklevel=2)
        if self.bboxes_available and self._characters is None:
            bbox = self.get_bbox()
            boxes = {}
            for character_index, box in bbox.items():
                x0 = box.get('x0')
                x1 = box.get('x1')
                y0 = box.get('y0')
                y1 = box.get('y1')
                page_index = box.get('page_number') - 1
                page = self.get_page_by_index(page_index=page_index)
                box_character = box.get('text')
                document_character = self.text[int(character_index)]
                if box_character not in [' ', '\f', '\n'] and box_character != document_character:
                    exception_or_log_error(
                        msg=f'{self} Bbox provides Character "{box_character}" document text refers to '
                        f'"{document_character}" with ID "{character_index}".',
                        fail_loudly=self.project._strict_data_validation,
                        exception_type=ValueError,
                    )
                boxes[int(character_index)] = Bbox(
                    x0=x0, x1=x1, y0=y0, y1=y1, page=page, validation=self._bbox_validation_type
                )
            self._characters = boxes
        return self._characters

    def set_bboxes(self, characters: Dict[int, Bbox]):
        """Set character Bbox dictionary."""
        characters = {int(key): bbox for key, bbox in characters.items()}

        for key, bbox in characters.items():
            bbox._valid(self._bbox_validation_type)

        self._characters = characters
        self.bboxes_available = True

    @property
    def text(self):
        """Get Document text. Once loaded stored in memory."""
        if self._text is not None:
            return self._text
        if self.is_online and not is_file(self.txt_file_path, raise_exception=False):
            self.download_document_details()
        if is_file(self.txt_file_path, raise_exception=False):
            with open(self.txt_file_path, "r", encoding="utf-8") as f:
                self._text = f.read()
        return self._text

    def add_page(self, page: Page):
        """Add a Page to a Document."""
        if page not in self._pages:
            self._pages.append(page)
        else:
            raise ValueError(f'In {self} the {page} is a duplicate and will not be added.')

    def get_page_by_index(self, page_index: int):
        """Return the Page by index."""
        for page in self.pages():
            if page.index == page_index:
                return page
        raise IndexError(f'Page with Index {page_index} not available in {self}')

    def pages(self) -> List[Page]:
        """Get Pages of Document."""
        if self._pages:
            return self._pages
        if self.is_online and not is_file(self.pages_file_path, raise_exception=False):
            self.download_document_details()
            is_file(self.pages_file_path)
        if is_file(self.pages_file_path, raise_exception=False):
            with open(self.pages_file_path, "r") as f:
                pages_data = json.loads(f.read())

            page_texts = self.text.split('\f')
            assert len(page_texts) == len(pages_data)
            start_offset = 0
            for page_index, page_data in enumerate(pages_data):
                page_text = page_texts[page_index]
                end_offset = start_offset + len(page_text)
                _ = Page(
                    id_=page_data['id'],
                    document=self,
                    number=page_data['number'],
                    original_size=page_data['original_size'],
                    start_offset=start_offset,
                    end_offset=end_offset,
                )
                start_offset = end_offset + 1

        return self._pages

    @property
    def hocr(self):
        """Get HOCR of Document. Once loaded stored in memory."""
        if self._hocr:
            pass
        elif is_file(self.hocr_file_path, raise_exception=False):
            # hocr might not be available (depends on the Project settings)
            with open(self.hocr_file_path, "r", encoding="utf-8") as f:
                self._hocr = f.read()
        else:
            if self.status[0] == 2:
                data = get_document_details(
                    document_id=self.id_, project_id=self.project.id_, session=self.session, extra_fields="hocr"
                )

                if 'hocr' in data.keys() and data['hocr']:
                    self._hocr = data['hocr']
                    with open(self.hocr_file_path, "w", encoding="utf-8") as f:
                        f.write(self._hocr)
                else:
                    logger.warning(f'Please enable HOCR in {self.project} and upload {self} again to create HOCR.')

        return self._hocr

    def update(self):
        """Update document information."""
        self.delete_document_details()
        self.download_document_details()
        return self

    def delete_document_details(self):
        """Delete all local content information for the document."""
        try:
            shutil.rmtree(self.document_folder)
        except FileNotFoundError:
            pass
        pathlib.Path(self.document_folder).mkdir(parents=True, exist_ok=True)
        self._annotations = None
        self._annotation_sets = None
        self._text = None
        self._pages = []

    def delete(self, delete_online: bool = False):
        """Delete Document."""
        self.project.del_document_by_id(self.id_, delete_online=delete_online)

    def merge_vertical(self, only_multiline_labels=True):
        """
        Merge Annotations with the same Label.

<<<<<<< HEAD
        :param only_multiline_labels: Only merge if a multiline Label Annotation is in the Category Training set
=======
        See more details at https://dev.konfuzio.com/sdk/explanations.html#vertical-merge

        :param only_multiline_labels: Only merge if multiline Label Annotation in category training set
>>>>>>> f4eaddaf
        """
        logger.info("Vertical merging Annotations.")
        labels_dict = {}
        for label in self.category.labels:
            if not only_multiline_labels or label.has_multiline_annotations():
                labels_dict[label.name] = []

        for annotation in self.annotations(use_correct=False, ignore_below_threshold=True):
            if annotation.label.name in labels_dict:
                labels_dict[annotation.label.name].append(annotation)

        for label_id in labels_dict:
            buffer = []
            for annotation in labels_dict[label_id]:
                for span in annotation.spans:
                    # remove all spans in buffer more than 1 line apart
                    while buffer and span.line_index > buffer[0].line_index + 1:
                        buffer.pop(0)

                    if buffer and buffer[-1].page != span.page:
                        buffer = [span]
                        continue

                    # Do not merge new Span if Annotation is part of an AnnotationSet with more than 1 Annotation
                    # (except default AnnotationSet)
                    if (
                        span.annotation.annotation_set
                        and not span.annotation.annotation_set.label_set.is_default
                        and len(
                            span.annotation.annotation_set.annotations(use_correct=False, ignore_below_threshold=True)
                        )
                        > 1
                    ):
                        buffer.append(span)
                        continue
                    if len(annotation.spans) > 1:
                        buffer.append(span)
                        continue

                    for candidate in buffer:
                        # only looking for elements in line above
                        if candidate.line_index == span.line_index:
                            break
                        # overlap in x
                        # or next line
                        if (
                            not (span.bbox().x0 > candidate.bbox().x1 or span.bbox().x1 < candidate.bbox().x0)
                        ) or self.text[candidate.end_offset : span.start_offset].replace(' ', '').replace(
                            '\n', ''
                        ) == '':
                            span.annotation.delete(delete_online=False)
                            span.annotation = None
                            candidate.annotation.add_span(span)
                            buffer.remove(candidate)
                    buffer.append(span)

    def evaluate_regex(self, regex, label: Label, annotations: List['Annotation'] = None):
        """Evaluate a regex based on the Document."""
        start_time = time.time()
        findings_in_document = regex_matches(
            doctext=self.text,
            regex=regex,
            keep_full_match=False,
            filtered_group=f'Label_{label.id_}'
            # filter by name of Label: one regex can match multiple Labels
        )
        processing_time = time.time() - start_time
        correct_findings = []

        label_annotations = self.annotations(label=label)

        label_annotations_offsets = {
            (span.start_offset, span.end_offset): ann for ann in label_annotations for span in ann.spans
        }

        for finding in findings_in_document:
            key = (finding['start_offset'], finding['end_offset'])
            if key in label_annotations_offsets:
                correct_findings.append(label_annotations_offsets[key])

        try:
            annotation_precision = len(correct_findings) / len(findings_in_document)
        except ZeroDivisionError:
            annotation_precision = 0

        try:
            annotation_recall = len(correct_findings) / len(label_annotations)
        except ZeroDivisionError:
            annotation_recall = 0

        try:
            f1_score = 2 * (annotation_precision * annotation_recall) / (annotation_precision + annotation_recall)
        except ZeroDivisionError:
            f1_score = 0
        return {
            'id': self.id_local,
            'regex': regex,
            # processing_time time can vary slightly between runs, round to ms so that this variation does not affect
            # the choice of regexes when values are below ms and metrics are the same
            'runtime': round(processing_time, 3),
            'count_total_findings': len(findings_in_document),
            'count_total_correct_findings': len(correct_findings),
            'count_correct_annotations': len(label_annotations),
            'count_correct_annotations_not_found': len(correct_findings) - len(label_annotations),
            'doc_matched': len(correct_findings) > 0,
            'annotation_precision': annotation_precision,
            'document_recall': 0,  # keep this key to be able to use the function get_best_regex
            'annotation_recall': annotation_recall,
            'f1_score': f1_score,
            'correct_findings': correct_findings,
        }

    def get_annotations(self) -> List[Annotation]:
        """Get Annotations of the Document."""
        if self.category is None:
            raise ValueError(f'Document {self} without Category must not have Annotations')

        annotation_file_exists = is_file(self.annotation_file_path, raise_exception=False)
        annotation_set_file_exists = is_file(self.annotation_set_file_path, raise_exception=False)

        if self._update or (self.is_online and (self._annotations is None or self._annotation_sets is None)):

            if self.is_online and (not annotation_file_exists or not annotation_set_file_exists or self._update):
                self.update()  # delete the meta of the Document details and download them again
                self._update = None  # Make sure we don't repeat to load once updated.

            self._annotation_sets = None  # clean Annotation Sets to not create duplicates
            self.annotation_sets()

            self._annotations = []  # clean Annotations to not create duplicates
            # We read the annotation file that we just downloaded
            with open(self.annotation_file_path, 'r') as f:
                raw_annotations = json.load(f)

            for raw_annotation in raw_annotations:
                raw_annotation['annotation_set_id'] = raw_annotation.pop('section')
                raw_annotation['label_set_id'] = raw_annotation.pop('section_label_id')
                _ = Annotation(document=self, id_=raw_annotation['id'], **raw_annotation)
            self._update = None  # Make sure we don't repeat to load once loaded.

        if self._annotations is None:
            self.annotation_sets()
            self._annotations = []
            # We load the annotation file if it exists
            if annotation_file_exists:
                with open(self.annotation_file_path, 'r') as f:
                    raw_annotations = json.load(f)

                for raw_annotation in raw_annotations:
                    raw_annotation['annotation_set_id'] = raw_annotation.pop('section')
                    raw_annotation['label_set_id'] = raw_annotation.pop('section_label_id')
                    _ = Annotation(document=self, id_=raw_annotation['id'], **raw_annotation)

        return self._annotations

    def propose_splitting(self, splitting_ai) -> List:
        """Propose splitting for a multi-file Document.

        :param splitting_ai: An initialized SplittingAI class
        """
        proposed = splitting_ai.propose_split_documents(self)
        return proposed

    def create_subdocument_from_page_range(self, start_page: Page, end_page: Page, include=False):
        """
        Create a shorter Document from a Page range of an initial Document.

        :param start_page: A Page that the new sub-Document starts with.
        :type start_page: Page
        :param end_page: A Page that the new sub-Document ends with, if include is True.
        :type end_page: Page
        :param include: Whether end_page is included into the new sub-Document.
        :type include: bool
        :returns: A new sub-Document.
        """
        if include:
            pages_text = self.text[start_page.start_offset : end_page.end_offset]
        else:
            pages_text = self.text[start_page.start_offset : end_page.start_offset]
        new_doc = Document(project=self.project, id_=None, text=pages_text)
        i = 1
        start_offset = 0
        for page in self.pages():
            end_offset = start_offset + len(page.text)
            if include:
                if page.number in range(start_page.number, end_page.number + 1):
                    _ = Page(
                        id_=None,
                        original_size=(page.height, page.width),
                        document=new_doc,
                        start_offset=start_offset,
                        end_offset=end_offset,
                        number=i,
                    )
                    i += 1
                    start_offset = end_offset + 1
            else:
                if page.number in range(start_page.number, end_page.number):
                    _ = Page(
                        id_=None,
                        original_size=(page.height, page.width),
                        document=new_doc,
                        start_offset=start_offset,
                        end_offset=end_offset,
                        number=i,
                    )
                    i += 1
                    start_offset = end_offset + 1
        return new_doc


class Project(Data):
    """Access the information of a Project."""

    def __init__(
        self,
        id_: Union[int, None],
        project_folder=None,
        update=False,
        max_ram=None,
        strict_data_validation: bool = True,
        **kwargs,
    ):
        """
        Set up the Data using the Konfuzio Host.

        :param id_: ID of the Project
        :param project_folder: Set a Project root folder, if empty "data_<id_>" will be used.
        :param update: Whether to sync local files with the Project online.
        :param max_ram: Maximum RAM used by AI models trained on this Project.
        :param strict_data_validation: Whether to apply strict data validation rules.
        See https://dev.konfuzio.com/sdk/data_validations.html.
        """
        self.id_local = next(Data.id_iter)
        self.id_ = id_  # A Project with None ID is not retrieved from the HOST
        if self.id_ is None:
            self.set_offline()
        self._project_folder = project_folder
        self.categories: List[Category] = []
        self._label_sets: List[LabelSet] = []
        self._labels: List[Label] = []
        self._documents: List[Document] = []
        self._meta_data = []
        self._max_ram = max_ram
        self._strict_data_validation = strict_data_validation

        # paths
        self.meta_file_path = os.path.join(self.project_folder, "documents_meta.json5")
        self.labels_file_path = os.path.join(self.project_folder, "labels.json5")
        self.label_sets_file_path = os.path.join(self.project_folder, "label_sets.json5")

        if self.id_ or self._project_folder:
            self.get(update=update)

        # todo: list of Categories related to NO LABEL SET can be outdated, i.e. if the number of Categories changes
        self.no_label_set = LabelSet(project=self, categories=self.categories)
        self.no_label_set.name_clean = 'NO_LABEL_SET'
        self.no_label_set.name = 'NO_LABEL_SET'
        self.no_label = Label(project=self, text='NO_LABEL', label_sets=[self.no_label_set])
        self.no_label.name_clean = 'NO_LABEL'

    def __repr__(self):
        """Return string representation."""
        return f"Project {self.id_}"

    @property
    def documents(self):
        """Return Documents with status training."""
        return [doc for doc in self._documents if doc.dataset_status == 2]

    @property
    def online_documents_dict(self) -> Dict:
        """Return a dictionary of online documents using their id as key."""
        return {doc.id_: doc for doc in self._documents if isinstance(doc.id_, int)}

    @property
    def virtual_documents(self):
        """Return Documents created virtually."""
        return [doc for doc in self._documents if doc.dataset_status is None or doc.id_ is None]

    @property
    def test_documents(self):
        """Return Documents with status test."""
        return [doc for doc in self._documents if doc.dataset_status == 3]

    @property
    def excluded_documents(self):
        """Return Documents which have been excluded."""
        return [doc for doc in self._documents if doc.dataset_status == 4]

    @property
    def preparation_documents(self):
        """Return Documents with status test."""
        return [doc for doc in self._documents if doc.dataset_status == 1]

    @property
    def no_status_documents(self):
        """Return Documents with status test."""
        return [doc for doc in self._documents if doc.dataset_status == 0]

    @property
    def project_folder(self) -> str:
        """Calculate the data document_folder of the Project."""
        if self._project_folder is not None:
            return self._project_folder
        else:
            return f"data_{self.id_}"

    @property
    def regex_folder(self) -> str:
        """Calculate the regex folder of the Project."""
        return os.path.join(self.project_folder, "regex")

    @property
    def documents_folder(self) -> str:
        """Calculate the regex folder of the Project."""
        return os.path.join(self.project_folder, "documents")

    @property
    def model_folder(self) -> str:
        """Calculate the model folder of the Project."""
        return os.path.join(self.project_folder, "models")

    @property
    def max_ram(self):
        """Return maximum memory used by AI models."""
        return self._max_ram

    def write_project_files(self):
        """Overwrite files with Project, Label, Label Set information."""
        data = get_project_details(project_id=self.id_)
        with open(self.label_sets_file_path, "w") as f:
            json.dump(data['section_labels'], f, indent=2, sort_keys=True)
        with open(self.labels_file_path, "w") as f:
            json.dump(data['labels'], f, indent=2, sort_keys=True)

        self.write_meta_of_files()

        return self

    def write_meta_of_files(self):
        """Overwrite meta-data of Documents in Project."""
        meta_data = get_meta_of_files(project_id=self.id_, session=self.session)
        with open(self.meta_file_path, "w") as f:
            json.dump(meta_data, f, indent=2, sort_keys=True)

    def get(self, update=False):
        """
        Access meta information of the Project.

        :param update: Update the downloaded information even it is already available
        """
        pathlib.Path(self.project_folder).mkdir(parents=True, exist_ok=True)
        pathlib.Path(self.documents_folder).mkdir(parents=True, exist_ok=True)
        pathlib.Path(self.regex_folder).mkdir(parents=True, exist_ok=True)
        pathlib.Path(self.model_folder).mkdir(parents=True, exist_ok=True)

        if self.id_ and (not is_file(self.meta_file_path, raise_exception=False) or update):
            self.write_project_files()
        self.get_meta(reload=True)
        self.get_labels(reload=True)
        self.get_label_sets(reload=True)
        self.get_categories()
        self.init_or_update_document()
        return self

    def add_label_set(self, label_set: LabelSet):
        """
        Add Label Set to Project, if it does not exist.

        :param label_set: Label Set to add in the Project
        """
        if label_set not in self._label_sets:
            self._label_sets.append(label_set)
        else:
            raise ValueError(f'In {self} the {label_set} is a duplicate and will not be added.')

    def add_category(self, category: Category):
        """
        Add Category to Project, if it does not exist.

        :param category: Category to add in the Project
        """
        if category not in self.categories:
            self.categories.append(category)
        else:
            raise ValueError(f'In {self} the {category} is a duplicate and will not be added.')

    def add_label(self, label: Label):
        """
        Add Label to Project, if it does not exist.

        :param label: Label to add in the Project
        """
        if label not in self._labels:
            self._labels.append(label)
        else:
            raise ValueError(f'In {self} the {label} is a duplicate and will not be added.')

    def add_document(self, document: Document):
        """Add Document to Project, if it does not exist."""
        if document not in self._documents:
            self._documents.append(document)
        else:
            raise ValueError(f'In {self} the {document} is a duplicate and will not be added.')

    def get_meta(self, reload=False):
        """
        Get the list of all Documents in the Project and their information.

        :return: Information of the Documents in the Project.
        """
        if not self._meta_data or reload:
            if self._meta_data:
                self.old_meta_data = self._meta_data
            with open(self.meta_file_path, "r") as f:
                self._meta_data = json.load(f)

        return self._meta_data

    @property
    def meta_data(self):
        """Return Project meta data."""
        if not self._meta_data:
            self.get_meta()
        return self._meta_data

    def get_categories(self):
        """Load Categories for all Label Sets in the Project."""
        for label_set in self.label_sets:
            if label_set.is_default:
                # the _default_of_label_set_ids are the Label Sets used by the Category
                pass
            else:
                # the _default_of_label_set_ids are the Categories the Label Set is used in
                for label_set_id in label_set._default_of_label_set_ids:
                    category = self.get_category_by_id(label_set_id)
                    label_set.add_category(category)  # The Label Set is linked to a Category it created
                    category.add_label_set(label_set)

    def get_label_sets(self, reload=False):
        """Get LabelSets in the Project."""
        if not self._label_sets or reload:
            with open(self.label_sets_file_path, "r") as f:
                label_sets_data = json.load(f)

            self._label_sets = []  # clean up Label Sets to not create duplicates
            self.categories = []  # clean up Labels to not create duplicates
            for label_set_data in label_sets_data:
                label_set = LabelSet(project=self, id_=label_set_data['id'], **label_set_data)
                if label_set.is_default:
                    category = Category(project=self, id_=label_set_data['id'], **label_set_data)
                    category.label_sets.append(label_set)
                    label_set.categories.append(category)  # Konfuzio Server mixes the concepts, we use two instances
                    # self.add_category(category)

        return self._label_sets

    @property
    def label_sets(self):
        """Return Project LabelSets."""
        if not self._label_sets:
            self.get_label_sets()
        return self._label_sets

    def get_labels(self, reload=False) -> Label:
        """Get ID and name of any Label in the Project."""
        if not self._labels or reload:
            with open(self.labels_file_path, "r") as f:
                labels_data = json.load(f)
            self._labels = []  # clean up Labels to not create duplicates
            for label_data in labels_data:
                # Remove the Project from label_data
                label_data.pop("project", None)
                Label(project=self, id_=label_data['id'], **label_data)

        return self._labels

    @property
    def labels(self):
        """Return Project Labels."""
        if not self._labels:
            self.get_labels()
        return self._labels

    def init_or_update_document(self, from_online=False):
        """
        Initialize or update Documents from local files to then decide about full, incremental or no update.

        :param from_online: If True, all Document metadata info is first reloaded with latest changes in the server
        """
        local_docs_dict = self.online_documents_dict
        if from_online:
            self.write_meta_of_files()
            self.get_meta(reload=True)
        updated_docs_ids_set = set()  # delete all docs not in the list at the end
        for document_data in self.meta_data:
            updated_docs_ids_set.add(document_data['id'])
            if document_data['status'][0] == 2:  # NOQA - hotfix for Text Annotation Server # todo add test

                new_date = document_data["updated_at"]
                updated = False
                new = document_data["id"] not in local_docs_dict
                if not new:
                    last_date = local_docs_dict[document_data['id']].updated_at
                    updated = dateutil.parser.isoparse(new_date) > last_date if last_date is not None else True

                if updated:
                    doc = local_docs_dict[document_data['id']]
                    doc.update_meta_data(**document_data)
                    doc.update()
                    logger.info(f'{doc} was updated, we will download it again as soon you use it.')
                elif new:
                    doc = Document(project=self, update=True, id_=document_data['id'], **document_data)
                    logger.info(f'{doc} is not available on your machine, we will download it as soon you use it.')
                else:
                    doc = local_docs_dict[document_data['id']]
                    doc.update_meta_data(**document_data)  # reset any Document level meta data changes
                    logger.debug(f'Unchanged local version of {doc} from {new_date}.')
            else:
                logger.debug(f"Not loading Document {[document_data['id']]} with status {document_data['status'][0]}.")

        to_delete_ids = set(local_docs_dict.keys()) - updated_docs_ids_set
        for to_del_id in to_delete_ids:
            local_docs_dict[to_del_id].delete(delete_online=False)

    def get_document_by_id(self, document_id: int) -> Document:
        """Return Document by its ID."""
        for document in self._documents:
            if document.id_ == document_id:
                return document
        raise IndexError(f'Document id {document_id} was not found in {self}.')

    def del_document_by_id(self, document_id: int, delete_online: bool = False) -> Document:
        """Delete Document by its ID."""
        document = self.get_document_by_id(document_id)

        self._documents.remove(document)

        if delete_online:
            delete_file_konfuzio_api(document_id)
            self.write_meta_of_files()
            self.get_meta(reload=True)
            try:
                shutil.rmtree(document.document_folder)
            except FileNotFoundError:
                pass
        return None

    def get_label_by_name(self, name: str) -> Label:
        """Return Label by its name."""
        for label in self.labels:
            if label.name == name:
                return label
        raise IndexError(f'Label name {name} was not found in {self}.')

    def get_label_by_id(self, id_: int) -> Label:
        """
        Return a Label by ID.

        :param id_: ID of the Label to get.
        """
        for label in self.labels:
            if label.id_ == id_:
                return label
        raise IndexError(f'Label id {id_} was not found in {self}.')

    def get_label_set_by_name(self, name: str) -> LabelSet:
        """Return a Label Set by ID."""
        for label_set in self.label_sets:
            if label_set.name == name:
                return label_set
        raise IndexError(f'LabelSet name {name} was not found in {self}.')

    def get_label_set_by_id(self, id_: int) -> LabelSet:
        """
        Return a Label Set by ID.

        :param id_: ID of the Label Set to get.
        """
        for label_set in self.label_sets:
            if label_set.id_ == id_:
                return label_set
        raise IndexError(f'LabelSet id {id_} was not found in {self}.')

    def get_category_by_id(self, id_: int) -> Category:
        """
        Return a Category by ID.

        :param id_: ID of the Category to get.
        """
        for category in self.categories:
            if category.id_ == id_:
                return category
        raise IndexError(f'Category id {id_} was not found in {self}.')

    def delete(self):
        """Delete the Project folder."""
        shutil.rmtree(self.project_folder)

    def lose_weight(self):
        """Delete data of the instance."""
        super().lose_weight()
        for category in self.categories:
            category.lose_weight()
        for label_set in self.label_sets:
            label_set.lose_weight()
        for label in self.labels:
            label.lose_weight()
        self._documents = []
        self._meta_data = []
        return self


def download_training_and_test_data(id_: int):
    """
    Migrate your Project to another HOST.

    See https://help.konfuzio.com/integrations/migration-between-konfuzio-server-instances/index.html
        #migrate-projects-between-konfuzio-server-instances
    """
    prj = Project(id_=id_, update=True)

    if len(prj.documents + prj.test_documents) == 0:
        raise ValueError("No Documents in the training or test set. Please add them.")

    for document in tqdm(prj.documents + prj.test_documents):
        document.download_document_details()
        document.get_file()
        document.get_file(ocr_version=False)
        document.get_bbox()
        document.get_images()

    print("[SUCCESS] Data downloading finished successfully!")<|MERGE_RESOLUTION|>--- conflicted
+++ resolved
@@ -2930,13 +2930,9 @@
         """
         Merge Annotations with the same Label.
 
-<<<<<<< HEAD
+        See more details at https://dev.konfuzio.com/sdk/explanations.html#vertical-merge
+
         :param only_multiline_labels: Only merge if a multiline Label Annotation is in the Category Training set
-=======
-        See more details at https://dev.konfuzio.com/sdk/explanations.html#vertical-merge
-
-        :param only_multiline_labels: Only merge if multiline Label Annotation in category training set
->>>>>>> f4eaddaf
         """
         logger.info("Vertical merging Annotations.")
         labels_dict = {}
