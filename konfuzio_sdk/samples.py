--- conflicted
+++ resolved
@@ -388,7 +388,6 @@
             number=2,
         )
 
-<<<<<<< HEAD
         text_6 = "Morning,\nI wanted to call you.\n\fWhat's up?"
         document_6 = Document(id_=None, project=self, category=category_3, text=text_6, dataset_status=3)
         _ = Page(
@@ -407,7 +406,7 @@
             end_offset=41,
             number=2,
         )
-=======
+
         text_7 = "Evening,\nI like fish.\n\fHow was your day?"
         document_7 = Document(id_=None, project=self, category=category_4, text=text_7, dataset_status=2)
         _ = Page(
@@ -631,5 +630,4 @@
             label=vert_label_2,
             label_set=vert_label_set,
             spans=[Span(start_offset=25, end_offset=27)],
-        )
->>>>>>> 83c3fd75
+        )