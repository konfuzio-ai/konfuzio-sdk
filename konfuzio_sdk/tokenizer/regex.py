"""Regex tokenizers."""
import logging
import time
from typing import List

from konfuzio_sdk.data import Annotation, Document, Span
from konfuzio_sdk.regex import regex_matches
from konfuzio_sdk.tokenizer.base import AbstractTokenizer, ProcessingStep
from konfuzio_sdk.utils import sdk_isinstance

logger = logging.getLogger(__name__)


class RegexTokenizer(AbstractTokenizer):
    """Tokenizer based on a single regex."""

    def __init__(self, regex: str):
        """Initialize the RegexTokenizer."""
        self.regex = regex
        self.processing_steps = []

    def __repr__(self):
        """Return string representation of the class."""
        return f'{self.__class__.__name__}: {repr(self.regex)}'

    def __hash__(self):
        """Get unique hash for RegexTokenizer."""
        return hash(repr(self.regex))

    def tokenize(self, document: Document) -> Document:
        """
        Create Annotations with 1 Span based on the result of the Tokenizer.

        :param document: Document to tokenize, can have been tokenized before
        :return: Document with Spans created by the Tokenizer.
        """
        assert sdk_isinstance(document, Document)
        if document.text is None:
            raise NotImplementedError(f'{document} cannot be tokenized when text is None.')

        before_none = len(document.annotations(use_correct=False, label=document.project.no_label))

        t0 = time.monotonic()
        spans = {}
        # do not keep the full regex match as we will see many matches whitespaces as pre or suffix
        for span_info in regex_matches(document.text, self.regex, keep_full_match=False):
            span = Span(start_offset=span_info['start_offset'], end_offset=span_info['end_offset'])
            span.regex_matching.append(self)
<<<<<<< HEAD
            if (span_info['start_offset'], span_info['end_offset']) not in spans:  # do not use duplicated spans  # todo add test
=======
            if (
                span_info['start_offset'],
                span_info['end_offset'],
            ) not in spans:  # do not use duplicated spans  # todo add test
>>>>>>> fd0dfbaf
                spans[(span_info['start_offset'], span_info['end_offset'])] = span

        # Create a revised = False and is_correct = False (defaults) Annotation
        document_spans = {(span.start_offset, span.end_offset): span for span in document.spans()}
        for span in spans.values():
            span_key = (span.start_offset, span.end_offset)
            if span_key not in document_spans:  # (use_correct=False):
                document_spans[span_key] = span
                # todo this hides the fact, that Tokenizers of different quality can create the same Span
                # todo we create an overlapping Annotation in case the Tokenizer finds a correct match
                annotation = Annotation(
                    document=document,
                    annotation_set=document.no_label_annotation_set,
                    label=document.project.no_label,  # track which tokenizer created the span by using a Label
                    label_set=document.project.no_label_set,
                    category=document.category,
                    spans=[span],
                )
                for span in annotation.spans:
                    try:
                        span.bbox()  # check that the bbox can be calculated  # todo add test
                    except ValueError as e:
                        logger.error(f'Regex made {span} "{span.offset_string}" that has no valid bbox: {repr(e)}')
                        # annotation.delete()  # todo we should skip Annotations that have no valide bbox
                    # except TypeError as e:
                    #   logger.error(f'Typeerror Bbox of {span} "{span.offset_string}": {repr(e)} - {span.eval_dict()}')
                    #   # annotation.delete()  # todo we should skip Annotations that have no valide bbox
            else:
                if self not in document_spans[span_key].regex_matching:
                    document_spans[span_key].regex_matching.append(self)  # add tokenizer to Span.regex_matches:
                logger.debug(f'{document} contains {span} already. It will not be added by the Tokenizer.')
        after_none = len(document.annotations(use_correct=False, label=document.project.no_label))
        logger.info(f'{after_none - before_none} new Annotations in {document} by {repr(self)}.')

        self.processing_steps.append(ProcessingStep(self, document, time.monotonic() - t0))

        return document

    def span_match(self, span: 'Span') -> bool:
        """Check if Span is detected by Tokenizer."""
        if self in span.regex_matching:
            return True
        else:
            relevant_text_slice = span.annotation.document.text
            for span_info in regex_matches(relevant_text_slice, self.regex, keep_full_match=False):
                span_info_offsets = (span_info['start_offset'], span_info['end_offset'])
                if span_info_offsets == (span.start_offset, span.end_offset):
                    span.regex_matching.append(self)
                    return True
        return False

    def found_spans(self, document: Document) -> List[Span]:
        """
        Find Spans found by the Tokenizer and add Tokenizer info to Span.

        :param document: Document with Annotation to find.
        :return: List of Spans found by the Tokenizer.
        """
        assert sdk_isinstance(document, Document)
        if document.text is None:
            raise NotImplementedError(f'{document} text is None.')

        document_spans = {(span.start_offset, span.end_offset): span for span in document.spans()}
        found_spans_list = []
        for span_info in regex_matches(document.text, self.regex, keep_full_match=False):
            span_offsets = (span_info['start_offset'], span_info['end_offset'])
            if span_offsets in document_spans:
                found_spans_list.append(document_spans[span_offsets])
                if self not in document_spans[span_offsets].regex_matching:
                    document_spans[span_offsets].regex_matching.append(self)

        return found_spans_list


class WhitespaceTokenizer(RegexTokenizer):
    """
    Tokenizer based on whitespaces.

    Example:
        "street Name 1-2b," -> "street", "Name", "1-2b,"

    """

    def __init__(self):
        """Initialize the WhitespaceTokenizer."""
        super().__init__(regex=r'[^ \n\t\f]+')


class WhitespaceNoPunctuationTokenizer(RegexTokenizer):
    """
    Tokenizer based on whitespaces without punctuation.

    Example:
        "street Name 1-2b," -> "street", "Name", "1-2b"

    """

    def __init__(self):
        """Initialize the WhitespaceNoPunctuationTokenizer."""
        super().__init__(regex=r'[^ \n\t\f\,\.\;]+')


class ConnectedTextTokenizer(RegexTokenizer):
    r"""
    Tokenizer based on text connected by 1 whitespace.

    Example:
        r"This is \na description. Occupies a paragraph." -> "This is", "a description. Occupies a paragraph."

    """

    def __init__(self):
        """Initialize the ConnectedTextTokenizer."""
        super().__init__(regex=r'(?:(?:[^ \t\n]+(?:[ \t][^ \t\n\:\,\.\!\?\-\_]+)*)+)')


class ColonPrecededTokenizer(RegexTokenizer):
    """
    Tokenizer based on text preceded by colon.

    Example:
        "write to: name" -> "name"

    """

    def __init__(self):
        """Initialize the ColonPrecededTokenizer."""
        super().__init__(regex=r':[ \t]((?:[^ \t\n\:\,\!\?\_]+(?:[ \t][^ \t\n\:\!\?\_]+)*)+)')


class ColonOrWhitespacePrecededTokenizer(RegexTokenizer):
    """
    Tokenizer based on text preceded by colon.

    Example:
        "write to: name" -> "name"

    """

    def __init__(self):
        """Initialize the ColonPrecededTokenizer."""
        super().__init__(
            regex=r'[ :][ \t](?P<ColonOrWhitespacePreceded>(?:[^ \t\n\:\,\!\?\_]+(?:[ \t][^ \t\n\:\!\?\_]+)*)+)'
        )


class CapitalizedTextTokenizer(RegexTokenizer):
    """
    Tokenizer based on capitalized text.

    Example:
        "Company is Company A&B GmbH now" -> "Company A&B GmbH"

    """

    def __init__(self):
        """Initialize the CapitalizedTextTokenizer."""
        super().__init__(regex=r'(?:[A-ZÄÜÖß][a-zA-Z&äöü]+(?=\s[A-ZÄÜÖß])(?:\s[A-Z&ÄÜÖß][a-zA-Z&äöü]+)+)')


class NonTextTokenizer(RegexTokenizer):
    """
    Tokenizer based on non text - numbers and separators.

    Example:
        "date 01. 01. 2022" -> "01. 01. 2022"

    """

    def __init__(self):
        """Initialize the NonTextTokenizer."""
        super().__init__(regex=r'(?:(?:[A-Z\d]+[:\/. -]{0,2}\n?)+)')


class NumbersTokenizer(RegexTokenizer):
    """
    Tokenizer based on numbers.

    Example:
        "N. 1242022 123 " -> "1242022 123"

    """

    def __init__(self):
        """Initialize the NumbersTokenizer."""
        super().__init__(regex=r'\s((?:[\d+][ ]?)+)\s')


class LineUntilCommaTokenizer(RegexTokenizer):
    r"""
    Tokenizer based on text preceded by colon.

    Example:
        "\n     Company und A&B GmbH,\n" -> "Company und A&B GmbH"

    """

    def __init__(self):
        """Within a line match everything until ','."""
        super().__init__(regex=r'\n\s*([^.]*),\n')<|MERGE_RESOLUTION|>--- conflicted
+++ resolved
@@ -1,256 +1,291 @@
-"""Regex tokenizers."""
+"""Generic way to build regex from examples."""
 import logging
-import time
-from typing import List
-
-from konfuzio_sdk.data import Annotation, Document, Span
-from konfuzio_sdk.regex import regex_matches
-from konfuzio_sdk.tokenizer.base import AbstractTokenizer, ProcessingStep
-from konfuzio_sdk.utils import sdk_isinstance
+from typing import Dict, List
+
+import pandas
+import regex as re
+from tabulate import tabulate
 
 logger = logging.getLogger(__name__)
 
 
-class RegexTokenizer(AbstractTokenizer):
-    """Tokenizer based on a single regex."""
-
-    def __init__(self, regex: str):
-        """Initialize the RegexTokenizer."""
-        self.regex = regex
-        self.processing_steps = []
-
-    def __repr__(self):
-        """Return string representation of the class."""
-        return f'{self.__class__.__name__}: {repr(self.regex)}'
-
-    def __hash__(self):
-        """Get unique hash for RegexTokenizer."""
-        return hash(repr(self.regex))
-
-    def tokenize(self, document: Document) -> Document:
+def merge_regex(regex_tokens: List[str]):
+    """Merge a list of regex to one group."""
+    tokens = r'|'.join(sorted(regex_tokens, key=len, reverse=True))
+    return f'(?:{tokens})'
+
+
+def harmonize_whitespaces(text):
+    """Convert multiple whitespaces to one."""
+    single_whitespace_replaced = re.sub(r'(?<! ) (?! )', r'[ ]{1,2}', text)
+    suggestion = re.sub(r' {2,}', r'[ ]{2,}', single_whitespace_replaced)
+    return suggestion
+
+
+def escape(string: str):
+    """Escape a string, so that it can still be used to create a regex."""
+    escaped_original = (
+        string.replace('\\', '\\\\')
+        .replace('[', r'\[')
+        .replace(']', r'\]')
+        .replace('+', r'[\+]')
+        .replace('*', r'\*')
+        .replace('|', r'\|')
+        .replace('\n', '\n')
+        .replace('-', '[-]')
+        .replace('.', r'\.')
+        .replace('$', r'\$')
+        .replace('(', r'\(')
+        .replace(')', r'\)')
+        .replace('@', r'\@')
+        .replace('?', r'\?')
+        .replace('!', r'\!')
+        .replace(',', r'\,')
+        .replace('#', r'\#')
+        .replace('{', r'\{')
+        .replace('}', r'\}')
+    )
+    return escaped_original
+
+
+def plausible_regex(suggestion, string):
+    """
+    Test regex for plausibility.
+
+    We keep those tests in production to collect edge cases and always return true.
+    """
+    try:
+        re.compile(suggestion)
+        plausibility_run = re.findall(suggestion, string)
+        if not plausibility_run:
+            logger.error(
+                f'Using "{repr(string)}" we found the regex {repr(suggestion)}, which does not match the input.'
+            )
+            logger.error(
+                'We are not able to able to convert your string to a valid regex. Please help to make it happen.'
+            )
+            result = ''
+        else:
+            result = suggestion
+
+    except re.error as e:
+        logger.exception(f'The proposed regex >>{repr(suggestion)}<< is not a valid regex of string: >>{string}<<')
+        logger.error('We are not able to able to convert your string to a valid regex. Please help to make it happen.')
+        logger.error(e)
+        result = ''
+
+    return result
+
+
+def suggest_regex_for_string(string: str, replace_characters: bool = False, replace_numbers: bool = True):
+    """Suggest regex for a given string."""
+    escaped_original = escape(string)
+
+    if replace_characters:
+        # strict replace capital letters
+        strict_escaped_capital_letters = re.sub(r'[A-Z\Ä\Ö\Ü]', r'[A-ZÄÖÜ]', escaped_original)
+        # combine multiple capital letters in sequence
+        combined_capital_letters = re.sub(r'(\[A-Z\Ä\Ö\Ü\]){2,}', r'[A-ZÄÖÜ]+', strict_escaped_capital_letters)
+        # escape all lower case letters
+        escaped_small_letters = re.sub(r'[a-zäöüß]', r'[a-zäöüß]', combined_capital_letters)
+        # combine multiple lower case letters in sequence
+        escaped_original = re.sub(r'(\[a-zäöüß\]){2,}', '[a-zäöüß]+', escaped_small_letters)
+
+    if replace_numbers:
+        escaped_original = re.sub('\\d', r'\\d', escaped_original)
+
+    # replace multiple whitespaces with r' +'
+    suggestion = harmonize_whitespaces(escaped_original)
+
+    suggestion = plausible_regex(suggestion, string)
+    return suggestion
+
+
+def get_best_regex(evaluations: List, log_stats: bool = True) -> List:
+    """Optimize selection of one regex in scenarios were we are unsure if all correct Annotations are Labeled."""
+    df = pandas.DataFrame(evaluations)
+    if df.empty:
+        logger.error('We cannot find any regex!')
+        return []
+
+    df = df.loc[df['f1_score'] > 0]
+
+    df = df.sort_values(
+        [
+            'total_correct_findings',
+            'f1_score',
+            'regex_quality',
+            'annotation_precision',
+            'runtime',  # take the fastest regex
+        ],
+        ascending=[0, 0, 0, 0, 1],
+    ).reset_index(drop=True)
+
+    df['correct_findings_id'] = df['correct_findings'].apply(lambda x: {y.id_local for y in x})
+    df['all_matches_id'] = [set.union(*df.loc[0:i, 'correct_findings_id']) for i in range(len(df.index))]
+    df['new_matches_id'] = df.all_matches_id - df.all_matches_id.shift(1)
+    null_mask = df['new_matches_id'].isnull()
+    df.loc[null_mask, 'new_matches_id'] = df.loc[null_mask]['correct_findings_id']
+    df.insert(0, 'new_matches_count', df['new_matches_id'].str.len())
+    df = df.drop(['correct_findings_id', 'correct_findings', 'all_matches_id', 'new_matches_id'], axis=1)
+
+    # iterate over sorted df, mark any row if it adds no matching value compared to regex above, we used max windowsize
+    # matched_document = df.filter(regex=r'document_\d+').rolling(min_periods=1, window=100000000).max()
+    # any regex which matches more Documents that the regex before, is a good regex
+    # relevant_regex = matched_document.sum(axis=1).diff()
+    # df['matched_annotations_total'] = matched_document.sum(axis=1)
+    # df['matched_annotations_additional'] = relevant_regex
+    # get the index of all good regex
+    index_of_regex = df[df['new_matches_count'] > 0].index
+
+    if log_stats:
+        stats = df.loc[index_of_regex][
+            ['regex', 'runtime', 'annotation_recall', 'annotation_precision', 'f1_score', 'new_matches_count']
+        ]
+        logger.debug(f'\n\n{tabulate(stats, floatfmt=".4f", headers="keys", tablefmt="pipe")}\n')
+
+    # best_regex = df.loc[index_of_regex, 'regex'].to_list()
+    best_regex = df.loc[df['new_matches_count'] > 0, 'regex'].to_list()
+
+    return best_regex
+
+
+def regex_matches(
+    doctext: str, regex: str, start_chr: int = 0, flags=0, overlapped=False, keep_full_match=True, filtered_group=None
+) -> List[Dict]:
+    """
+    Convert a text with the help by one regex to text offsets.
+
+    A result of results is a full regex match, matches or (named) groups are separated by keys within this result. The
+    function regexinfo in konfuzio.wrapper standardizes the information we keep per match.
+
+    :param filtered_group: Name of the regex group you want to return as results
+    :param keep_full_match: Keep the information about the full regex even the regex contains groups
+    :param overlapped: Allow regex to overlap, e.g. ' ([^ ]*) ' creates an overlap on ' my name '
+    :param flags: Regex flag to compile regex
+    :param doctext: A text you want to apply a rgx on
+    :param regex: The regex, either with groups, named groups or just a regex
+    :param start_chr: The start chr of the annotation_set, in case the text is a annotation_set within a text
+    """
+    results = []
+
+    # compile regex pattern
+    # will throw an error if the name of the group, ?P<GROUP_NAME>, is not a valid Python variable name,
+    # e.g. GROUP_NAME starts with a numeric character.
+    # we catch this error and then add a leading underscore to the group name, making it a valid Python variable name
+    try:
+        pattern = re.compile(regex, flags=flags)
+    except re.error:
+        logger.error(regex)
+        # throws error if group name is an invalid Python variable
+        match = re.search(r'\?P<.*?>', regex)  # match the invalid group name
+        group_name = match.group(0)  # get the string representation
+        group_name = group_name.replace('?P<', '?P<_')  # add a leading underscore
+        regex = re.sub(r'\?P<.*?>', group_name, regex)  # replace invalid group name with new one
+        pattern = re.compile(regex, flags=flags)  # try the compile again
+
+    for match in pattern.finditer(doctext, overlapped=overlapped):
+        # hold results per match
+        _results = []
+
+        if match.groups():
+            # parse named groups, if available
+            for group_name, group_index in match.re.groupindex.items():
+                if match[group_index] is not None:
+                    # if one regex group ( a annotation's token) does not match, it returns none
+                    # https://stackoverflow.com/a/59120080
+                    if match.regs[group_index][1] > match.regs[group_index][0]:  # Work on text sequences not indices
+                        _results.append(
+                            {
+                                'regex_used': repr(regex),
+                                'regex_group': group_name,
+                                'value': match[group_index],
+                                'start_offset': match.regs[group_index][0],
+                                'end_offset': match.regs[group_index][1],
+                                'start_text': start_chr,
+                            }
+                        )
+            # find unnamed groups if available
+            unnamed_groups = [x for x in range(1, match.re.groups + 1) if x not in match.re.groupindex.values()]
+            for group_index in unnamed_groups:
+                if match.regs[group_index][1] > match.regs[group_index][0]:  # Work on text sequences not indices
+                    _results.append(
+                        {
+                            'regex_used': repr(regex),
+                            'regex_group': str(group_index),
+                            'value': match[group_index],
+                            'start_offset': match.regs[group_index][0],
+                            'end_offset': match.regs[group_index][1],
+                            'start_text': start_chr,
+                        }
+                    )
+
+        if match.groups() and keep_full_match or not match.groups():
+            if match.span()[1] > match.span()[0]:  # Work on text sequences not indices
+                _results.append(
+                    {
+                        'regex_used': repr(regex),
+                        'regex_group': '0',
+                        'value': match.group(),
+                        'start_offset': match.span()[0],
+                        'end_offset': match.span()[1],
+                        'start_text': start_chr,
+                    }
+                )
+
+        # add results per match to all results
+        results.extend(_results)
+
+    if filtered_group:
+        # allow to use similar group names, you can use "Ort_" if the group name is "Ort_255_259"
+        return [result for result in results if filtered_group in result['regex_group']]
+    else:
+        return results
+
+
+def generic_candidate_function(regex, flags=0, overlapped=False, filtered_group=None):
+    """Regex approach to build a candidate function by one regex.
+
+    :param filtered_group: If a regex contains multiple named groups, you can filter the respective group by name
+    :param overlapped: Indicate if regex matches can overlapp.
+    :param regex: Regex to create a candidate_function.
+    :param flags: Regex flag which should be considered.
+    :return: An initialized candidate function.
+    """
+
+    # function to build candidates
+    def candidate_function(doctext):
         """
-        Create Annotations with 1 Span based on the result of the Tokenizer.
-
-        :param document: Document to tokenize, can have been tokenized before
-        :return: Document with Spans created by the Tokenizer.
+        Split the text in candidates and other text chunks.
+
+        :param doctext: Text of the candidate
+        :return: Tuple of list of candidates and other text chunks
         """
-        assert sdk_isinstance(document, Document)
-        if document.text is None:
-            raise NotImplementedError(f'{document} cannot be tokenized when text is None.')
-
-        before_none = len(document.annotations(use_correct=False, label=document.project.no_label))
-
-        t0 = time.monotonic()
-        spans = {}
-        # do not keep the full regex match as we will see many matches whitespaces as pre or suffix
-        for span_info in regex_matches(document.text, self.regex, keep_full_match=False):
-            span = Span(start_offset=span_info['start_offset'], end_offset=span_info['end_offset'])
-            span.regex_matching.append(self)
-<<<<<<< HEAD
-            if (span_info['start_offset'], span_info['end_offset']) not in spans:  # do not use duplicated spans  # todo add test
-=======
-            if (
-                span_info['start_offset'],
-                span_info['end_offset'],
-            ) not in spans:  # do not use duplicated spans  # todo add test
->>>>>>> fd0dfbaf
-                spans[(span_info['start_offset'], span_info['end_offset'])] = span
-
-        # Create a revised = False and is_correct = False (defaults) Annotation
-        document_spans = {(span.start_offset, span.end_offset): span for span in document.spans()}
-        for span in spans.values():
-            span_key = (span.start_offset, span.end_offset)
-            if span_key not in document_spans:  # (use_correct=False):
-                document_spans[span_key] = span
-                # todo this hides the fact, that Tokenizers of different quality can create the same Span
-                # todo we create an overlapping Annotation in case the Tokenizer finds a correct match
-                annotation = Annotation(
-                    document=document,
-                    annotation_set=document.no_label_annotation_set,
-                    label=document.project.no_label,  # track which tokenizer created the span by using a Label
-                    label_set=document.project.no_label_set,
-                    category=document.category,
-                    spans=[span],
-                )
-                for span in annotation.spans:
-                    try:
-                        span.bbox()  # check that the bbox can be calculated  # todo add test
-                    except ValueError as e:
-                        logger.error(f'Regex made {span} "{span.offset_string}" that has no valid bbox: {repr(e)}')
-                        # annotation.delete()  # todo we should skip Annotations that have no valide bbox
-                    # except TypeError as e:
-                    #   logger.error(f'Typeerror Bbox of {span} "{span.offset_string}": {repr(e)} - {span.eval_dict()}')
-                    #   # annotation.delete()  # todo we should skip Annotations that have no valide bbox
-            else:
-                if self not in document_spans[span_key].regex_matching:
-                    document_spans[span_key].regex_matching.append(self)  # add tokenizer to Span.regex_matches:
-                logger.debug(f'{document} contains {span} already. It will not be added by the Tokenizer.')
-        after_none = len(document.annotations(use_correct=False, label=document.project.no_label))
-        logger.info(f'{after_none - before_none} new Annotations in {document} by {repr(self)}.')
-
-        self.processing_steps.append(ProcessingStep(self, document, time.monotonic() - t0))
-
-        return document
-
-    def span_match(self, span: 'Span') -> bool:
-        """Check if Span is detected by Tokenizer."""
-        if self in span.regex_matching:
-            return True
-        else:
-            relevant_text_slice = span.annotation.document.text
-            for span_info in regex_matches(relevant_text_slice, self.regex, keep_full_match=False):
-                span_info_offsets = (span_info['start_offset'], span_info['end_offset'])
-                if span_info_offsets == (span.start_offset, span.end_offset):
-                    span.regex_matching.append(self)
-                    return True
-        return False
-
-    def found_spans(self, document: Document) -> List[Span]:
-        """
-        Find Spans found by the Tokenizer and add Tokenizer info to Span.
-
-        :param document: Document with Annotation to find.
-        :return: List of Spans found by the Tokenizer.
-        """
-        assert sdk_isinstance(document, Document)
-        if document.text is None:
-            raise NotImplementedError(f'{document} text is None.')
-
-        document_spans = {(span.start_offset, span.end_offset): span for span in document.spans()}
-        found_spans_list = []
-        for span_info in regex_matches(document.text, self.regex, keep_full_match=False):
-            span_offsets = (span_info['start_offset'], span_info['end_offset'])
-            if span_offsets in document_spans:
-                found_spans_list.append(document_spans[span_offsets])
-                if self not in document_spans[span_offsets].regex_matching:
-                    document_spans[span_offsets].regex_matching.append(self)
-
-        return found_spans_list
-
-
-class WhitespaceTokenizer(RegexTokenizer):
-    """
-    Tokenizer based on whitespaces.
-
-    Example:
-        "street Name 1-2b," -> "street", "Name", "1-2b,"
-
-    """
-
-    def __init__(self):
-        """Initialize the WhitespaceTokenizer."""
-        super().__init__(regex=r'[^ \n\t\f]+')
-
-
-class WhitespaceNoPunctuationTokenizer(RegexTokenizer):
-    """
-    Tokenizer based on whitespaces without punctuation.
-
-    Example:
-        "street Name 1-2b," -> "street", "Name", "1-2b"
-
-    """
-
-    def __init__(self):
-        """Initialize the WhitespaceNoPunctuationTokenizer."""
-        super().__init__(regex=r'[^ \n\t\f\,\.\;]+')
-
-
-class ConnectedTextTokenizer(RegexTokenizer):
-    r"""
-    Tokenizer based on text connected by 1 whitespace.
-
-    Example:
-        r"This is \na description. Occupies a paragraph." -> "This is", "a description. Occupies a paragraph."
-
-    """
-
-    def __init__(self):
-        """Initialize the ConnectedTextTokenizer."""
-        super().__init__(regex=r'(?:(?:[^ \t\n]+(?:[ \t][^ \t\n\:\,\.\!\?\-\_]+)*)+)')
-
-
-class ColonPrecededTokenizer(RegexTokenizer):
-    """
-    Tokenizer based on text preceded by colon.
-
-    Example:
-        "write to: name" -> "name"
-
-    """
-
-    def __init__(self):
-        """Initialize the ColonPrecededTokenizer."""
-        super().__init__(regex=r':[ \t]((?:[^ \t\n\:\,\!\?\_]+(?:[ \t][^ \t\n\:\!\?\_]+)*)+)')
-
-
-class ColonOrWhitespacePrecededTokenizer(RegexTokenizer):
-    """
-    Tokenizer based on text preceded by colon.
-
-    Example:
-        "write to: name" -> "name"
-
-    """
-
-    def __init__(self):
-        """Initialize the ColonPrecededTokenizer."""
-        super().__init__(
-            regex=r'[ :][ \t](?P<ColonOrWhitespacePreceded>(?:[^ \t\n\:\,\!\?\_]+(?:[ \t][^ \t\n\:\!\?\_]+)*)+)'
+        annotations = regex_matches(
+            doctext=doctext,
+            regex=regex,
+            flags=flags,
+            overlapped=overlapped,
+            keep_full_match=False,
+            filtered_group=filtered_group,
         )
 
-
-class CapitalizedTextTokenizer(RegexTokenizer):
-    """
-    Tokenizer based on capitalized text.
-
-    Example:
-        "Company is Company A&B GmbH now" -> "Company A&B GmbH"
-
-    """
-
-    def __init__(self):
-        """Initialize the CapitalizedTextTokenizer."""
-        super().__init__(regex=r'(?:[A-ZÄÜÖß][a-zA-Z&äöü]+(?=\s[A-ZÄÜÖß])(?:\s[A-Z&ÄÜÖß][a-zA-Z&äöü]+)+)')
-
-
-class NonTextTokenizer(RegexTokenizer):
-    """
-    Tokenizer based on non text - numbers and separators.
-
-    Example:
-        "date 01. 01. 2022" -> "01. 01. 2022"
-
-    """
-
-    def __init__(self):
-        """Initialize the NonTextTokenizer."""
-        super().__init__(regex=r'(?:(?:[A-Z\d]+[:\/. -]{0,2}\n?)+)')
-
-
-class NumbersTokenizer(RegexTokenizer):
-    """
-    Tokenizer based on numbers.
-
-    Example:
-        "N. 1242022 123 " -> "1242022 123"
-
-    """
-
-    def __init__(self):
-        """Initialize the NumbersTokenizer."""
-        super().__init__(regex=r'\s((?:[\d+][ ]?)+)\s')
-
-
-class LineUntilCommaTokenizer(RegexTokenizer):
-    r"""
-    Tokenizer based on text preceded by colon.
-
-    Example:
-        "\n     Company und A&B GmbH,\n" -> "Company und A&B GmbH"
-
-    """
-
-    def __init__(self):
-        """Within a line match everything until ','."""
-        super().__init__(regex=r'\n\s*([^.]*),\n')+        # reduce the available information to value, start_offset and end_offset:
+        # Due to historical aim of the candidate function to only find regex matches
+        matches_tuples = [(d['value'], (d['start_offset'], d['end_offset'])) for d in annotations]
+
+        candidates = [x for x, y in matches_tuples]
+        candidates_spans = [y for x, y in matches_tuples]
+
+        # Calculate other text bases on spans.
+        other_text = []
+        previous = 0
+        for span in candidates_spans:
+            other_text.append(doctext[previous : span[0]])
+            previous = span[1]
+        other_text.append(doctext[previous:])
+
+        return candidates, other_text, candidates_spans
+
+    candidate_function.__name__ = f'regex_{regex}'
+    return candidate_function