--- conflicted
+++ resolved
@@ -1,10 +1,7 @@
 """Define pydantic models for request and response from the Extraction AI."""
-<<<<<<< HEAD
 
-from typing import Dict, List, Optional, Tuple, Union
-=======
 from typing import Any, Dict, List, Optional, Tuple, Union
->>>>>>> 8fd04f66
+
 
 from pydantic import BaseModel, PlainSerializer, PlainValidator, WithJsonSchema, errors
 from typing_extensions import Annotated
