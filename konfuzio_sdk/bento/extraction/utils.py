"""Utility functions for adapting Konfuzio concepts to be used with Pydantic models."""
<<<<<<< HEAD
=======
import logging
>>>>>>> 413bcbef
import typing as t

from pydantic import BaseModel

from konfuzio_sdk.data import Annotation, AnnotationSet, Document, Page, Project, Span

from .schemas import ExtractRequest20240117Page, ExtractRequest20241227, ExtractResponse20240117

NOT_IMPLEMENTED_ERROR_MESSAGE = (
    'The request does not adhere to any schema version. Please modify the request to fit one of the schemas from ' 'bento/extraction/schemas.py.'
)

# Pydanctic conversion functions

logger = logging.getLogger()


def prepare_request(request: BaseModel, project: Project, konfuzio_sdk_version: t.Optional[str] = None) -> Document:
    """
    Receive a request and prepare it for the extraction runner.

    :param request: Unprocessed request.
    :param project: A Project instance.
    :param konfuzio_sdk_version: The version of the Konfuzio SDK used by the embedded AI model. Used to apply backwards
        compatibility changes for older SDK versions.
    :returns: An instance of a Document class.
    """
    # Extraction AIs include only one Category per Project.
    category = project.categories[0]
    # Calculate next available ID based on current Project documents to avoid conflicts.
    document_id = max((doc.id_ for doc in project._documents if doc.id_), default=0) + 1

    if request.__class__.__name__ == 'ExtractRequest20240117':
        bboxes = {}
        for bbox_id, bbox in request.bboxes.items():
            bboxes[str(bbox_id)] = {
                'x0': bbox.x0,
                'x1': bbox.x1,
                'y0': bbox.y0,
                'y1': bbox.y1,
                'page_number': bbox.page_number,
                'text': bbox.text,
            }
            # Backwards compatibility with Konfuzio SDK versions < 0.3.
            # In newer versions, the top and bottom values are not needed.
            if konfuzio_sdk_version and konfuzio_sdk_version < '0.3':
                page = next(page for page in request.pages if page.number == bbox.page_number)
                bboxes[str(bbox_id)]['top'] = round(page.original_size[1] - bbox.y0, 4)
                bboxes[str(bbox_id)]['bottom'] = round(page.original_size[1] - bbox.y1, 4)
        document = Document(
            id_=document_id,
            text=request.text,
            bbox=bboxes,
            project=project,
            category=category,
        )
        for page in request.pages:
            p = Page(id_=page.number, document=document, number=page.number, original_size=page.original_size)
            if page.segmentation:
                p._segmentation = page.segmentation
            if page.image:
                p.image_bytes = page.image
    elif request.__class__.__name__ == 'ExtractRequest20241227':
        bboxes = {}
        for bbox_id, bbox in request.bboxes.items():
            bboxes[str(bbox_id)] = {
                'x0': bbox.x0,
                'x1': bbox.x1,
                'y0': bbox.y0,
                'y1': bbox.y1,
                'page_number': bbox.page_number,
                'text': bbox.text,
            }
            # Backwards compatibility with Konfuzio SDK versions < 0.3.
            # In newer versions, the top and bottom values are not needed.
            if konfuzio_sdk_version and konfuzio_sdk_version < '0.3':
                page = next(page for page in request.pages if page.number == bbox.page_number)
                bboxes[str(bbox_id)]['top'] = round(page.original_size[1] - bbox.y0, 4)
                bboxes[str(bbox_id)]['bottom'] = round(page.original_size[1] - bbox.y1, 4)
        document = Document(
            id_=document_id,
            text=request.text,
            bbox=bboxes,
            project=project,
            category=category,
        )
        document.raw_ocr_response = request.raw_ocr_response
        for page in request.pages:
            p = Page(id_=page.number, document=document, number=page.number, original_size=page.original_size)
            if page.segmentation:
                p._segmentation = page.segmentation
            if page.image:
                p.image_bytes = page.image
    elif request.__class__.__name__ == 'ExtractRequest20241223':
        bboxes = {}
        for bbox_id, bbox in request.bboxes.items():
            bboxes[str(bbox_id)] = {
                'x0': bbox.x0,
                'x1': bbox.x1,
                'y0': bbox.y0,
                'y1': bbox.y1,
                'page_number': bbox.page_number,
                'text': bbox.text,
                'line_index': bbox.line_index,
            }
            # Backwards compatibility with Konfuzio SDK versions < 0.3.
            # In newer versions, the top and bottom values are not needed.
            if konfuzio_sdk_version and konfuzio_sdk_version < '0.3':
                page = next(page for page in request.pages if page.number == bbox.page_number)
                bboxes[str(bbox_id)]['top'] = round(page.original_size[1] - bbox.y0, 4)
                bboxes[str(bbox_id)]['bottom'] = round(page.original_size[1] - bbox.y1, 4)
        document = Document(
            id_=document_id,
            text=request.text,
            bbox=bboxes,
            project=project,
            category=category,
        )
        for page in request.pages:
            p = Page(id_=page.number, document=document, number=page.number, original_size=page.original_size)
            if page.segmentation:
                p._segmentation = page.segmentation
            if page.image:
                p.image_bytes = page.image
    else:
        raise NotImplementedError(NOT_IMPLEMENTED_ERROR_MESSAGE)
    return document


def process_response(result, schema: BaseModel = ExtractResponse20240117) -> BaseModel:
    """
    Process a raw response from the runner to contain only selected fields.

    :param result: A raw response to be processed.
    :param schema: A schema of the response.
    :returns: A list of dictionaries with Label Set IDs and Annotation data.
    """
    annotations_result = []
    if schema.__name__ == 'ExtractResponse20240117':
        for annotation_set in result.annotation_sets():
            if not annotation_set.label_set.id_:
                continue
            current_annotation_set = {'label_set_id': annotation_set.label_set.id_, 'annotations': []}
            for annotation in annotation_set.annotations(use_correct=False, ignore_below_threshold=True):
                spans_list_of_dicts = [
                    schema.AnnotationSet.Annotation.Span(
                        x0=span.bbox().x0,
                        x1=span.bbox().x1,
                        y0=span.bbox().y0,
                        y1=span.bbox().y1,
                        page_index=span.page.index,
                        start_offset=span.start_offset,
                        end_offset=span.end_offset,
                        offset_string=span.offset_string,
                        offset_string_original=span.offset_string,
                    )
                    for span in annotation.spans
                ]
                current_annotation_set['annotations'].append(
                    schema.AnnotationSet.Annotation(
                        offset_string=annotation.offset_string,
                        translated_string=annotation.translated_string,
                        normalized=annotation.normalized,
                        label=schema.AnnotationSet.Annotation.Label(
                            id=annotation.label.id_,
                            name=annotation.label.name,
                            has_multiple_top_candidates=annotation.label.has_multiple_top_candidates,
                            data_type=annotation.label.data_type,
                            threshold=annotation.label.threshold,
                        ),
                        confidence=annotation.confidence,
                        annotation_set=annotation.annotation_set.id_,
                        span=spans_list_of_dicts,
                        selection_bbox=annotation.selection_bbox,
                    )
                )
            annotations_result.append(current_annotation_set)
        return schema(annotation_sets=annotations_result)
    elif schema.__name__ == 'ExtractResponseForLegacyTrainer20240912':
        import json

        class JSONEncoder(json.JSONEncoder):
            def default(self, obj):
                if hasattr(obj, 'to_json'):
                    return obj.to_json()
                return json.JSONEncoder.default(self, obj)

        json_result = json.loads(json.dumps(result, cls=JSONEncoder))
        return schema(json_result)
    else:
        raise NotImplementedError(NOT_IMPLEMENTED_ERROR_MESSAGE)


def convert_document_to_request(document: Document, schema: BaseModel = ExtractRequest20241227) -> BaseModel:
    """
    Receive a Document and convert it into a request in accordance to a passed schema.

    :param document: A Document to be converted.
    :param schema: A schema to which the request should adhere.
    :returns: A Document converted in accordance with the schema.
    """
    if schema.__name__ == 'ExtractRequest20240117':
        pages = [
            ExtractRequest20240117Page(
                number=page.number,
                image=page.image_bytes,
                original_size=page._original_size,
                segmentation=page._segmentation,
            )
            for page in document.pages()
        ]
        converted = schema(
            text=document.text,
            bboxes={
                k: {
                    'x0': v.x0,
                    'x1': v.x1,
                    'y0': v.y0,
                    'y1': v.y1,
                    'page_number': v.page.number,
                    'top': v.top,
                    'bottom': v.bottom,
                    'text': document.text[k],
                }
                for k, v in document.bboxes.items()
            },
            pages=pages,
        )
    elif schema.__name__ == 'ExtractRequest20241227':
        pages = [
            ExtractRequest20240117Page(
                number=page.number,
                image=page.image_bytes,
                original_size=page._original_size,
                segmentation=page._segmentation,
            )
            for page in document.pages()
        ]
        converted = schema(
            text=document.text,
            bboxes={
                k: {
                    'x0': v.x0,
                    'x1': v.x1,
                    'y0': v.y0,
                    'y1': v.y1,
                    'page_number': v.page.number,
                    'top': v.top,
                    'bottom': v.bottom,
                    'text': document.text[k],
                }
                for k, v in document.bboxes.items()
            },
            pages=pages,
            raw_ocr_response=document.raw_ocr_response if hasattr(document, 'raw_ocr_response') else None,
        )
    elif schema.__name__ == 'ExtractRequest20241223':
        pages = [
            ExtractRequest20240117Page(
                number=page.number,
                image=page.image_bytes,
                original_size=page._original_size,
                segmentation=page._segmentation,
            )
            for page in document.pages()
        ]
        doc_bbox = document.get_bbox()
        converted = schema(
            text=document.text,
            bboxes={
                k: {
                    'x0': v.x0,
                    'x1': v.x1,
                    'y0': v.y0,
                    'y1': v.y1,
                    'page_number': v.page.number,
                    'top': v.top,
                    'bottom': v.bottom,
                    'text': document.text[k],
                    'line_index': doc_bbox[str(k)].get('line_index') or doc_bbox[str(k)]['line_number'] - 1,
                }
                for k, v in document.bboxes.items()
            },
            pages=pages,
        )
    else:
        raise NotImplementedError(NOT_IMPLEMENTED_ERROR_MESSAGE)
    return converted


def convert_response_to_annotations(response, response_schema_class: BaseModel, document: Document, mappings: t.Optional[dict] = None) -> Document:
    """
    Receive an ExtractResponse and convert it into a list of Annotations to be added to the Document.

    :param response: A Response instance to be converted.
    :param response_schema_class: The schema class.
    :param document: A Document to which the annotations should be added.
    :param mappings: A dict with "label_sets" and "labels" keys, both containing mappings from old to new IDs. Original
        IDs are used if no mapping is provided or if the mapping is not found.
    :returns: The original Document with added Annotations.
    """
    if mappings is None:
        mappings = {}

    # Mappings might be from JSON, so we need to convert keys to integers.
    label_set_mappings = {int(k): v for k, v in mappings.get('label_sets', {}).items()}
    label_mappings = {int(k): v for k, v in mappings.get('labels', {}).items()}

    if response_schema_class.__name__ == 'ExtractResponse20240117':
        response = response_schema_class(annotation_sets=response.json()['annotation_sets'])

        for annotation_set in response.annotation_sets:
            label_set_id = label_set_mappings.get(annotation_set.label_set_id, annotation_set.label_set_id)
            sdk_annotation_set = AnnotationSet(document=document, label_set=document.project.get_label_set_by_id(label_set_id))
            for annotation in annotation_set.annotations:
                label_id = label_mappings.get(annotation.label.id, annotation.label.id)
                Annotation(
                    document=document,
                    annotation_set=sdk_annotation_set,
                    label=document.project.get_label_by_id(label_id),
                    offset_string=annotation.offset_string,
                    translated_string=annotation.translated_string,
                    normalized=annotation.normalized,
                    confidence=annotation.confidence,
                    spans=[
                        Span(
                            start_offset=span.start_offset,
                            end_offset=span.end_offset,
                        )
                        for span in annotation.span
                    ],
                )
        return document
    elif response_schema_class.__name__ == 'ExtractResponseForLegacyTrainer20240912':
        """Restore Pandas Dataframe which has been converted to JSON for sending via API."""
        import json

        result = response.json()

        def my_convert(res_dict):
            import pandas as pd

            new_dict = {}
            for k, v in res_dict.items():
                if isinstance(v, dict):
                    new_dict[k] = my_convert(v)
                if isinstance(v, list):
                    new_dict[k] = [my_convert(x) for x in v]
                if isinstance(v, str):
                    new_dict[k] = pd.DataFrame.from_dict(json.loads(v))
            return new_dict

        my_converted_json = my_convert(result)
        return my_converted_json
    else:
        logger.error(f'Schema "{response.__class__.__name__}" is not implemented.')
        raise NotImplementedError(NOT_IMPLEMENTED_ERROR_MESSAGE)<|MERGE_RESOLUTION|>--- conflicted
+++ resolved
@@ -1,8 +1,5 @@
 """Utility functions for adapting Konfuzio concepts to be used with Pydantic models."""
-<<<<<<< HEAD
-=======
 import logging
->>>>>>> 413bcbef
 import typing as t
 
 from pydantic import BaseModel
