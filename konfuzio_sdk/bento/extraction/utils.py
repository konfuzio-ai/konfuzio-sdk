--- conflicted
+++ resolved
@@ -1,12 +1,9 @@
 """Utility functions for adapting Konfuzio concepts to be used with Pydantic models."""
 
-<<<<<<< HEAD
-from typing import Optional
-=======
 import functools
 import traceback
 import typing as t
->>>>>>> ed23503e
+
 
 from pydantic import BaseModel
 from starlette.responses import JSONResponse
