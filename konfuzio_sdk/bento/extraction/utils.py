--- conflicted
+++ resolved
@@ -1,11 +1,8 @@
 """Utility functions for adapting Konfuzio concepts to be used with Pydantic models."""
-<<<<<<< HEAD
 
 import base64
 from io import BytesIO
-=======
 from typing import Optional
->>>>>>> 8fd04f66
 
 from pydantic import BaseModel
 
