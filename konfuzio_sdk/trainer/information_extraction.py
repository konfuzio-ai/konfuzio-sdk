--- conflicted
+++ resolved
@@ -804,203 +804,6 @@
         return substring in page_text_list[annotation.page_index]
 
 
-<<<<<<< HEAD
-=======
-class BaseModel(metaclass=abc.ABCMeta):
-    """Base model to define common methods for all AIs."""
-
-    requires_text = False
-    requires_images = False
-
-    def __init__(self):
-        """Initialize a BaseModel class."""
-        self.output_dir = None
-        self.documents = []
-        self.test_documents = []
-        self.python_version = '.'.join([str(v) for v in sys.version_info[:3]])
-        self.konfuzio_sdk_version = get_sdk_version()
-
-    @property
-    def name(self):
-        """Model class name."""
-        return self.__class__.__name__
-
-    def name_lower(self):
-        """Convert class name to machine-readable name."""
-        return f'{self.name.lower().strip()}'
-
-    @abc.abstractmethod
-    def check_is_ready(self):
-        """Check if the Model is ready for inference."""
-
-    @property
-    @abc.abstractmethod
-    def temp_pkl_file_path(self):
-        """Generate a path for temporary pickle file."""
-
-    @property
-    @abc.abstractmethod
-    def pkl_file_path(self):
-        """Generate a path for a resulting pickle file."""
-
-    @staticmethod
-    @abc.abstractmethod
-    def has_compatible_interface(other):
-        """
-        Validate that an instance of an AI implements the same interface defined by this AI class.
-
-        :param other: An instance of an AI to compare with.
-        """
-
-    def reduce_model_weight(self):
-        """Remove all non-strictly necessary parameters before saving."""
-        self.project.lose_weight()
-        self.tokenizer.lose_weight()
-
-    def ensure_model_memory_usage_within_limit(self, max_ram: Optional[str] = None):
-        """
-        Ensure that a model is not exceeding allowed max_ram.
-
-        :param max_ram: Specify maximum memory usage condition to save model.
-        :type max_ram: str
-        """
-        # if no argument passed, get project max_ram
-        if not max_ram and self.project is not None:
-            max_ram = self.project.max_ram
-
-        max_ram = normalize_memory(max_ram)
-
-        if max_ram and memory_size_of(self) > max_ram:
-            raise MemoryError(f"AI model memory use ({memory_size_of(self)}) exceeds maximum ({max_ram=}).")
-
-    def save(
-        self,
-        output_dir: str = None,
-        include_konfuzio=True,
-        reduce_weight=True,
-        compression: str = 'lz4',
-        keep_documents=False,
-        max_ram=None,
-    ):
-        """
-        Save the label model as a compressed pickle object to the release directory.
-
-        Saving is done by: getting the serialized pickle object (via cloudpickle), "optimizing" the serialized object
-        with the built-in pickletools.optimize function (see: https://docs.python.org/3/library/pickletools.html),
-        saving the optimized serialized object.
-
-        We then compress the pickle file using shutil.copyfileobject which writes in chunks to avoid loading the
-        entire pickle file in memory.
-
-        Finally, we delete the cloudpickle file and are left with the compressed pickle file which has a .pkl.lz4 or
-        .pkl.bz2 extension.
-
-        :param output_dir: Folder to save AI model in. If None, the default Project folder is used.
-        :param include_konfuzio: Enables pickle serialization as a value, not as a reference (for more info, read
-        https://github.com/cloudpipe/cloudpickle#overriding-pickles-serialization-mechanism-for-importable-constructs).
-        :param reduce_weight: Remove all non-strictly necessary parameters before saving.
-        :param compression: Compression algorithm to use. Default is lz4, bz2 is also supported.
-        :param max_ram: Specify maximum memory usage condition to save model.
-        :raises MemoryError: When the size of the model in memory is greater than the maximum value.
-        :return: Path of the saved model file.
-        """
-        logger.info('Saving model')
-        self.check_is_ready()
-
-        logger.info(f'{output_dir=}')
-        logger.info(f'{include_konfuzio=}')
-        logger.info(f'{reduce_weight=}')
-        logger.info(f'{keep_documents=}')
-        logger.info(f'{max_ram=}')
-        logger.info(f'{self.konfuzio_sdk_version=}')
-
-        logger.info('Getting save paths')
-        if not output_dir:
-            self.output_dir = self.project.model_folder
-            logger.info(f'new {self.output_dir=}')
-        else:
-            self.output_dir = output_dir
-
-        # make sure output dir exists
-        pathlib.Path(self.output_dir).mkdir(parents=True, exist_ok=True)
-
-        temp_pkl_file_path = self.temp_pkl_file_path
-        pkl_file_path = self.pkl_file_path
-
-        project_docs = self.project._documents  # to restore project documents after save
-        if reduce_weight:
-            self.reduce_model_weight()
-
-        if keep_documents:
-            # keep reference to Documents at Project level in case they were removed in the reduce_model_weight step
-            self.project._documents = self.documents + self.test_documents
-        else:
-            logger.info('Removing documents before save')
-            # to restore Model train and test documents after save
-            restore_documents = self.documents
-            restore_test_documents = self.test_documents
-            self.documents = []
-            self.test_documents = []
-
-        logger.info(f'Model size: {memory_size_of(self) / 1_000_000} MB')
-
-        try:
-            self.ensure_model_memory_usage_within_limit(max_ram)
-        except MemoryError as e:
-            # restore Documents so that the Project can still be used
-            self.project._documents = project_docs
-            if not keep_documents:
-                self.documents = restore_documents
-                self.test_documents = restore_test_documents
-            raise e
-
-        sys.setrecursionlimit(999999)
-
-        if include_konfuzio:
-            import konfuzio_sdk
-
-            cloudpickle.register_pickle_by_value(konfuzio_sdk)
-            # todo register all dependencies?
-
-        logger.info('Saving model with cloudpickle')
-        # first save with cloudpickle
-        with open(temp_pkl_file_path, 'wb') as f:  # see: https://stackoverflow.com/a/9519016/5344492
-            cloudpickle.dump(self, f)
-
-        if compression == 'lz4':
-            logger.info('Compressing model with lz4')
-            pkl_file_path += '.lz4'
-            # then save to lz4 in chunks
-            with open(temp_pkl_file_path, 'rb') as input_f:
-                with lz4.frame.open(pkl_file_path, 'wb') as output_f:
-                    shutil.copyfileobj(input_f, output_f)
-        elif compression == 'bz2':
-            logger.info('Compressing model with bz2')
-            pkl_file_path += '.bz2'
-            # then save to bz2 in chunks
-            with open(temp_pkl_file_path, 'rb') as input_f:
-                with bz2.open(pkl_file_path, 'wb') as output_f:
-                    shutil.copyfileobj(input_f, output_f)
-        else:
-            raise ValueError(f'Unknown compression algorithm: {compression}')
-
-        logger.info('Deleting temporary cloudpickle file')
-        # then delete cloudpickle file
-        os.remove(temp_pkl_file_path)
-
-        size_string = f'{os.path.getsize(pkl_file_path) / 1_000_000} MB'
-        logger.info(f'Model ({size_string}) {self.name_lower()} was saved to {pkl_file_path}')
-
-        # restore Documents of the Category and Model so that we can continue using them as before
-        if not keep_documents:
-            self.documents = restore_documents
-            self.test_documents = restore_test_documents
-        self.project._documents = project_docs
-
-        return pkl_file_path
-
-
->>>>>>> 8a024b98
 class AbstractExtractionAI(BaseModel):
     """Parent class for all Extraction AIs, to extract information from unstructured human-readable text."""
 
