"""Extract information from Documents.

Conventional template matching based approaches fail to generalize well to document images of unseen templates,
and are not robust against text recognition errors.

We follow the approach proposed by Sun et. al (2021) to encode both the visual and textual
features of detected text regions, and edges of which represent the spatial relations between neighboring text
regions. Their experiments validate that all information including visual features, textual
features and spatial relations can benefit key information extraction.

We reduce the hardware requirements from 1 NVIDIA Titan X GPUs with 12 GB memory to a 1 CPU and 16 GB memory by
replacing the end-to-end pipeline into two parts.

Sun, H., Kuang, Z., Yue, X., Lin, C., & Zhang, W. (2021). Spatial Dual-Modality Graph Reasoning for Key Information
Extraction. arXiv. https://doi.org/10.48550/ARXIV.2103.14470
"""
import abc
import bz2
import collections
import difflib
import functools
import itertools
import logging
import os
import pathlib
import shutil
import sys
import time
import unicodedata
from copy import deepcopy
from heapq import nsmallest
from typing import Tuple, Optional, List, Union, Callable, Dict
from warnings import warn

import numpy
import pandas
import cloudpickle
from pkg_resources import get_distribution
from sklearn.ensemble import RandomForestClassifier
from sklearn.utils.validation import check_is_fitted
from tabulate import tabulate

from konfuzio_sdk.data import Data, Document, Annotation, Category, AnnotationSet, Label, LabelSet, Span

from konfuzio_sdk.normalize import (
    normalize_to_float,
    normalize_to_date,
    normalize_to_percentage,
    normalize_to_positive_float,
)
from konfuzio_sdk.regex import regex_matches
<<<<<<< HEAD
from konfuzio_sdk.utils import get_timestamp, get_bbox, normalize_memory, get_sdk_version
=======
from konfuzio_sdk.utils import get_timestamp, get_bbox, normalize_memory, memory_size_of
>>>>>>> 376099ea
from konfuzio_sdk.evaluate import Evaluation

logger = logging.getLogger(__name__)

"""Multiclass classifier for document extraction."""
CANDIDATES_CACHE_SIZE = 100

warn('This module is WIP: https://gitlab.com/konfuzio/objectives/-/issues/9311', FutureWarning, stacklevel=2)


def load_model(pickle_path: str, max_ram: Union[None, str] = None):
    """
    Load a pkl file.

    :param pickle_path: Path to the pickled model.
    :raises FileNotFoundError: If the path is invalid.
    :raises OSError: When the data is corrupted or invalid and cannot be loaded.
    :raises TypeError: When the loaded pickle isn't recognized as a Konfuzio AI model.
    :return: Extraction AI model.
    """
    logger.info(f"Starting loading AI model with path {pickle_path}")

    if not os.path.isfile(pickle_path):
        raise FileNotFoundError("Invalid pickle file path:", pickle_path)

    # The current local id iterator might otherwise be overriden
    prev_local_id = next(Data.id_iter)

    try:
        with bz2.open(pickle_path, 'rb') as file:
            model = cloudpickle.load(file)
    except OSError:
        raise OSError(f"Pickle file {pickle_path} data is invalid.")
    except AttributeError as err:
        if "__forward_module__" in str(err) and '3.9' in sys.version:
            raise AttributeError("Pickle saved with incompatible Python version.") from err
        elif "__forward_is_class__" in str(err) and '3.8' in sys.version:
            raise AttributeError("Pickle saved with incompatible Python version.") from err
        raise
    except ValueError as err:
        if "unsupported pickle protocol: 5" in str(err) and '3.7' in sys.version:
            raise ValueError("Pickle saved with incompatible Python version.") from err
        raise

    if not issubclass(type(model), BaseModel):
        raise TypeError("Loaded model is not inheriting from the BaseModel class.")

    if hasattr(model, 'python_version'):
        logger.info(f"Loaded AI model trained with Python {model.python_version}")
    if hasattr(model, 'konfuzio_sdk_version'):
        logger.info(f"Loaded AI model trained with Konfuzio SDK version {model.konfuzio_sdk_version}")

    max_ram = normalize_memory(max_ram)
    if max_ram and memory_size_of(model) > max_ram:
        logger.error(f"Loaded model's memory use ({memory_size_of(model)}) is greater than max_ram ({max_ram})")

    logger.info(f"Loading {model.name} AI model.")

    curr_local_id = next(Data.id_iter)
    Data.id_iter = itertools.count(max(prev_local_id, curr_local_id))

    return model


def substring_count(list: list, substring: str) -> list:
    """Given a list of strings returns the occurrence of a certain substring and returns the results as a list."""
    r_list = [0] * len(list)

    for index in range(len(list)):
        r_list[index] = list[index].lower().count(substring)

    return r_list


def dict_to_dataframe(res_dict):
    """Convert a Dict to Dataframe add label as column."""
    df = pandas.DataFrame()
    for name in res_dict.keys():
        label_df = res_dict[name]
        label_df['result_name'] = name
        df = df.append(label_df, sort=True)
    return df


# # existent model classes
# MODEL_CLASSES = {'LabelSectionModel': LabelSectionModel,
#                  'DocumentModel': DocumentModel,
#                  'ParagraphModel': ParagraphModel,
#                  'CustomDocumentModel': CustomDocumentModel,
#                  'SentenceModel': SentenceModel
#                  }
#
# COMMON_PARAMETERS = ['tokenizer', 'text_vocab', 'model_type']
#
# label_section_components = ['label_vocab',
#                             'section_vocab',
#                             'label_classifier_config',
#                             'label_classifier_state_dict',
#                             'section_classifier_config',
#                             'section_classifier_state_dict',
#                             'extract_dicts']
#
# document_components = ['image_preprocessing',
#                        'image_augmentation',
#                        'category_vocab',
#                        'document_classifier_config',
#                        'document_classifier_state_dict']
#
# paragraph_components = ['tokenizer_mode',
#                         'paragraph_category_vocab',
#                         'paragraph_classifier_config',
#                         'paragraph_classifier_state_dict']
#
# sentence_components = ['sentence_tokenizer',
#                        'tokenizer_mode',
#                        'category_vocab',
#                        'classifier_config',
#                        'classifier_state_dict']
#
# label_section_components.extend(COMMON_PARAMETERS)
# document_components.extend(COMMON_PARAMETERS)
# paragraph_components.extend(COMMON_PARAMETERS)
# sentence_components.extend(COMMON_PARAMETERS)
# custom_document_model = deepcopy(document_components)
#
# # parameters that need to be saved with the model accordingly with the model type
# MODEL_PARAMETERS_TO_SAVE = {'LabelSectionModel': label_section_components,
#                             'DocumentModel': document_components,
#                             'ParagraphModel': paragraph_components,
#                             'CustomDocumentModel': custom_document_model,
#                             'SentenceModel': sentence_components,
#                             }
#
#
#
# def load_default_model(path: str):
#     """Load a model from default models."""
#     logger.info('loading model')
#
#     # load model dict
#     loaded_data = torch.load(path)
#
#     if 'model_type' not in loaded_data.keys():
#         model_type = path.split('_')[-1].split('.')[0]
#     else:
#         model_type = loaded_data['model_type']
#
#     model_class = MODEL_CLASSES[model_type]
#     model_args = MODEL_PARAMETERS_TO_SAVE[model_type]
#
#     # Verify if loaded data has all necessary components
#     assert all([arg in model_args for arg in loaded_data.keys()])
#
#     state_dict_name = [n for n in model_args if n.endswith('_state_dict')]
#
#     if len(state_dict_name) > 1:
#         # LabelSectionModel is a combination of 2 independent classifiers
#         assert model_type == 'LabelSectionModel'
#
#         label_classifier_state_dict = loaded_data['label_classifier_state_dict']
#         section_classifier_state_dict = loaded_data['section_classifier_state_dict']
#         extract_dicts = loaded_data['extract_dicts']
#
#         del loaded_data['label_classifier_state_dict']
#         del loaded_data['section_classifier_state_dict']
#         del loaded_data['extract_dicts']
#
#     else:
#         classifier_state_dict = loaded_data[state_dict_name[0]]
#         del loaded_data[state_dict_name[0]]
#
#     if 'model_type' in loaded_data.keys():
#         del loaded_data['model_type']
#
#     # create instance of the model class
#     model = model_class(projects=None, **loaded_data)
#
#     if model_type == 'LabelSectionModel':
#         # LabelSectionModel is a special case because it has 2 independent classifiers
#         # load parameters of the classifiers from saved parameters
#         model.label_classifier.load_state_dict(label_classifier_state_dict)
#         model.section_classifier.load_state_dict(section_classifier_state_dict)
#
#         # load extract dicts
#         model.extract_dicts = extract_dicts
#
#         # need to ensure classifiers start in evaluation mode
#         model.label_classifier.eval()
#         model.section_classifier.eval()
#
#     else:
#         # load parameters of the classifiers from saved parameters
#         model.classifier.load_state_dict(classifier_state_dict)
#
#         # need to ensure classifiers start in evaluation mode
#         model.classifier.eval()
#
#     return model

#
# def load_pickle(pickle_name: str, folder_path: str):
#     """
#     Load a pkl file or a pt (pytorch) file.
#
#   First check if the .pkl file exists at ./konfuzio.MODEL_ROOT/pickle_name, if not then assumes it is at ./pickle_name
#     Then, it assumes the .pkl file is compressed with bz2 and tries to extract and load it. If the pickle file is not
#     compressed with bz2 then it will throw an OSError and we then try and load the .pkl file will dill. This will then
#     throw an UnpicklingError if the file is not a pickle file, as expected.
#
#     :param pickle_name:
#     :return:
#     """
#     # https://stackoverflow.com/a/43006034/5344492
#     dill._dill._reverse_typemap['ClassType'] = type
#     pickle_path = os.path.join(folder_path, pickle_name)
#     if not os.path.isfile(pickle_path):
#         pickle_path = pickle_name

#     device = 'cpu'
#     if torch.cuda.is_available():
#         device = 'cuda'
#
#     if pickle_name.endswith('.pt'):
#         with open(pickle_path, 'rb') as f:
#             file_data = torch.load(pickle_path, map_location=torch.device(device))
#
#         if isinstance(file_data, dict):
#             # verification of str in path can be removed after all models being updated with the model_type
#             possible_names = [
#                 '_LabelSectionModel',
#                 '_DocumentModel',
#                 '_ParagraphModel',
#                 '_CustomDocumentModel',
#                 '_SentenceModel',
#             ]
#             if ('model_type' in file_data.keys() and file_data['model_type'] in MODEL_PARAMETERS_TO_SAVE.keys()) or
#               any([n in pickle_name for n in possible_names]):
#                 file_data = load_default_model(pickle_name)
#
#             else:
#                 raise NameError("Model type not recognized.")
#
#         else:
#             with open(pickle_path, 'rb') as f:
#                 file_data = torch.load(f, map_location=torch.device(device))
#     else:
#         try:
#             with bz2.open(pickle_path, 'rb') as f:
#                 file_data = dill.load(f)
#         except OSError:
#             with open(pickle_path, 'rb') as f:
#                 file_data = dill.load(f)
#
#     return file_data


def convert_to_feat(offset_string_list: list, ident_str: str = '') -> pandas.DataFrame:
    """Return a df containing all the features generated using the offset_string."""
    df = pandas.DataFrame()

    # strip all accents
    offset_string_list_accented = offset_string_list
    offset_string_list = [strip_accents(s) for s in offset_string_list]

    # gets the return lists for all the features
    df[ident_str + "feat_vowel_len"] = [vowel_count(s) for s in offset_string_list]
    df[ident_str + "feat_special_len"] = [special_count(s) for s in offset_string_list]
    df[ident_str + "feat_space_len"] = [space_count(s) for s in offset_string_list]
    df[ident_str + "feat_digit_len"] = [digit_count(s) for s in offset_string_list]
    df[ident_str + "feat_len"] = [len(s) for s in offset_string_list]
    df[ident_str + "feat_upper_len"] = [upper_count(s) for s in offset_string_list]
    df[ident_str + "feat_date_count"] = [date_count(s) for s in offset_string_list]
    df[ident_str + "feat_num_count"] = [num_count(s) for s in offset_string_list]
    df[ident_str + "feat_as_float"] = [normalize_to_python_float(offset_string) for offset_string in offset_string_list]
    df[ident_str + "feat_unique_char_count"] = [unique_char_count(s) for s in offset_string_list]
    df[ident_str + "feat_duplicate_count"] = [duplicate_count(s) for s in offset_string_list]
    df[ident_str + "accented_char_count"] = [
        count_string_differences(s1, s2) for s1, s2 in zip(offset_string_list, offset_string_list_accented)
    ]

    (
        df[ident_str + "feat_year_count"],
        df[ident_str + "feat_month_count"],
        df[ident_str + "feat_day_count"],
    ) = year_month_day_count(offset_string_list)

    df[ident_str + "feat_substring_count_slash"] = substring_count(offset_string_list, "/")
    df[ident_str + "feat_substring_count_percent"] = substring_count(offset_string_list, "%")
    df[ident_str + "feat_substring_count_e"] = substring_count(offset_string_list, "e")
    df[ident_str + "feat_substring_count_g"] = substring_count(offset_string_list, "g")
    df[ident_str + "feat_substring_count_a"] = substring_count(offset_string_list, "a")
    df[ident_str + "feat_substring_count_u"] = substring_count(offset_string_list, "u")
    df[ident_str + "feat_substring_count_i"] = substring_count(offset_string_list, "i")
    df[ident_str + "feat_substring_count_f"] = substring_count(offset_string_list, "f")
    df[ident_str + "feat_substring_count_s"] = substring_count(offset_string_list, "s")
    df[ident_str + "feat_substring_count_oe"] = substring_count(offset_string_list, "ö")
    df[ident_str + "feat_substring_count_ae"] = substring_count(offset_string_list, "ä")
    df[ident_str + "feat_substring_count_ue"] = substring_count(offset_string_list, "ü")
    df[ident_str + "feat_substring_count_er"] = substring_count(offset_string_list, "er")
    df[ident_str + "feat_substring_count_str"] = substring_count(offset_string_list, "str")
    df[ident_str + "feat_substring_count_k"] = substring_count(offset_string_list, "k")
    df[ident_str + "feat_substring_count_r"] = substring_count(offset_string_list, "r")
    df[ident_str + "feat_substring_count_y"] = substring_count(offset_string_list, "y")
    df[ident_str + "feat_substring_count_en"] = substring_count(offset_string_list, "en")
    df[ident_str + "feat_substring_count_g"] = substring_count(offset_string_list, "g")
    df[ident_str + "feat_substring_count_ch"] = substring_count(offset_string_list, "ch")
    df[ident_str + "feat_substring_count_sch"] = substring_count(offset_string_list, "sch")
    df[ident_str + "feat_substring_count_c"] = substring_count(offset_string_list, "c")
    df[ident_str + "feat_substring_count_ei"] = substring_count(offset_string_list, "ei")
    df[ident_str + "feat_substring_count_on"] = substring_count(offset_string_list, "on")
    df[ident_str + "feat_substring_count_ohn"] = substring_count(offset_string_list, "ohn")
    df[ident_str + "feat_substring_count_n"] = substring_count(offset_string_list, "n")
    df[ident_str + "feat_substring_count_m"] = substring_count(offset_string_list, "m")
    df[ident_str + "feat_substring_count_j"] = substring_count(offset_string_list, "j")
    df[ident_str + "feat_substring_count_h"] = substring_count(offset_string_list, "h")

    df[ident_str + "feat_substring_count_plus"] = substring_count(offset_string_list, "+")
    df[ident_str + "feat_substring_count_minus"] = substring_count(offset_string_list, "-")
    df[ident_str + "feat_substring_count_period"] = substring_count(offset_string_list, ".")
    df[ident_str + "feat_substring_count_comma"] = substring_count(offset_string_list, ",")

    df[ident_str + "feat_starts_with_plus"] = starts_with_substring(offset_string_list, "+")
    df[ident_str + "feat_starts_with_minus"] = starts_with_substring(offset_string_list, "-")

    df[ident_str + "feat_ends_with_plus"] = ends_with_substring(offset_string_list, "+")
    df[ident_str + "feat_ends_with_minus"] = ends_with_substring(offset_string_list, "-")

    return df


def starts_with_substring(list: list, substring: str) -> list:
    """Given a list of strings return 1 if string starts with the given substring for each item."""
    return [1 if s.lower().startswith(substring) else 0 for s in list]


def ends_with_substring(list: list, substring: str) -> list:
    """Given a list of strings return 1 if string starts with the given substring for each item."""
    return [1 if s.lower().endswith(substring) else 0 for s in list]


def digit_count(s: str) -> int:
    """Return the number of digits in a string."""
    return sum(c.isdigit() for c in s)


def space_count(s: str) -> int:
    """Return the number of spaces in a string."""
    return sum(c.isspace() for c in s) + s.count('\t') * 3  # Tab is already counted as one whitespace


def special_count(s: str) -> int:
    """Return the number of special (non-alphanumeric) characters in a string."""
    return sum(not c.isalnum() for c in s)


def strip_accents(s) -> str:
    """
    Strip all accents from a string.

    Source: http://stackoverflow.com/a/518232/2809427
    """
    return ''.join(c for c in unicodedata.normalize('NFD', s) if unicodedata.category(c) != 'Mn')


def vowel_count(s: str) -> int:
    """Return the number of vowels in a string."""
    return sum(is_vowel(c) for c in s)


def count_string_differences(s1: str, s2: str) -> int:
    """Return the number of differences between two strings."""
    if len(s2) > len(s1):  # the longer string has to be s1 to catch all differences
        s1, s2 = s2, s1

    return len(''.join(x[2:] for x in difflib.ndiff(s1, s2) if x.startswith('- ')))


def is_vowel(c: str) -> bool:
    """Given a char this function returns a bool that represents if the char is a vowel or not."""
    return c.lower() in 'aeiou'


def upper_count(s: str) -> int:
    """Return the number of uppercase characters in a string."""
    return sum(c.isupper() for c in s)


def date_count(s: str) -> int:
    """
    Given a string this function tries to read it as a date (if not possible returns 0).

    If possible it returns the relative difference to 01.01.2010 in days.
    """
    # checks the format
    if len(s) > 5:
        if (s[2] == '.' and s[5] == '.') or (s[2] == '/' and s[5] == '/'):
            date1 = pandas.to_datetime("01.01.2010")
            date2 = pandas.to_datetime(s, errors='ignore')
            if date2 == s:
                return 0

            else:
                try:
                    diff = int((date2 - date1) / numpy.timedelta64(1, 'D'))
                except TypeError as e:
                    logger.error(f'Could not substract for string {s} because of >>{e}<<.')
                    return 0

            if diff == 0:
                return 1
            else:
                return diff

        else:
            return 0
    return 0


def year_month_day_count(offset_string_list: list) -> Tuple[List[int], List[int], List[int]]:
    """Given a list of offset-strings extracts the according dates, months and years for each string."""
    year_list = []
    month_list = []
    day_list = []

    assert isinstance(offset_string_list, list)

    for s in offset_string_list:
        _normalization = normalize_to_date(s)
        if _normalization:
            year_list.append(int(_normalization[:4]))
            month_list.append(int(_normalization[5:7]))
            day_list.append(int(_normalization[8:10]))
        else:
            year_list.append(0)
            month_list.append(0)
            day_list.append(0)

    return year_list, month_list, day_list


# checks if the string is a number and gives the number a value
def num_count(s: str) -> float:
    """
    Given a string this function tries to read it as a number (if not possible returns 0).

    If possible it returns the number as a float.
    """
    num = normalize_to_float(s)

    if num:
        return num
    else:
        return 0


def normalize_to_python_float(s: str) -> float:
    """
    Given a string this function tries to read it as a number using python float (if not possible returns 0).

    If possible it returns the number as a float.
    """
    try:
        f = float(s)
        if f < numpy.finfo('float32').max:
            return f
        else:
            return 0.0
    except (ValueError, TypeError):
        return 0.0


def duplicate_count(s: str) -> int:
    """Given a string this function returns the number of duplicate characters."""
    count = {}
    for c in s:
        if c in count:
            count[c] += 1
        else:
            count[c] = 1

    counter = 0
    for key in count:
        if count[key] > 1:
            counter += count[key]

    return counter


def unique_char_count(s: str) -> int:
    """Given a string returns the number of unique characters."""
    return len(set(list(s)))


def _convert_to_relative_dict(dict: dict):
    """Convert a dict with absolute numbers as values to the same dict with the relative probabilities as values."""
    return_dict = {}
    abs_num = sum(dict.values())
    for key, value in dict.items():
        return_dict[key] = value / abs_num
    return return_dict


def plot_label_distribution(df_list: list, df_name_list=None) -> None:
    """Plot the label-distribution of given DataFrames side-by-side."""
    # check if any of the input df are empty
    for df in df_list:
        if df.empty:
            logger.error('One of the Dataframes in df_list is empty.')
            return None

    # helper function
    def Convert(tup, di):
        for a, b in tup:
            di.setdefault(a, []).append(b)
        return di

    # plot the relative distributions
    logger.info('Percentage of total samples (per dataset) that have a certain label:')
    rel_dict_list = []
    for df in df_list:
        rel_dict_list.append(_convert_to_relative_dict(collections.Counter(list(df['label_name']))))
    logger.info(
        '\n'
        + tabulate(
            pandas.DataFrame(rel_dict_list, index=df_name_list).transpose(),
            floatfmt=".1%",
            headers="keys",
            tablefmt="pipe",
        )
        + '\n'
    )

    # print the number of documents in total and in the splits given
    # total_count = 0
    for index, df in enumerate(df_list):
        doc_name = df_name_list[index] if df_name_list else str(index)
        doc_count = len(set(df['document_id']))
        logger.info(doc_name + ' contains ' + str(doc_count) + ' different documents.')
        # total_count += doc_count
    # logger.info(str(total_count) + ' documents in total.')

    # plot the number of documents with at least one of a certain label
    logger.info('Percentage of documents per split that contain a certain label at least once:')
    doc_count_dict_list = []
    for df in df_list:
        doc_count_dict = {}
        doc_count = len(set(df['document_id']))
        toup_list = list(zip(list(df['label_name']), list(df['document_id'])))
        list_dict = Convert(toup_list, {})
        for key, value in list_dict.items():
            doc_count_dict[key] = float(len(set(value)) / doc_count)
        doc_count_dict_list.append(doc_count_dict)
    logger.info(
        '\n'
        + tabulate(
            pandas.DataFrame(doc_count_dict_list, index=df_name_list).transpose(),
            floatfmt=".1%",
            headers="keys",
            tablefmt="pipe",
        )
        + '\n'
    )


def get_first_candidate(document_text, document_bbox, line_list):
    """Get the first candidate in a document."""
    # todo allow to have mult tokenizers?
    for line_num, _line in enumerate(line_list):
        line_start_offset = _line['start_offset']
        line_end_offset = _line['end_offset']
        # todo
        tokenize_fn = functools.partial(regex_matches, regex='[^ \n\t\f]+')
        for candidate in tokenize_fn(document_text[line_start_offset:line_end_offset]):
            candidate_start_offset = candidate['start_offset'] + line_start_offset
            candidate_end_offset = candidate['end_offset'] + line_start_offset
            candidate_bbox = dict(
                **get_bbox(document_bbox, candidate_start_offset, candidate_end_offset),
                offset_string=document_text[candidate_start_offset:candidate_end_offset],
                start_offset=candidate_start_offset,
                end_offset=candidate_end_offset,
            )
            return candidate_bbox


def get_line_candidates(document_text, document_bbox, line_list, line_num, candidates_cache):
    """Get the candidates from a given line_num."""
    if line_num in candidates_cache:
        return candidates_cache[line_num], candidates_cache
    line = line_list[line_num]
    line_start_offset = line['start_offset']
    line_end_offset = line['end_offset']
    line_candidates = []
    # todo see get_first_candidate
    tokenize_fn = functools.partial(regex_matches, regex='[^ \n\t\f]+')
    for candidate in tokenize_fn(document_text[line_start_offset:line_end_offset]):
        candidate_start_offset = candidate['start_offset'] + line_start_offset
        candidate_end_offset = candidate['end_offset'] + line_start_offset
        # todo: the next line is memory heavy
        #  https://gitlab.com/konfuzio/objectives/-/issues/9342
        candidate_bbox = dict(
            **get_bbox(document_bbox, candidate_start_offset, candidate_end_offset),
            offset_string=document_text[candidate_start_offset:candidate_end_offset],
            start_offset=candidate_start_offset,
            end_offset=candidate_end_offset,
        )
        line_candidates.append(candidate_bbox)
    if len(candidates_cache) >= CANDIDATES_CACHE_SIZE:
        earliest_line = min(candidates_cache.keys())
        candidates_cache.pop(earliest_line)
    candidates_cache[line_num] = line_candidates
    return line_candidates, candidates_cache


def process_document_data(
    document: Document,
    spans: List[Span],
    n_nearest: Union[int, List, Tuple] = 2,
    first_word: bool = True,
    tokenize_fn: Optional[Callable] = None,
    substring_features=None,
    catchphrase_list=None,
    n_nearest_across_lines: bool = False,
) -> Tuple[pandas.DataFrame, List, pandas.DataFrame]:
    """
    Convert the json_data from one Document to a DataFrame that can be used for training or prediction.

    Additionally returns the fake negatives, errors and conflicting annotations as a DataFrames and of course the
    column_order for training
    """
    logger.info(f'Start generating features for document {document}.')

    assert spans == sorted(spans)  # should be already sorted

    file_error_data = []
    file_data_raw = []

    if isinstance(n_nearest, int):
        n_left_nearest = n_nearest
        n_right_nearest = n_nearest
    else:
        assert isinstance(n_nearest, (tuple, list)) and len(n_nearest) == 2
        n_left_nearest, n_right_nearest = n_nearest

    l_keys = ["l_dist" + str(x) for x in range(n_left_nearest)]
    r_keys = ["r_dist" + str(x) for x in range(n_right_nearest)]

    if n_nearest_across_lines:
        l_keys += ["l_pos" + str(x) for x in range(n_left_nearest)]
        r_keys += ["r_pos" + str(x) for x in range(n_right_nearest)]

    document_bbox = document.get_bbox()
    document_text = document.text
    document_n_pages = document.number_of_pages

    if document_text is None or document_bbox == {} or len(spans) == 0:
        # if the document text is empty or if there are no ocr'd characters
        # then return an empty dataframe for the data, an empty feature list and an empty dataframe for the "error" data
        raise NotImplementedError

    line_list: List[Dict] = []
    char_counter = 0
    for line_text in document_text.replace('\f', '\n').split('\n'):
        n_chars_on_line = len(line_text)
        line_list.append({'start_offset': char_counter, 'end_offset': char_counter + n_chars_on_line})
        char_counter += n_chars_on_line + 1

    # generate the Catchphrase-Dataframe
    if catchphrase_list is not None:
        occurrence_dict = generate_catchphrase_occurrence_dict(line_list, catchphrase_list, document_text)

    if first_word:
        first_candidate = get_first_candidate(document_text, document_bbox, line_list)
        first_word_string = first_candidate['offset_string']
        first_word_x0 = first_candidate['x0']
        first_word_y0 = first_candidate['y0']
        first_word_x1 = first_candidate['x1']
        first_word_y1 = first_candidate['y1']

    # todo document.annotations () should be sorted already - check or update this function
    spans.sort(key=lambda x: x.start_offset)

    # WIP: Word on page feature
    page_text_list = document_text.split('\f')

    # used to cache the catchphrase features
    _line_num = -1
    _catchphrase_dict = None
    candidates_cache = dict()
    for span in spans:

        word_on_page_feature_list = []
        word_on_page_feature_name_list = []

        # WIP: Word on page feature
        if substring_features:
            for index, substring_feature in enumerate(substring_features):
                word_on_page_feature_list.append(substring_on_page(substring_feature, span, page_text_list))
                word_on_page_feature_name_list.append(f'word_on_page_feat{index}')
        # if span.annotation.id_:
        #     # Annotation
        #     logger.error(f'{span}')
        #     if (
        #         span.annotation.is_correct
        #         or (not span.annotation.is_correct and span.annotation.revised)
        #         or (
        #             span.annotation.confidence
        #             and hasattr(span.annotation.label, 'threshold')
        #             and span.annotation.confidence > span.annotation.label.threshold
        #         )
        #     ):
        #         pass
        #     else:
        #         logger.error(f'Annotation (ID {span.annotation.id_}) found that is not fit for the use in dataset!')

        # find the line containing the annotation
        # tokenize that line to get all candidates
        # convert each candidate into a bbox
        # append to line candidates
        # store the line_start_offset so if the next annotation is on the same line then we use the same
        # line_candidiates list and therefore saves us tokenizing the same line again
        for line_num, line in enumerate(line_list):
            if line['start_offset'] <= span.end_offset and line['end_offset'] >= span.start_offset:

                # get the catchphrase features
                if catchphrase_list is not None and len(catchphrase_list) != 0:
                    if line_num == _line_num:
                        span.catchphrase_dict = _catchphrase_dict
                    else:
                        _catchphrase_dict = generate_feature_dict_from_occurence_dict(
                            occurrence_dict, catchphrase_list, line_num
                        )
                        span.catchphrase_dict = _catchphrase_dict
                        _line_num = line_num

                line_candidates, candidates_cache = get_line_candidates(
                    document_text, document_bbox, line_list, line_num, candidates_cache
                )
                break

        l_list = []
        r_list = []

        # todo add way to calculate distance features between spans consistently
        # https://gitlab.com/konfuzio/objectives/-/issues/9688
        for candidate in line_candidates:
            try:
                span.bbox()
                if candidate['end_offset'] <= span.start_offset:
                    candidate['dist'] = span.bbox().x0 - candidate['x1']
                    candidate['pos'] = 0
                    l_list.append(candidate)
                elif candidate['start_offset'] >= span.end_offset:
                    candidate['dist'] = candidate['x0'] - span.bbox().x1
                    candidate['pos'] = 0
                    r_list.append(candidate)
            except ValueError as e:
                logger.error(f'{candidate}: {str(e)}')

        if n_nearest_across_lines:
            prev_line_candidates = []
            i = 1
            while (line_num - i) >= 0:
                line_candidates, candidates_cache = get_line_candidates(
                    document_text, document_bbox, line_list, line_num - i, tokenize_fn, candidates_cache
                )
                for candidate in line_candidates:
                    candidate['dist'] = min(
                        abs(span.x0 - candidate['x0']),
                        abs(span.x0 - candidate['x1']),
                        abs(span.x1 - candidate['x0']),
                        abs(span.x1 - candidate['x1']),
                    )
                    candidate['pos'] = -i
                prev_line_candidates.extend(line_candidates)
                if len(prev_line_candidates) >= n_left_nearest - len(l_list):
                    break
                i += 1

            next_line_candidates = []
            i = 1
            while line_num + i < len(line_list):
                line_candidates, candidates_cache = get_line_candidates(
                    document_text, document_bbox, line_list, line_num + i, tokenize_fn, candidates_cache
                )
                for candidate in line_candidates:
                    candidate['dist'] = min(
                        abs(span.x0 - candidate['x0']),
                        abs(span.x0 - candidate['x1']),
                        abs(span.x1 - candidate['x0']),
                        abs(span.x1 - candidate['x1']),
                    )
                    candidate['pos'] = i
                next_line_candidates.extend(line_candidates)
                if len(next_line_candidates) >= n_right_nearest - len(r_list):
                    break
                i += 1

        n_smallest_l_list = nsmallest(n_left_nearest, l_list, key=lambda x: x['dist'])
        n_smallest_r_list = nsmallest(n_right_nearest, r_list, key=lambda x: x['dist'])

        if n_nearest_across_lines:
            n_smallest_l_list.extend(prev_line_candidates[::-1])
            n_smallest_r_list.extend(next_line_candidates)

        while len(n_smallest_l_list) < n_left_nearest:
            n_smallest_l_list.append({'offset_string': '', 'dist': 100000, 'pos': 0})

        while len(n_smallest_r_list) < n_right_nearest:
            n_smallest_r_list.append({'offset_string': '', 'dist': 100000, 'pos': 0})

        r_list = n_smallest_r_list[:n_right_nearest]
        l_list = n_smallest_l_list[:n_left_nearest]

        # set first word features
        if first_word:
            span.first_word_x0 = first_word_x0
            span.first_word_y0 = first_word_y0
            span.first_word_x1 = first_word_x1
            span.first_word_y1 = first_word_y1
            span.first_word_string = first_word_string

        span_dict = span.eval_dict()
        # span_to_dict(span=span, include_pos=n_nearest_across_lines)

        for index, item in enumerate(l_list):
            span_dict['l_dist' + str(index)] = item['dist']
            span_dict['l_offset_string' + str(index)] = item['offset_string']
            if n_nearest_across_lines:
                span_dict['l_pos' + str(index)] = item['pos']
        for index, item in enumerate(r_list):
            span_dict['r_dist' + str(index)] = item['dist']
            span_dict['r_offset_string' + str(index)] = item['offset_string']
            if n_nearest_across_lines:
                span_dict['r_pos' + str(index)] = item['pos']

        # WIP: word on page feature
        for index, item in enumerate(word_on_page_feature_list):
            span_dict['word_on_page_feat' + str(index)] = item

        # if annotation.label and annotation.label.threshold:
        #     annotation_dict["threshold"] = annotation.label.threshold
        # else:
        #     annotation_dict["threshold"] = 0.1

        if _catchphrase_dict:
            for catchphrase, dist in _catchphrase_dict.items():
                span_dict['catchphrase_dist_' + catchphrase] = dist

        # checks for ERRORS
        if span_dict["confidence"] is None and not (span_dict["revised"] is False and span_dict["is_correct"] is True):
            file_error_data.append(span_dict)

        # adds the sample_data to the list
        if span_dict["page_index"] is not None:
            file_data_raw.append(span_dict)

    # creates the dataframe
    df = pandas.DataFrame(file_data_raw)
    df_errors = pandas.DataFrame(file_error_data)

    # first word features
    if first_word:
        df['first_word_x0'] = first_word_x0
        df['first_word_x1'] = first_word_x1
        df['first_word_y0'] = first_word_y0
        df['first_word_y1'] = first_word_y1
        df['first_word_string'] = first_word_string

        # first word string features
        df_string_features_first = convert_to_feat(list(df["first_word_string"]), "first_word_")
        string_features_first_word = list(df_string_features_first.columns.values)  # NOQA
        df = df.join(df_string_features_first, lsuffix='_caller', rsuffix='_other')
        first_word_features = ['first_word_x0', 'first_word_y0', 'first_word_x1', 'first_word_y1']

    # creates all the features from the offset string
    df_string_features_real = convert_to_feat(list(df["offset_string"]))
    string_feature_column_order = list(df_string_features_real.columns.values)

    relative_string_feature_list = []

    for index in range(n_left_nearest):
        df_string_features_l = convert_to_feat(list(df['l_offset_string' + str(index)]), 'l' + str(index) + '_')
        relative_string_feature_list += list(df_string_features_l.columns.values)
        df = df.join(df_string_features_l, lsuffix='_caller', rsuffix='_other')

    for index in range(n_right_nearest):
        df_string_features_r = convert_to_feat(list(df['r_offset_string' + str(index)]), 'r' + str(index) + '_')
        relative_string_feature_list += list(df_string_features_r.columns.values)
        df = df.join(df_string_features_r, lsuffix='_caller', rsuffix='_other')

    df["relative_position_in_page"] = df["page_index"] / document_n_pages

    abs_pos_feature_list = ["x0", "y0", "x1", "y1", "page_index", "area_quadrant_two"]  # , "area"]
    relative_pos_feature_list = ["relative_position_in_page"]

    feature_list = (
        string_feature_column_order
        + abs_pos_feature_list
        + l_keys
        + r_keys
        + relative_string_feature_list
        + relative_pos_feature_list
        + word_on_page_feature_name_list
    )
    if first_word:
        feature_list += first_word_features

    # append the catchphrase_features to the feature_list
    if catchphrase_list is not None:
        for catchphrase in catchphrase_list:
            feature_list.append('catchphrase_dist_' + catchphrase)

    # joins it to the main DataFrame
    df = df.join(df_string_features_real, lsuffix='_caller', rsuffix='_other')

    return df, feature_list, df_errors


def substring_on_page(substring, annotation, page_text_list) -> bool:
    """Check if there is an occurrence of the word on the according page."""
    if not hasattr(annotation, "page_index"):
        logger.warning("Annotation has no page_index!")
        return False
    elif annotation.page_index > len(page_text_list) - 1:
        logger.warning("Annotation's page_index does not match given text.")
        return False
    else:
        return substring in page_text_list[annotation.page_index]


def generate_catchphrase_occurrence_dict(line_list, catchphrase_list, document_text) -> Dict:
    """Generate a dict that stores on which line certain catchphrases occurrence."""
    _dict = {catchphrase: [] for catchphrase in catchphrase_list}

    for line_num, _line in enumerate(line_list):
        line_text = document_text[_line['start_offset'] : _line['end_offset']]
        for catchphrase in catchphrase_list:
            if catchphrase in line_text:
                _dict[catchphrase].append(line_num)

    return _dict


def generate_feature_dict_from_occurence_dict(occurence_dict, catchphrase_list, line_num) -> Dict:
    """Generate the fitting catchphrase features."""
    _dict = {catchphrase: None for catchphrase in catchphrase_list}

    for catchphrase in catchphrase_list:
        _dict[catchphrase] = next((i - line_num for i in occurence_dict[catchphrase] if i < line_num), -1)

    return _dict


def add_extractions_as_annotations(
    extractions: pandas.DataFrame, document: Document, label: Label, label_set: LabelSet, annotation_set: AnnotationSet
) -> None:
    """Add the extraction of a model to the document."""
    if not isinstance(extractions, pandas.DataFrame):
        raise TypeError(f'Provided extraction object should be a Dataframe, got a {type(extractions)} instead')
    if not extractions.empty:
        # TODO: define required fields
        required_fields = ['start_offset', 'end_offset', 'confidence']
        if not set(required_fields).issubset(extractions.columns):
            raise ValueError(
                f'Extraction do not contain all required fields: {required_fields}.'
                f' Extraction columns: {extractions.columns.to_list()}'
            )

        extracted_spans = extractions[required_fields].sort_values(by='confidence', ascending=False)

        for span in extracted_spans.to_dict('records'):  # todo: are start_offset and end_offset always ints?
            if document.bboxes is not None:
                start = span['start_offset']
                end = span['end_offset']
                offset_string = document.text[start:end]
                bbox0 = document.bboxes[start]
                min_x = min(document.bboxes[i].x0 for i in range(start, end) if i in document.bboxes)
                max_x = max(document.bboxes[i].x1 for i in range(start, end) if i in document.bboxes)
                min_y = min(document.bboxes[i].y0 for i in range(start, end) if i in document.bboxes)
                max_y = max(document.bboxes[i].y1 for i in range(start, end) if i in document.bboxes)
                ann_bbox = {
                    'bottom': bbox0.page.height - min_y,
                    'end_offset': end,
                    'line_number': len(document.text[:start].split('\n')),
                    'offset_string': offset_string,
                    'offset_string_original': offset_string,
                    'page_index': bbox0.page.index,
                    'start_offset': start,
                    'top': bbox0.page.height - max_y,
                    'x0': min_x,
                    'x1': max_x,
                    'y0': min_y,
                    'y1': max_y,
                }
                annotation = Annotation(
                    document=document,
                    label=label,
                    confidence=span['confidence'],
                    label_set=label_set,
                    annotation_set=annotation_set,
                    bboxes=[ann_bbox],
                )
            else:
                annotation = Annotation(
                    document=document,
                    label=label,
                    confidence=span['confidence'],
                    label_set=label_set,
                    annotation_set=annotation_set,
                    spans=[Span(start_offset=span['start_offset'], end_offset=span['end_offset'])],
                )
            if annotation.spans[0].offset_string is None:
                raise NotImplementedError(
                    f"Extracted {annotation} does not have a correspondence in the " f"text of {document}."
                )


class BaseModel(metaclass=abc.ABCMeta):
    """Base model to define common methods for child classes."""

    def __init__(self):
        """Initialize a BaseModel class."""
        self.output_dir = None

    def name_lower(self):
        """Convert class name to machine-readable name."""
        return f'{self.name.lower().strip()}'

    @abc.abstractmethod
    def reduce_model_weight(self):
        """Remove all non-strictly necessary parameters before saving."""

    @abc.abstractmethod
    def ensure_model_memory_usage_within_limit(self, max_ram):
        """
        Ensure that a model is not exceeding allowed max_ram.

        :param max_ram: Specify maximum memory usage condition to save model.
        :type max_ram: str
        """

    @abc.abstractmethod
    def restore_category_documents_for_eval(self):
        """Restore Documents of the Category so that we can run the evaluation later."""

    @property
    @abc.abstractmethod
    def temp_pkl_file_path(self):
        """Generate a path for temporary pickle file."""

    @property
    @abc.abstractmethod
    def pkl_file_path(self):
        """Generate a path for a resulting pickle file."""

    def save(self, include_konfuzio=True, reduce_weight=False, keep_documents=False, max_ram=None) -> str:
        """
        Save a pickled instance of the class.

        :param include_konfuzio: Enables pickle serialization as a value, not as a reference (for more info, read
        https://github.com/cloudpipe/cloudpickle#overriding-pickles-serialization-mechanism-for-importable-constructs).
        :type include_konfuzio: bool
        :param reduce_weight: Remove all non-strictly necessary parameters before saving.
        :param keep_documents: To allow restoring Documents after reducing model's weight in case evaluation is needed.
        :type keep_documents: bool
        :param max_ram: Specify maximum memory usage condition to save model.
        :raises MemoryError: When the size of the model in memory is greater than the maximum value.
        :return: Path of the saved model file.
        """
        logger.info('Saving model')
        if self.output_dir is None:
            raise OSError("Specify output_dir before saving the model.")
        pathlib.Path(self.output_dir).mkdir(parents=True, exist_ok=True)
        logger.info(f'{self.output_dir=}')
        logger.info(f'{include_konfuzio=}')
        logger.info(f'{reduce_weight=}')
        logger.info(f'{keep_documents=}')
        logger.info(f'{max_ram=}')
        version = get_sdk_version()
        logger.info(f'{version=}')
        logger.info('Getting save paths')
        temp_pkl_file_path = self.temp_pkl_file_path
        pkl_file_path = self.pkl_file_path

        if reduce_weight:
            self.reduce_model_weight()

        if not keep_documents:
            self.documents = []
            self.test_documents = []

        logger.info(f'Model size: {asizeof.asizeof(self) / 1_000_000} MB')
        self.ensure_model_memory_usage_within_limit(max_ram)

        if include_konfuzio:
            import konfuzio_sdk

            cloudpickle.register_pickle_by_value(konfuzio_sdk)
            # todo register all dependencies?

        logger.info('Saving model with cloudpickle')
        # first save with cloudpickle
        with open(temp_pkl_file_path, 'wb') as f:  # see: https://stackoverflow.com/a/9519016/5344492
            cloudpickle.dump(self, f)
        logger.info('Compressing model with bz2')
        # then save to bz2 in chunks
        with open(temp_pkl_file_path, 'rb') as input_f:
            with bz2.open(pkl_file_path, 'wb') as output_f:
                shutil.copyfileobj(input_f, output_f)
        logger.info('Deleting cloudpickle file')
        # then delete cloudpickle file
        os.remove(temp_pkl_file_path)
        size_string = f'{os.path.getsize(pkl_file_path) / 1_000_000} MB'
        self.restore_category_documents_for_eval()
        logger.info(f'Model ({size_string}) {self.name_lower()} was saved to {pkl_file_path}')
        return pkl_file_path


class Trainer(BaseModel):
    """Base Model to extract information from unstructured human readable text."""

    def __init__(self, *args, **kwargs):
        """Initialize ExtractionModel."""
        # Go through keyword arguments, and either save their values to our
        # instance, or raise an error.
        super().__init__()
        self.clf = None
        self.name = self.__class__.__name__
        self.label_feature_list = None  # will be set later

        self.df_train = None

        self.evaluation = None

        self.python_version = '.'.join([str(v) for v in sys.version_info[:3]])
        self.konfuzio_sdk_version = get_distribution("konfuzio_sdk").version

    def name_lower(self):
        """Convert class name to machine readable name."""
        return f'{self.name.lower().strip()}'

    def fit(self):
        """Use as placeholder Function."""
        logger.warning(f'{self} does not train a classifier.')
        pass

    def evaluate(self):
        """Use as placeholder Function."""
        logger.warning(f'{self} does not evaluate results.')
        pass

    def extract(self):
        """Use as placeholder Function."""
        logger.warning(f'{self} does not extract.')
        pass

    def extraction_result_to_document(self, document: Document, extraction_result: dict) -> Document:
        """Return a virtual Document annotated with AI Model output."""
        virtual_doc = deepcopy(document)
        virtual_annotation_set_id = 1  # counter for across mult. Annotation Set groups of a Label Set

        # define Annotation Set for the Category Label Set: todo: this is unclear from API side
        # default Annotation Set will be always added even if there are no predictions for it
        category_label_set = self.category.project.get_label_set_by_id(self.category.id_)
        virtual_default_annotation_set = AnnotationSet(
            document=virtual_doc, label_set=category_label_set, id_=virtual_annotation_set_id
        )

        for label_or_label_set_name, information in extraction_result.items():
            if isinstance(information, pandas.DataFrame) and not information.empty:
                # annotations belong to the default Annotation Set
                label = self.category.project.get_label_by_name(label_or_label_set_name)
                add_extractions_as_annotations(
                    document=virtual_doc,
                    extractions=information,
                    label=label,
                    label_set=category_label_set,
                    annotation_set=virtual_default_annotation_set,
                )

            elif isinstance(information, list) or isinstance(information, dict):
                # process multi Annotation Sets that are not part of the category Label Set
                label_set = self.category.project.get_label_set_by_name(label_or_label_set_name)

                if not isinstance(information, list):
                    information = [information]

                for entry in information:  # represents one of pot. multiple annotation-sets belonging of one LabelSet
                    virtual_annotation_set_id += 1
                    virtual_annotation_set = AnnotationSet(
                        document=virtual_doc, label_set=label_set, id_=virtual_annotation_set_id
                    )

                    for label_name, extractions in entry.items():
                        label = self.category.project.get_label_by_name(label_name)
                        add_extractions_as_annotations(
                            document=virtual_doc,
                            extractions=extractions,
                            label=label,
                            label_set=label_set,
                            annotation_set=virtual_annotation_set,
                        )
        return virtual_doc

    @classmethod
    def merge_horizontal(cls, res_dict: Dict, doc_text: str) -> Dict:
        """Merge contiguous spans with same predicted label."""
        logger.info("Horizontal merge.")
        merged_res_dict = dict()  # stores final results
        for label, items in res_dict.items():
            res_dicts = []
            buffer = []
            end = None

            for _, row in items.iterrows():  # iterate over the rows in the DataFrame
                # if they are valid merges then add to buffer
                if end and cls.is_valid_horizontal_merge(row, buffer, doc_text):
                    buffer.append(row)
                    end = row['end_offset']
                else:  # else, flush the buffer by creating a res_dict
                    if buffer:
                        res_dict = cls.flush_buffer(buffer, doc_text)
                        res_dicts.append(res_dict)
                    buffer = []
                    buffer.append(row)
                    end = row['end_offset']
            if buffer:  # flush buffer at the very end to clear anything left over
                res_dict = cls.flush_buffer(buffer, doc_text)
                res_dicts.append(res_dict)
            merged_df = pandas.DataFrame(
                res_dicts
            )  # convert the list of res_dicts created by `flush_buffer` into a DataFrame

            merged_res_dict[label] = merged_df

        return merged_res_dict

    @staticmethod
    def flush_buffer(buffer: List[pandas.Series], doc_text: str) -> Dict:
        """
        Merge a buffer of entities into a dictionary (which will eventually be turned into a DataFrame).

        A buffer is a list of pandas.Series objects.
        """
        assert 'label_name' in buffer[0]
        label = buffer[0]['label_name']

        starts = buffer[0]['start_offset']
        ends = buffer[-1]['end_offset']
        text = doc_text[starts:ends]

        res_dict = dict()
        res_dict['start_offset'] = starts
        res_dict['end_offset'] = ends
        res_dict['label_name'] = label
        res_dict['offset_string'] = text
        res_dict['confidence'] = numpy.mean([b['confidence'] for b in buffer])
        return res_dict

    @staticmethod
    def is_valid_horizontal_merge(
        row: pandas.Series,
        buffer: List[pandas.Series],
        doc_text: str,
        max_offset_distance: int = 5,
    ) -> bool:
        """
        Verify if the merging that we are trying to do is valid.

        A merging is valid only if:
          * All spans have the same predicted Label
          * Confidence of predicted Label is above the Label threshold
          * All spans are on the same line
          * No extraneous characters in between spans
          * A maximum of 5 spaces in between spans
          * The Label type is not one of the following: 'Number', 'Positive Number', 'Percentage', 'Date'
            OR the resulting merging create a span normalizable to the same type

        :param row: Row candidate to be merged to what is already in the buffer.
        :param buffer: Previous information.
        :param doc_text: Text of the document.
        :param max_offset_distance: Maximum distance between two entities that can be merged.
        :return: If the merge is valid or not.
        """
        if row['confidence'] < row['label_threshold']:
            return False

        # sanity checks
        if buffer[-1]['label_name'] != row['label_name']:
            return False
        elif buffer[-1]['confidence'] < buffer[-1]['label_threshold']:
            return False

        if not all([c == ' ' for c in doc_text[buffer[-1]['end_offset'] : row['start_offset']]]):
            return False

        # Do not merge if the difference in the offsets is bigger than the maximum offset distance
        if row['start_offset'] - buffer[-1]['end_offset'] > max_offset_distance:
            return False

        # only merge if text is on same line
        if '\n' in doc_text[buffer[0]['start_offset'] : row['end_offset']]:
            return False

        data_type = row['data_type']
        # always merge if not one of these data types
        if data_type not in {'Number', 'Positive Number', 'Percentage', 'Date'}:
            return True

        merge = None
        text = doc_text[buffer[0]['start_offset'] : row['end_offset']]

        # only merge percentages/dates/(positive) numbers if the result is still normalizable to the type
        if data_type == 'Percentage':
            merge = normalize_to_percentage(text)
        elif data_type == 'Date':
            merge = normalize_to_date(text)
        elif data_type == 'Number':
            merge = normalize_to_float(text)
        elif data_type == 'Positive Number':
            merge = normalize_to_positive_float(text)

        return merge is not None

    def save(
        self, output_dir: str = None, include_konfuzio=True, reduce_weight=True, keep_documents=False, max_ram=None
    ):
        """
        Save the label model as bz2 compressed pickle object to the release directory.

        Saving is done by: getting the serialized pickle object (via cloudpickle), "optimizing" the serialized object
        with the built-in pickletools.optimize function (see: https://docs.python.org/3/library/pickletools.html),
        saving the optimized serialized object.

        We then compress the pickle file with bz2 using shutil.copyfileobject which writes in chunks to avoid loading
        the entire pickle file in memory.

        Finally, we delete the cloudpickle file and are left with the bz2 file which has a .pkl extension.

        :param output_dir: Folder to save AI model in.
        :param include_konfuzio: Boolean whether to include konfuzio_sdk package in pickle file.
        :param reduce_weight: Remove all non-strictly necessary parameters before saving.
        :param max_ram: Specify maximum memory usage condition to save model.
        :raises MemoryError: When the size of the model in memory is greater than the maximum value.
        :return: Path of the saved model file.
        """
        logger.info('Saving model')

        self.check_is_ready_for_extraction()

        logger.info(f'{output_dir=}')
        logger.info(f'{include_konfuzio=}')
        logger.info(f'{reduce_weight=}')
        logger.info(f'{keep_documents=}')
        logger.info(f'{max_ram=}')

        # if no argument passed, get project max_ram
        if not max_ram and self.category is not None:
            max_ram = self.category.project.max_ram
            logger.info(f'project {max_ram=}')

        if not output_dir:
            output_dir = self.category.project.model_folder
            logger.info(f'new {output_dir=}')

        temp_pkl_file_path = os.path.join(output_dir, f'{get_timestamp()}_{self.category.name.lower()}.cloudpickle')
        pkl_file_path = os.path.join(output_dir, f'{get_timestamp()}_{self.category.name.lower()}.pkl')

        if reduce_weight:
            logger.info('reducing weight before save')
            self.df_train = None
            project_docs = self.category.project._documents
            self.category.project.lose_weight()
            self.tokenizer.lose_weight()

        if not keep_documents:
            logger.info('removing documents before save')
            restore_documents = self.documents
            restore_test_documents = self.test_documents
            self.documents = []
            self.test_documents = []

        logger.info(f'Model size: {memory_size_of(self) / 1_000_000} MB')

        max_ram = normalize_memory(max_ram)

        if max_ram and memory_size_of(self) > max_ram:
            raise MemoryError(f"AI model memory use ({memory_size_of(self)}) exceeds maximum ({max_ram=}).")

        sys.setrecursionlimit(999999)  # ?

        logger.info('Getting save paths')

        if include_konfuzio:
            import konfuzio_sdk

            cloudpickle.register_pickle_by_value(konfuzio_sdk)
            # todo register all dependencies?

        # make sure output dir exists
        pathlib.Path(output_dir).mkdir(parents=True, exist_ok=True)

        logger.info('Saving model with cloudpickle')
        # first save with cloudpickle
        with open(temp_pkl_file_path, 'wb') as f:  # see: https://stackoverflow.com/a/9519016/5344492
            cloudpickle.dump(self, f)

        logger.info('Compressing model with bz2')

        # then save to bz2 in chunks
        with open(temp_pkl_file_path, 'rb') as input_f:
            with bz2.open(pkl_file_path, 'wb') as output_f:
                shutil.copyfileobj(input_f, output_f)

        logger.info('Deleting cloudpickle file')
        # then delete cloudpickle file
        os.remove(temp_pkl_file_path)

        size_string = f'{os.path.getsize(pkl_file_path) / 1_000_000} MB'
        logger.info(f'Model ({size_string}) {self.name_lower()} was saved to {pkl_file_path}')

        # restore Documents of the Category so that we can run the evaluation later
        if not keep_documents:
            self.documents = restore_documents
            self.test_documents = restore_test_documents
        if reduce_weight:
            self.category.project._documents = project_docs

        return pkl_file_path


class GroupAnnotationSets:
    """Groups Annotation into Annotation Sets."""

    def __init__(self):
        """Initialize TemplateClf."""
        self.n_nearest_template = 5
        self.max_depth = 100
        self.n_estimators = 100
        self.label_set_clf = None

    def fit_label_set_clf(self) -> Tuple[Optional[object], Optional[List['str']]]:
        """
        Fit classifier to predict start lines of Sections.

        :param documents:
        :return:
        """
        # Only train template clf is there are non default templates
        logger.info('Start training of LabelSet Classifier.')

        LabelSetInfo = collections.namedtuple(
            'LabelSetInfo', ['is_default', 'name', 'has_multiple_annotation_sets', 'target_names']
        )
        self.label_sets_info = [
            LabelSetInfo(
                **dict(
                    is_default=label_set.is_default,
                    name=label_set.name,
                    has_multiple_annotation_sets=label_set.has_multiple_annotation_sets,
                    target_names=label_set.get_target_names(self.use_separate_labels),
                )
            )
            for label_set in self.category.label_sets
        ]

        if not [lset for lset in self.category.label_sets if not lset.is_default]:
            # todo see https://gitlab.com/konfuzio/objectives/-/issues/2247
            # todo check for NO_LABEL_SET if we should keep it
            return
        logger.info('Start training of Multi-class Label Set Classifier.')
        # ignores the section count as it actually worsens results
        # todo check if no category labels should be ignored
        self.template_feature_list = list(self.clf.classes_)  # list of label classifier targets
        # logger.warning("template_feature_list:", self.template_feature_list)
        n_nearest = self.n_nearest_template  # if hasattr(self, 'n_nearest_template') else 0

        # Pretty long feature generation
        df_train_label = self.df_train

        df_train_label_list = [(document_id, df_doc) for document_id, df_doc in df_train_label.groupby('document_id')]

        df_train_template_list = []
        df_train_ground_truth_list = []
        for document_id, df_doc in df_train_label_list:
            document = self.category.project.get_document_by_id(document_id)
            df_train_template_list.append(self.convert_label_features_to_template_features(df_doc, document.text))
            df_train_ground_truth_list.append(self.build_document_template_feature(document))

        df_train_expanded_features_list = [
            self.generate_relative_line_features(n_nearest, pandas.DataFrame(df, columns=self.template_feature_list))
            for df in df_train_template_list
        ]

        df_train_ground_truth = pandas.DataFrame(
            pandas.concat(df_train_ground_truth_list), columns=self.template_feature_list + ['y']
        )

        self.template_expanded_feature_list = list(df_train_expanded_features_list[0].columns)

        df_train_expanded_features = pandas.DataFrame(
            pandas.concat(df_train_expanded_features_list), columns=self.template_expanded_feature_list
        )

        y_train = numpy.array(df_train_ground_truth['y']).astype('str')
        x_train = df_train_expanded_features[self.template_expanded_feature_list]

        # fillna(0) is used here as not every label is found in every document at least once
        x_train.fillna(0, inplace=True)

        # No features available
        if x_train.empty:
            logger.error(
                'No features available to train template classifier, ' 'probably because there are no annotations.'
            )
            return None, None

        label_set_clf = RandomForestClassifier(
            n_estimators=self.n_estimators, max_depth=self.max_depth, random_state=420
        )
        label_set_clf.fit(x_train, y_train)

        self.label_set_clf = label_set_clf
        return self.label_set_clf, self.template_feature_list

    def generate_relative_line_features(self, n_nearest: int, df_features: pandas.DataFrame) -> pandas.DataFrame:
        """Add the features of the n_nearest previous and next lines."""
        if n_nearest == 0:
            return df_features

        min_row = 0
        max_row = len(df_features.index) - 1

        df_features_new_list = []

        for index, row in df_features.iterrows():
            row_dict = row.to_dict()

            # get a relevant lines and add them to the dict_list
            for i in range(n_nearest):
                if index + (i + 1) <= max_row:
                    d_next = df_features.iloc[index + (i + 1)].to_dict()
                else:
                    d_next = row.to_dict()
                    d_next = {k: 0 for k, v in d_next.items()}
                d_next = {f'next_line_{i + 1}_{k}': v for k, v in d_next.items()}

                if index - (i + 1) >= min_row:
                    d_prev = df_features.iloc[index - (i + 1)].to_dict()
                else:
                    d_prev = row.to_dict()
                    d_prev = {k: 0 for k, v in d_prev.items()}
                d_prev = {f'prev_line_{i + 1}_{k}': v for k, v in d_prev.items()}
                # merge the line into the row dict
                row_dict = {**row_dict, **d_next, **d_prev}

            df_features_new_list.append(row_dict)

        return pandas.DataFrame(df_features_new_list)

    def convert_label_features_to_template_features(
        self, feature_df_label: pandas.DataFrame, document_text
    ) -> pandas.DataFrame:
        """
        Convert the feature_df for the label_clf to a feature_df for the label_set_clf.

        The input is the Feature-Dataframe and text for one document.
        """
        # reset indices to avoid bugs with stupid NaN's as label_text
        feature_df_label.reset_index(drop=True, inplace=True)

        # predict and transform the DataFrame to be compatible with the other functions
        results = pandas.DataFrame(
            data=self.clf.predict_proba(X=feature_df_label[self.label_feature_list]), columns=self.clf.classes_
        )

        # Remove no_label predictions
        # if 'NO_LABEL' in results.columns:
        #     results = results.drop(['NO_LABEL'], axis=1)

        # if self.no_label_name in results.columns:
        #     results = results.drop([self.no_label_name], axis=1)

        # Store most likely prediction and its accuracy in separated columns
        feature_df_label['result_name'] = results.idxmax(axis=1)
        feature_df_label['confidence'] = results.max(axis=1)

        # convert the transformed df to the new template features
        feature_df_template = self.build_document_template_feature_X(document_text, feature_df_label).filter(
            self.template_feature_list, axis=1
        )
        feature_df_template = feature_df_template.reindex(columns=self.template_feature_list).fillna(0)

        return feature_df_template

    def build_document_template_feature(self, document) -> pandas.DataFrame():
        """Build document feature for template classifier given ground truth."""
        df = pandas.DataFrame()
        char_count = 0

        document_annotations = [
            annotation for annotation_set in document.annotation_sets() for annotation in annotation_set.annotations()
        ]

        # Loop over lines
        for i, line in enumerate(document.text.replace('\f', '\n').split('\n')):
            matched_annotation_set = None
            new_char_count = char_count + len(line)
            assert line == document.text[char_count:new_char_count]
            # TODO: Currently we can't handle
            for annotation_set in document.annotation_sets():
                if annotation_set.start_offset and char_count <= annotation_set.start_offset < new_char_count:
                    matched_annotation_set: AnnotationSet = annotation_set
                    break

            line_annotations = [
                x for x in document_annotations if char_count <= x.spans[0].start_offset < new_char_count
            ]
            annotations_dict = dict((x.label.name, True) for x in line_annotations)
            counter_dict = dict(
                collections.Counter(annotation.annotation_set.label_set.name for annotation in line_annotations)
            )
            y = matched_annotation_set.label_set.name if matched_annotation_set else 'No'
            tmp_df = pandas.DataFrame(
                [{'line': i, 'y': y, 'document': document.id_, **annotations_dict, **counter_dict}]
            )
            df = pandas.concat([df, tmp_df], ignore_index=True)
            char_count = new_char_count + 1
        df['text'] = document.text.replace('\f', '\n').split('\n')
        return df.fillna(0)

    def build_document_template_feature_X(self, text, df) -> pandas.DataFrame():
        """
        Calculate features for a document given the extraction results.

        :param text:
        :param df:
        :return:
        """
        if self.category is None:
            raise AttributeError(f'{self} does not provide a Category.')

        global_df = pandas.DataFrame()
        char_count = 0
        # Using OptimalThreshold is a bad idea as it might defer between training (actual treshold from the label)
        # and runtime (default treshold.

        # df = df[df['confidence'] >= 0.1]  # df['OptimalThreshold']]
        lines = text.replace('\f', '\n').split('\n')
        for i, line in enumerate(lines):
            new_char_count = char_count + len(line)
            assert line == text[char_count:new_char_count]
            line_df = df[(char_count <= df['start_offset']) & (df['end_offset'] <= new_char_count)]
            spans = [row for index, row in line_df.iterrows()]
            spans_dict = dict((x['result_name'], True) for x in spans)
            # counter_dict = {}  # why?
            # annotations_accuracy_dict = defaultdict(lambda: 0)
            # for annotation in annotations:
            # annotations_accuracy_dict[f'{annotation["label"]}_accuracy'] += annotation['confidence']
            # try:

            #     label = next(x for x in self.category.project.labels if x.name == annotation['result_name'])
            # except StopIteration:
            #     continue
            # for label_set in self.label_sets:
            #     if label in label_set.labels:
            #         if label_set.name in counter_dict.keys():
            #             counter_dict[label_set.name] += 1
            #         else:
            #             counter_dict[label_set.name] = 1
            tmp_df = pandas.DataFrame([spans_dict])  # ([{**spans_dict, **counter_dict}])
            global_df = pandas.concat([global_df, tmp_df], ignore_index=True)
            char_count = new_char_count + 1
        global_df['text'] = lines
        return global_df.fillna(0)

    def extract_template_with_clf(self, text, res_dict):
        """Run template classifier to calculate sections."""
        logger.info('Extract sections.')
        n_nearest = self.n_nearest_template if hasattr(self, 'n_nearest_template') else 0
        feature_df = self.build_document_template_feature_X(text, dict_to_dataframe(res_dict)).filter(
            self.template_feature_list, axis=1
        )
        feature_df = feature_df.reindex(columns=self.template_feature_list).fillna(0)
        feature_df = self.generate_relative_line_features(n_nearest, feature_df)

        res_series = self.label_set_clf.predict(feature_df)
        res_templates = pandas.DataFrame(res_series)
        # res_templates['text'] = text.replace('\f', '\n').split('\n')  # Debug code.

        # TODO improve ordering. What happens if Annotations are not matched?
        logger.info('Building new res dict')
        new_res_dict = {}
        text_replaced = text.replace('\f', '\n')

        # Add extractions from non-default sections.
        for label_set in [x for x in self.label_sets_info if not x.is_default]:
            # Add Extraction from SectionLabels with multiple sections (as list).
            if label_set.has_multiple_annotation_sets:
                new_res_dict[label_set.name] = []
                detected_sections = res_templates[res_templates[0] == label_set.name]
                # List of tuples, e.g. [(1, DefaultSectionName), (14, DetailedSectionName), ...]
                # line_list = [(index, row[0]) for index, row in detected_sections.iterrows()]
                if not detected_sections.empty:
                    i = 0
                    # for each line of a certain section label
                    for line_number, section_name in detected_sections.iterrows():
                        section_dict = {}
                        # we try to find the labels that match that section
                        for target_label_name in label_set.target_names:
                            if target_label_name in res_dict.keys():

                                label_df = res_dict[target_label_name]
                                if label_df.empty:
                                    continue
                                # todo: the next line is memory heavy
                                #  https://gitlab.com/konfuzio/objectives/-/issues/9342
                                label_df['line'] = (
                                    label_df['start_offset'].apply(lambda x: text_replaced[: int(x)]).str.count('\n')
                                )
                                try:
                                    next_section_start: int = detected_sections.index[i + 1]  # line_list[i + 1][0]
                                except IndexError:  # ?
                                    next_section_start: int = text_replaced.count('\n') + 1
                                except Exception:
                                    raise

                                # we get the label df that is contained within the section
                                label_df = label_df[
                                    (line_number <= label_df['line']) & (label_df['line'] < next_section_start)
                                ]
                                if label_df.empty:
                                    continue
                                section_dict[target_label_name] = label_df  # Add to new result dict
                                # Remove from input dict
                                res_dict[target_label_name] = res_dict[target_label_name].drop(label_df.index)
                        i += 1
                        new_res_dict[label_set.name].append(section_dict)
            # Add Extraction from SectionLabels with single section (as dict).
            else:
                _dict = {}
                for target_label_name in label_set.target_names:
                    if target_label_name in res_dict.keys():
                        _dict[target_label_name] = res_dict[target_label_name]
                        del res_dict[target_label_name]  # ?
                if _dict:
                    new_res_dict[label_set.name] = _dict
                continue

        # Finally add remaining extractions to default section (if they are allowed to be there).
        for label_set in [x for x in self.label_sets_info if x.is_default]:
            for target_label_name in label_set.target_names:
                if target_label_name in res_dict.keys():
                    new_res_dict[target_label_name] = res_dict[target_label_name]
                    del res_dict[target_label_name]  # ?
            continue

        return new_res_dict


class RFExtractionAI(Trainer, GroupAnnotationSets):
    """Encode visual and textual features to extract text regions.

    Fit a extraction pipeline to extract linked Annotations.

    Both Label and Label Set classifiers are using a RandomForestClassifier from scikit-learn to run in a low memory and
    single CPU environment. A random forest classifier is a group of decision trees classifiers, see:
    https://scikit-learn.org/stable/modules/generated/sklearn.ensemble.RandomForestClassifier.html

    The parameters of this class allow to select the Tokenizer, to configure the Label and Label Set classifiers and to
    select the type of features used by the Label and Label Set classifiers.

    They are divided in:
    - tokenizer selection
    - parametrization of the Label classifier
    - parametrization of the Label Set classifier
    - features for the Label classifier
    - features for the Label Set classifier

    By default, the text of the Documents is split into smaller chunks of text based on whitespaces
    ('WhitespaceTokenizer'). That means that all words present in the text will be shown to the AI. It is possible to
    define if the splitting of the text into smaller chunks should be done based on regexes learned from the
    Spans of the Annotations of the Category ('tokenizer_regex') or if to use a model from Spacy library for German
    language ('tokenizer_spacy'). Another option is to use a pre-defined list of tokenizers based on regexes
    ('tokenizer_regex_list') and, on top of the pre-defined list, to create tokenizers that match what is missed
    by those ('tokenizer_regex_combination').

    Some parameters of the scikit-learn RandomForestClassifier used for the Label and/or Label Set classifier
    can be set directly in Konfuzio Server ('label_n_estimators', 'label_max_depth', 'label_class_weight',
    'label_random_state', 'label_set_n_estimators', 'label_set_max_depth').

    Features are measurable pieces of data of the Annotation. By default, a combination of features is used that
    includes features built from the text of the Annotation ('string_features'), features built from the position of
    the Annotation in the Document ('spatial_features') and features from the Spans created by a WhitespaceTokenizer on
    the left or on the right of the Annotation ('n_nearest_left', 'n_nearest_right', 'n_nearest_across_lines).
    It is possible to exclude any of them ('spatial_features', 'string_features', 'n_nearest_left', 'n_nearest_right')
    or to specify the number of Spans created by a WhitespaceTokenizer to consider
    ('n_nearest_left', 'n_nearest_right').

    While extracting, the Label Set classifier takes the predictions from the Label classifier as input.
    The Label Set classifier groups them into Annotation sets.
    """

    def __init__(
        self,
        n_nearest: int = 2,
        first_word: bool = True,
        n_estimators: int = 100,
        max_depth: int = 100,
        no_label_limit: Union[int, float, None] = None,
        n_nearest_across_lines: bool = False,
        use_separate_labels: bool = True,
        category: Category = None,
        tokenizer=None,
        *args,
        **kwargs,
    ):
        """RFExtractionAI."""
        logger.info("Initializing RFExtractionAI.")
        super().__init__(*args, **kwargs)
        GroupAnnotationSets.__init__(self)

        self.label_feature_list = None

        logger.info("RFExtractionAI settings:")
        logger.info(f"{use_separate_labels=}")
        logger.info(f"{category=}")
        logger.info(f"{n_nearest=}")
        logger.info(f"{first_word=}")
        logger.info(f"{max_depth=}")
        logger.info(f"{n_estimators=}")
        logger.info(f"{no_label_limit=}")
        logger.info(f"{n_nearest_across_lines=}")

        self.use_separate_labels = use_separate_labels
        self.category = category
        self.n_nearest = n_nearest
        self.first_word = first_word
        self.max_depth = max_depth
        self.n_estimators = n_estimators
        self.no_label_limit = no_label_limit
        self.n_nearest_across_lines = n_nearest_across_lines

        self.substring_features = kwargs.get('substring_features', None)
        self.catchphrase_features = kwargs.get('catchphrase_features', None)

        self.tokenizer = tokenizer
        logger.info(f"{tokenizer=}")

        self.clf = None

        self.no_label_set_name = None
        self.no_label_name = None

        self.output_dir = None
        self.label_set_clf = None

    def features(self, document: Document):
        """Calculate features using the best working default values that can be overwritten with self values."""
        logger.info(f"Starting {document} feature calculation.")
        if self.no_label_name is None or self.no_label_set_name is None:
            self.no_label_name = document.project.no_label.name_clean
            self.no_label_set_name = document.project.no_label_set.name_clean
        df, _feature_list, _temp_df_raw_errors = process_document_data(
            document=document,
            spans=document.spans(use_correct=False),
            n_nearest=self.n_nearest,
            first_word=self.first_word,
            tokenize_fn=self.tokenizer.tokenize,  # todo: we are tokenizing the document multiple times
            catchphrase_list=self.catchphrase_features,
            substring_features=self.substring_features,
            n_nearest_across_lines=self.n_nearest_across_lines,
        )
        if self.use_separate_labels:
            df['target'] = df['label_set_name'] + '__' + df['label_name']
        else:
            df['target'] = df['label_name']
        return df, _feature_list, _temp_df_raw_errors

    def check_is_ready_for_extraction(self):
        """Check if tokenizer is set and the classifiers set and trained."""
        if self.tokenizer is None:
            raise AttributeError(f'{self} missing Tokenizer.')

        if not self.category:
            raise AttributeError(f'{self} requires a Category.')

        if self.clf is None:
            raise AttributeError(f'{self} does not provide a Label Classifier. Please add it.')
        else:
            check_is_fitted(self.clf)

        if self.label_set_clf is None:
            logger.warning('{self} does not provide a LabelSet Classfier.')

    def extract(self, document: Document) -> Document:
        """
        Infer information from a given Document.

        :param document: Document object
        :return: Document with predicted labels

        :raises:
         AttributeError: When missing a Tokenizer
         NotFittedError: When CLF is not fitted

        """
        logger.info(f"Starting extraction of {document}.")

        self.check_is_ready_for_extraction()

        # Main Logic -------------------------
        # 1. start inference with new document
        inference_document = deepcopy(document)
        # 2. tokenize
        self.tokenizer.tokenize(inference_document)
        if not inference_document.spans():
            logger.error(f'{self.tokenizer} does not provide Spans for {document}')
            return inference_document

        # 3. preprocessing
        df, _feature_names, _raw_errors = self.features(inference_document)

        return self.extract_from_df(df, inference_document)

    def extract_from_df(self, df: pandas.DataFrame, inference_document: Document) -> Document:
        """Predict Labels from features."""
        try:
            independent_variables = df[self.label_feature_list]
        except KeyError:
            raise KeyError(f'Features of {inference_document} do not match the features of the pipeline.')
            # todo calculate features of Document as defined in pipeline and do not check afterwards
        # 4. prediction and store most likely prediction and its accuracy in separated columns
        results = pandas.DataFrame(data=self.clf.predict_proba(X=independent_variables), columns=self.clf.classes_)

        # Remove no_label predictions
        if self.no_label_name in results.columns:
            results = results.drop([self.no_label_name], axis=1)

        if self.no_label_set_name in results.columns:
            results = results.drop([self.no_label_set_name], axis=1)

        separate_no_label_target = self.no_label_set_name + '__' + self.no_label_name
        if separate_no_label_target in results.columns:
            results = results.drop([separate_no_label_target], axis=1)

        df['result_name'] = results.idxmax(axis=1)
        df['confidence'] = results.max(axis=1)

        # Main Logic -------------------------

        # Do column renaming to be compatible with text-annotation
        # todo: how can multilines be created via SDK
        # todo: why do we need to adjust the woring for Server?
        # todo: which other attributes could be send in the extraction method?

        # Convert DataFrame to Dict with labels as keys and label dataframes as value.
        res_dict = {}
        for result_name in set(df['result_name']):
            result_df = df[(df['result_name'] == result_name) & (df['confidence'] >= df['label_threshold'])].copy()

            if not result_df.empty:
                res_dict[result_name] = result_df

        no_label_res_dict = {}
        for result_name in set(df['result_name']):
            result_df = df[(df['result_name'] == result_name) & (df['confidence'] < df['label_threshold'])].copy()

            if not result_df.empty:
                no_label_res_dict[result_name] = result_df

        # Filter results that are bellow the extract threshold
        # (helpful to reduce the size in case of many predictions/ big documents)

        # if hasattr(self, 'extract_threshold') and self.extract_threshold is not None:
        #     logger.info('Filtering res_dict')
        #     for result_name, value in res_dict.items():
        #         if isinstance(value, pandas.DataFrame):
        #             res_dict[result_name] = value[value['confidence'] > self.extract_threshold]

        res_dict = self.remove_empty_dataframes_from_extraction(res_dict)
        no_label_res_dict = self.remove_empty_dataframes_from_extraction(no_label_res_dict)

        # res_dict = self.filter_low_confidence_extractions(res_dict)

        res_dict = self.merge_horizontal(res_dict, inference_document.text)

        # Try to calculate sections based on template classifier.
        if self.label_set_clf is not None:  # todo smarter handling of multiple clf
            res_dict = self.extract_template_with_clf(inference_document.text, res_dict)
            res_dict[self.no_label_set_name] = no_label_res_dict

        if self.use_separate_labels:
            res_dict = self.separate_labels(res_dict)

        virtual_doc = self.extraction_result_to_document(inference_document, res_dict)

        self.tokenizer.found_spans(virtual_doc)

        # join document Spans into multi-line Annotation
        virtual_doc.merge_vertical()

        return virtual_doc

    def separate_labels(self, res_dict: 'Dict') -> 'Dict':
        """
        Undo the renaming of the labels.

        In this way we have the output of the extraction in the correct format.
        """
        new_res = {}
        for key, value in res_dict.items():
            # if the value is a list, is because the key corresponds to a section label with multiple sections
            # the key has already the name of the section label
            # we need to go to each element of the list, which is a dictionary, and
            # rewrite the label name (remove the section label name) in the keys
            if isinstance(value, list):
                label_set = key
                if label_set not in new_res.keys():
                    new_res[label_set] = []

                for found_section in value:
                    new_found_section = {}
                    for label, df in found_section.items():
                        if '__' in label:
                            label = label.split('__')[1]
                            df.label_name = label
                            df.label = label
                        new_found_section[label] = df

                    new_res[label_set].append(new_found_section)

            # if the value is a dictionary, is because the key corresponds to a section label without multiple sections
            # we need to rewrite the label name (remove the section label name) in the keys
            elif isinstance(value, dict):
                label_set = key
                if label_set not in new_res.keys():
                    new_res[label_set] = {}

                for label, df in value.items():
                    if '__' in label:
                        label = label.split('__')[1]
                        df.label_name = label
                        df.label = label
                    new_res[label_set][label] = df

            # otherwise the value must be directly a dataframe and it will correspond to the default section
            # can also correspond to labels which the template clf couldn't attribute to any template.
            # so we still check if we have the changed label name
            elif '__' in key:
                label_set = key.split('__')[0]
                if label_set not in new_res.keys():
                    new_res[label_set] = {}
                key = key.split('__')[1]
                value.label_name = key
                value.label = key
                # if the section label already exists and allows multi sections
                if isinstance(new_res[label_set], list):
                    new_res[label_set].append({key: value})
                else:
                    new_res[label_set][key] = value
            else:
                new_res[key] = value

        return new_res

    def remove_empty_dataframes_from_extraction(self, result: Dict) -> Dict:
        """Remove empty dataframes from the result of an Extraction AI.

        The input is a dictionary where the values can be:
        - dataframe
        - dictionary where the values are dataframes
        - list of dictionaries  where the values are dataframes
        """
        for k in list(result.keys()):
            if isinstance(result[k], pandas.DataFrame) and result[k].empty:
                del result[k]
            elif isinstance(result[k], list):
                for e, element in enumerate(result[k]):
                    for sk in list(element.keys()):
                        if isinstance(element[sk], pandas.DataFrame) and element[sk].empty:
                            del result[k][e][sk]
            elif isinstance(result[k], dict):
                for ssk in list(result[k].keys()):
                    if isinstance(result[k][ssk], pandas.DataFrame) and result[k][ssk].empty:
                        del result[k][ssk]

        return result

    def filter_low_confidence_extractions(self, result: Dict) -> Dict:
        """Remove extractions with confidence below the threshold defined for the respective label.

        The input is a dictionary where the values can be:
        - dataframe
        - dictionary where the values are dataframes
        - list of dictionaries  where the values are dataframes

        :param result: Extraction results
        :returns: Filtered dictionary.
        """
        for k in list(result.keys()):
            if isinstance(result[k], pandas.DataFrame):
                filtered = self.filter_dataframe(result[k])
                if filtered.empty:
                    del result[k]
                else:
                    result[k] = filtered

            elif isinstance(result[k], list):
                for e, element in enumerate(result[k]):
                    for sk in list(element.keys()):
                        if isinstance(element[sk], pandas.DataFrame):
                            filtered = self.filter_dataframe(result[k][e][sk])
                            if filtered.empty:
                                del result[k][e][sk]
                            else:
                                result[k][e][sk] = filtered

            elif isinstance(result[k], dict):
                for ssk in list(result[k].keys()):
                    if isinstance(result[k][ssk], pandas.DataFrame):
                        filtered = self.filter_dataframe(result[k][ssk])
                        if filtered.empty:
                            del result[k][ssk]
                        else:
                            result[k][ssk] = filtered

        return result

    def filter_dataframe(self, df: pandas.DataFrame) -> pandas.DataFrame:
        """Filter dataframe rows accordingly with the confidence value.

        Rows (extractions) where the accuracy value is below the threshold defined for the label are removed.

        :param df: Dataframe with extraction results
        :returns: Filtered dataframe
        """
        filtered = df[df['confidence'] >= df['label_threshold']]
        return filtered

    def lose_weight(self):
        """Lose weight before pickling."""
        super().lose_weight()

        # remove documents
        self.documents = None
        self.test_documents = None

    def label_train_document(self, virtual_document: Document, original_document: Document):
        """Assign labels to Annotations in newly tokenized virtual training document."""
        doc_spans = original_document.spans(use_correct=True)
        s_i = 0
        for span in virtual_document.spans():
            while s_i < len(doc_spans) and span.start_offset > doc_spans[s_i].end_offset:
                s_i += 1
            if s_i >= len(doc_spans):
                break
            if span.end_offset < doc_spans[s_i].start_offset:
                continue

            r = range(doc_spans[s_i].start_offset, doc_spans[s_i].end_offset + 1)
            if span.start_offset in r and span.end_offset in r:
                span.annotation.label = doc_spans[s_i].annotation.label
                span.annotation.label_set = doc_spans[s_i].annotation.label_set
                span.annotation.annotation_set = doc_spans[s_i].annotation.annotation_set

    def feature_function(
        self,
        documents: List[Document],
        no_label_limit=None,
        retokenize=True,
        require_revised_annotations=False,
    ) -> Tuple[List[pandas.DataFrame], list]:
        """Calculate features per Span of Annotations.

        :param documents: List of documents to extract features from.
        :param no_label_limit: Int or Float to limit number of new annotations to create during tokenization.
        :param retokenize: Bool for whether to recreate annotations from scratch or use already existing annotations.
        :return: Dataframe of features and list of feature names.
        """
        logger.info(f'Start generating features for {len(documents)} documents.')
        logger.info(f'{no_label_limit=}')
        logger.info(f'{retokenize=}')
        logger.info(f'{require_revised_annotations=}')

        df_real_list = []
        df_raw_errors_list = []
        feature_list = []

        # todo make regex Tokenizer optional as those will be saved by the Server
        # if not hasattr(self, 'regexes'):  # Can be removed for models after 09.10.2020
        #    self.regexes = [regex for label_model in self.labels for regex in label_model.label.regex()]

        for document in documents:
            # todo check for tokenizer: self.tokenizer.tokenize(document)  # todo: do we need it?
            # todo check removed  if x.x0 and x.y0
            # todo: use NO_LABEL for any Annotation that has no Label, instead of keeping Label = None
            for span in document.spans(use_correct=False):
                if span.annotation.id_:
                    # Annotation
                    # we use "<" below because we don't want to have unconfirmed annotations in the training set,
                    # and the ones below threshold wouldn't be considered anyway
                    if (
                        span.annotation.is_correct
                        or (not span.annotation.is_correct and span.annotation.revised)
                        or (
                            span.annotation.confidence
                            and hasattr(span.annotation.label, 'threshold')
                            and span.annotation.confidence < span.annotation.label.threshold
                        )
                    ):
                        pass
                    else:
                        if require_revised_annotations:
                            raise ValueError(
                                f"{span.annotation} is unrevised in this dataset and can't be used for training!"
                                f"Please revise it manually by either confirming it, rejecting it, or modifying it."
                            )
                        else:
                            logger.error(
                                f"{span.annotation} is unrevised in this dataset and may impact model "
                                f"performance! Please revise it manually by either confirming it, rejecting "
                                f"it, or modifying it."
                            )

            if retokenize:
                virt_document = deepcopy(document)
                self.tokenizer.tokenize(virt_document)
                self.label_train_document(virt_document, document)
                document = virt_document
            else:
                virt_document = deepcopy(document)
                for ann in document.annotations():
                    new_spans = []
                    for span in ann.spans:
                        new_span = Span(start_offset=span.start_offset, end_offset=span.end_offset)
                        new_spans.append(new_span)

                    new_ann = Annotation(
                        document=virt_document,
                        annotation_set=virt_document.no_label_annotation_set,
                        label=ann.label,
                        label_set=virt_document.project.no_label_set,
                        category=self.category,
                        spans=new_spans,
                    )
                    new_ann.label_set = ann.label_set
                    new_ann.annotation_set = ann.annotation_set

                self.tokenizer.tokenize(virt_document)
                document = virt_document

            no_label_annotations = document.annotations(use_correct=False, label=document.project.no_label)
            label_annotations = [x for x in document.annotations(use_correct=False) if x.label.id_ is not None]

            # We calculate features of documents as long as they have IDs, even if they are offline.
            # The assumption is that if they have an ID, then the data came either from the API or from the DB.
            if document.id_ is None and document.copy_of_id is None:
                # inference time todo reduce shuffled complexity
                assert (
                    not label_annotations
                ), "Documents that don't come from the server have no human revised Annotations."
                raise NotImplementedError(
                    f'{document} does not come from the server, please use process_document_data function.'
                )
            else:
                # training time: todo reduce shuffled complexity
                if isinstance(no_label_limit, int):
                    n_no_labels = no_label_limit
                elif isinstance(no_label_limit, float):
                    n_no_labels = int(len(label_annotations) * no_label_limit)
                else:
                    assert no_label_limit is None

                if no_label_limit is not None:
                    no_label_annotations = self.get_best_no_label_annotations(
                        n_no_labels, label_annotations, no_label_annotations
                    )
                    logger.info(
                        f'Document {document} NO_LABEL annotations has been reduced to {len(no_label_annotations)}'
                    )

            logger.info(f'Document {document} has {len(label_annotations)} labeled annotations')
            logger.info(f'Document {document} has {len(no_label_annotations)} NO_LABEL annotations')

            # todo: check if eq method of Annotation prevents duplicates
            # annotations = self._filter_annotations_for_duplicates(label_annotations + no_label_annotations)

            t0 = time.monotonic()

            temp_df_real, _feature_list, temp_df_raw_errors = self.features(document)

            logger.info(f'Document {document} processed in {time.monotonic() - t0:.1f} seconds.')

            document.lose_weight()  # reduce memory of virtual doc

            feature_list += _feature_list
            df_real_list.append(temp_df_real)
            df_raw_errors_list.append(temp_df_raw_errors)

        feature_list = list(dict.fromkeys(feature_list))  # remove duplicates while maintaining order

        if df_real_list:
            df_real_list = pandas.concat(df_real_list).reset_index(drop=True)
        else:
            raise NotImplementedError  # = pandas.DataFrame()

        logger.info(f"Size of feature dict {memory_size_of(df_real_list)/1000} KB.")

        return df_real_list, feature_list

    def fit(self) -> RandomForestClassifier:
        """Given training data and the feature list this function returns the trained regression model."""
        logger.info('Start training of Multi-class Label Classifier.')

        # balanced gives every label the same weight so that the sample_number doesn't effect the results
        self.clf = RandomForestClassifier(
            class_weight="balanced", n_estimators=self.n_estimators, max_depth=self.max_depth, random_state=420
        )

        self.clf.fit(self.df_train[self.label_feature_list], self.df_train['target'])

        logger.info(f"Size of Label classifier: {memory_size_of(self.clf)/1000} KB.")

        self.fit_label_set_clf()

        logger.info(f"Size of LabelSet classifier: {memory_size_of(self.label_set_clf)/1000} KB.")

        return self.clf

    def evaluate_full(self, strict: bool = True, use_training_docs: bool = False) -> Evaluation:
        """
        Evaluate the full pipeline on the pipeline's Test Documents.

        :param strict: List of documents to extract features from.
        :param use_training_docs: Bool for whether to evaluate on the training documents instead of testing documents.
        :return: Evaluation object.
        """
        eval_list = []
        if not use_training_docs:
            eval_docs = self.test_documents
        else:
            eval_docs = self.documents

        for document in eval_docs:
            predicted_doc = self.extract(document=document)
            eval_list.append((document, predicted_doc))

        self.full_evaluation = Evaluation(eval_list, strict=strict)

        return self.full_evaluation

    def evaluate_tokenizer(self, use_training_docs: bool = False) -> Evaluation:
        """Evaluate the tokenizer."""
        if not use_training_docs:
            eval_docs = self.test_documents
        else:
            eval_docs = self.documents

        evaluation = self.tokenizer.evaluate_dataset(eval_docs)

        return evaluation

    def evaluate_clf(self, use_training_docs: bool = False) -> Evaluation:
        """Evaluate the Label classifier."""
        eval_list = []
        if not use_training_docs:
            eval_docs = self.test_documents
        else:
            eval_docs = self.documents

        for document in eval_docs:
            virtual_doc = deepcopy(document)

            for ann in document.annotations():
                new_spans = []
                for span in ann.spans:
                    new_span = Span(start_offset=span.start_offset, end_offset=span.end_offset)
                    new_spans.append(new_span)

                _ = Annotation(
                    document=virtual_doc,
                    annotation_set=virtual_doc.no_label_annotation_set,
                    label=virtual_doc.project.no_label,
                    label_set=virtual_doc.project.no_label_set,
                    category=virtual_doc.category,
                    spans=new_spans,
                )

            feats_df, _, _ = self.features(virtual_doc)
            predicted_doc = self.extract_from_df(feats_df, virtual_doc)
            eval_list.append((document, predicted_doc))

        clf_evaluation = Evaluation(eval_list)

        return clf_evaluation

    def evaluate_label_set_clf(self, use_training_docs: bool = False) -> Evaluation:
        """Evaluate the LabelSet classifier."""
        if self.label_set_clf is None:
            raise AttributeError(f'{self} does not provide a LabelSet Classifier.')
        else:
            check_is_fitted(self.label_set_clf)

        eval_list = []
        if not use_training_docs:
            eval_docs = self.test_documents
        else:
            eval_docs = self.documents

        for document in eval_docs:
            df, _feature_names, _raw_errors = self.features(document)

            df['result_name'] = df['target']

            # Convert DataFrame to Dict with labels as keys and label dataframes as value.
            res_dict = {}
            for result_name in set(df['result_name']):
                result_df = df[(df['result_name'] == result_name)].copy()

                if not result_df.empty:
                    res_dict[result_name] = result_df

            res_dict = self.extract_template_with_clf(document.text, res_dict)

            if self.use_separate_labels:
                res_dict = self.separate_labels(res_dict)

            predicted_doc = self.extraction_result_to_document(document, res_dict)

            eval_list.append((document, predicted_doc))

        label_set_clf_evaluation = Evaluation(eval_list)

        return label_set_clf_evaluation

    @property
    def temp_pkl_file_path(self) -> str:
        """Generate a path for temporary pickle file."""
        temp_pkl_file_path = os.path.join(
            self.output_dir, f'{get_timestamp(konfuzio_format="%Y-%m-%d-%H-%M")}_{self.category.name.lower()}_tmp.pkl'
        )
        return temp_pkl_file_path

    @property
    def pkl_file_path(self) -> str:
        """Generate a path for a resulting pickle file."""
        pkl_file_path = os.path.join(
            self.output_dir, f'{get_timestamp(konfuzio_format="%Y-%m-%d-%H-%M")}_{self.category.name.lower()}.pkl'
        )
        return pkl_file_path

    def reduce_model_weight(self):
        """Remove all non-strictly necessary parameters before saving."""
        self.df_train = None
        self.category.project.lose_weight()
        self.tokenizer.lose_weight()

    def ensure_model_memory_usage_within_limit(self, max_ram):
        """
        Ensure that a model is not exceeding allowed max_ram.

        :param max_ram: Specify maximum memory usage condition to save model.
        :type max_ram: str
        """
        # if no argument passed, get project max_ram
        if not max_ram and self.category is not None:
            max_ram = self.category.project.max_ram

        max_ram = normalize_memory(max_ram)

        if max_ram and asizeof.asizeof(self) > max_ram:
            raise MemoryError(f"AI model memory use ({asizeof.asizeof(self)}) exceeds maximum ({max_ram=}).")

        sys.setrecursionlimit(999999)

    def restore_category_documents_for_eval(self):
        """Restore Documents of the Category so that we can run the evaluation later."""
        category_documents = self.category.documents() + self.category.test_documents()
        # TODO: add Document.lose_weight in SDK - remove NO_LABEL Annotations from the Documents
        # for document in category_documents:
        #     no_label_annotations = document.annotations(label=self.category.project.no_label)
        #     clean_annotations = list(set(document.annotations()) - set(no_label_annotations))
        #     document._annotations = clean_annotations
        self.category.project._documents = category_documents<|MERGE_RESOLUTION|>--- conflicted
+++ resolved
@@ -35,6 +35,7 @@
 import numpy
 import pandas
 import cloudpickle
+from pympler import asizeof
 from pkg_resources import get_distribution
 from sklearn.ensemble import RandomForestClassifier
 from sklearn.utils.validation import check_is_fitted
@@ -49,11 +50,7 @@
     normalize_to_positive_float,
 )
 from konfuzio_sdk.regex import regex_matches
-<<<<<<< HEAD
-from konfuzio_sdk.utils import get_timestamp, get_bbox, normalize_memory, get_sdk_version
-=======
-from konfuzio_sdk.utils import get_timestamp, get_bbox, normalize_memory, memory_size_of
->>>>>>> 376099ea
+from konfuzio_sdk.utils import get_timestamp, get_bbox, normalize_memory, memory_size_of, get_sdk_version
 from konfuzio_sdk.evaluate import Evaluation
 
 logger = logging.getLogger(__name__)
@@ -110,7 +107,17 @@
     if max_ram and memory_size_of(model) > max_ram:
         logger.error(f"Loaded model's memory use ({memory_size_of(model)}) is greater than max_ram ({max_ram})")
 
-    logger.info(f"Loading {model.name} AI model.")
+    if not hasattr(model, "name"):
+        raise TypeError("Saved model file needs to be a Konfuzio Trainer instance.")
+    elif model.name in {
+        "DocumentAnnotationMultiClassModel",
+        "DocumentEntityMulticlassModel",
+        "SeparateLabelsAnnotationMultiClassModel",
+        "SeparateLabelsEntityMultiClassModel",
+    }:
+        logger.warning(f"Loading legacy {model.name} AI model.")
+    else:
+        logger.info(f"Loading {model.name} AI model.")
 
     curr_local_id = next(Data.id_iter)
     Data.id_iter = itertools.count(max(prev_local_id, curr_local_id))
@@ -1909,7 +1916,6 @@
         self.no_label_name = None
 
         self.output_dir = None
-        self.label_set_clf = None
 
     def features(self, document: Document):
         """Calculate features using the best working default values that can be overwritten with self values."""
