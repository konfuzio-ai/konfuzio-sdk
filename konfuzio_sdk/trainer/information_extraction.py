--- conflicted
+++ resolved
@@ -23,7 +23,6 @@
 import logging
 import os
 import pathlib
-import pickle
 import shutil
 import sys
 import time
@@ -101,6 +100,8 @@
     if hasattr(model, 'konfuzio_sdk_version'):
         logger.info(f"Loaded AI model trained with Konfuzio SDK version {model.konfuzio_sdk_version}")
 
+    if not issubclass(type(model), BaseModel):
+        raise TypeError("Loaded model is not inheriting from the BaseModel class.")
     max_ram = normalize_memory(max_ram)
     if max_ram and asizeof.asizeof(model) > max_ram:
         logger.error(f"Loaded model's memory use ({asizeof.asizeof(model)}) is greater than max_ram ({max_ram})")
@@ -1154,14 +1155,6 @@
 
         logger.info(f'Model size: {asizeof.asizeof(self) / 1_000_000} MB')
         self.ensure_model_memory_usage_within_limit(max_ram)
-<<<<<<< HEAD
-        try:
-            with open(temp_pkl_file_path, 'wb') as f:  # see: https://stackoverflow.com/a/9519016/5344492
-                cloudpickle.dump(self, f)
-        except TypeError:
-            with open(temp_pkl_file_path, 'wb') as f:  # see: https://stackoverflow.com/a/9519016/5344492
-                pickle.dump(self, f)
-=======
 
         if include_konfuzio:
             import konfuzio_sdk
@@ -1173,7 +1166,6 @@
         # first save with cloudpickle
         with open(temp_pkl_file_path, 'wb') as f:  # see: https://stackoverflow.com/a/9519016/5344492
             cloudpickle.dump(self, f)
->>>>>>> b4d4bf06
         logger.info('Compressing model with bz2')
         # then save to bz2 in chunks
         with open(temp_pkl_file_path, 'rb') as input_f:
