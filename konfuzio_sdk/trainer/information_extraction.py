--- conflicted
+++ resolved
@@ -1247,7 +1247,7 @@
     def pkl_file_path(self):
         """Generate a path for a resulting pickle file."""
 
-    def save(self, include_konfuzio=True, reduce_weight=False, keep_documents=False, max_ram=None) -> str:
+    def save(self, include_konfuzio=True, reduce_weight=False, keep_documents=True, max_ram=None) -> str:
         """
         Save a pickled instance of the class.
 
@@ -1279,33 +1279,21 @@
             cloudpickle.register_pickle_by_value(konfuzio_sdk)
             # todo register all dependencies?
 
-<<<<<<< HEAD
         logger.info('Saving model with cloudpickle')
-        # first save with cloudpickle
+        # first pickle
         temp_pkl_file_path = self.temp_pkl_file_path
         pkl_file_path = self.pkl_file_path
-=======
->>>>>>> b51a4344
         if not keep_documents:
             self.documents = []
             self.test_documents = []
         logger.info(f'Model size: {asizeof.asizeof(self) / 1_000_000} MB')
         self.ensure_model_memory_usage_within_limit(max_ram)
-<<<<<<< HEAD
         try:
             with open(temp_pkl_file_path, 'wb') as f:  # see: https://stackoverflow.com/a/9519016/5344492
                 cloudpickle.dump(self, f)
         except TypeError:
             with open(temp_pkl_file_path, 'wb') as f:  # see: https://stackoverflow.com/a/9519016/5344492
                 pickle.dump(self, f)
-=======
-        logger.info('Saving model with cloudpickle')
-        # first save with cloudpickle
-        temp_pkl_file_path = self.temp_pkl_file_path
-        pkl_file_path = self.pkl_file_path
-        with open(temp_pkl_file_path, 'wb') as f:  # see: https://stackoverflow.com/a/9519016/5344492
-            cloudpickle.dump(self, f)
->>>>>>> b51a4344
         logger.info('Compressing model with bz2')
         # then save to bz2 in chunks
         with open(temp_pkl_file_path, 'rb') as input_f:
@@ -1317,11 +1305,7 @@
         size_string = f'{os.path.getsize(pkl_file_path) / 1_000_000} MB'
         self.restore_category_documents_for_eval()
         logger.info(f'Model ({size_string}) {self.name_lower()} was saved to {pkl_file_path}')
-<<<<<<< HEAD
         return pkl_file_path
-=======
-        return self.pkl_file_path
->>>>>>> b51a4344
 
 
 class Trainer(BaseModel):
