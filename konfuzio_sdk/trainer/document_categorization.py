"""Implements a Categorization Model."""

import abc
import collections
import functools
import io
import logging
import math
import os
import pathlib
import tempfile
import uuid
from copy import deepcopy
from enum import Enum
from inspect import signature
from typing import Dict, List, Optional, Tuple, Union

import lz4.frame
import numpy as np
import pandas as pd
import tqdm

from konfuzio_sdk.data import Category, CategoryAnnotation, Document, Page
from konfuzio_sdk.evaluate import CategorizationEvaluation
from konfuzio_sdk.extras import (
    DataLoader,
    FloatTensor,
    LongTensor,
    Module,
    Optimizer,
    Tensor,
    evaluate,
    timm,
    torch,
    torch_no_grad,
    torchvision,
    transformers,
)
from konfuzio_sdk.tokenizer.base import AbstractTokenizer, Vocab
from konfuzio_sdk.tokenizer.regex import WhitespaceTokenizer
from konfuzio_sdk.trainer.base import BaseModel
<<<<<<< HEAD
from konfuzio_sdk.trainer.image import ImagePreProcessing, ImageDataAugmentation
from konfuzio_sdk.trainer.tokenization import TransformersTokenizer
=======
from konfuzio_sdk.trainer.image import ImageDataAugmentation, ImagePreProcessing
>>>>>>> ca49e3d5
from konfuzio_sdk.utils import get_timestamp

logger = logging.getLogger(__name__)


class AbstractCategorizationAI(BaseModel, metaclass=abc.ABCMeta):
    """Abstract definition of a CategorizationAI."""

    def __init__(self, categories: List[Category], *args, **kwargs):
        """Initialize AbstractCategorizationAI."""
        super().__init__()
        self.documents = None
        self.test_documents = None
        self.categories = categories
        self.project = None
        if categories is not None:
            self.project = categories[0].project
        self.evaluation = None

    def name_lower(self):
        """Convert class name to machine-readable name."""
        return f'{self.name.lower().strip()}'

    @property
    def temp_pkl_file_path(self) -> str:
        """
        Generate a path for temporary pickle file.

        :returns: A string with the path.
        """
        temp_pkl_file_path = os.path.join(
            self.project.project_folder,
            f'{get_timestamp()}_{self.project.id_}_{self.name_lower()}_tmp.pkl',
        )
        return temp_pkl_file_path

    @property
    def pkl_file_path(self) -> str:
        """
        Generate a path for a resulting pickle file.

        :returns: A string with the path.
        """
        pkl_file_path = os.path.join(
            self.project.project_folder,
            f'{get_timestamp()}_{self.project.id_}_{self.name_lower()}.pkl',
        )
        return pkl_file_path

    @abc.abstractmethod
    def fit(self) -> None:
        """Train the Categorization AI."""

    @abc.abstractmethod
    def save(self, output_dir: str, include_konfuzio=True):
        """Save the model to disk."""

    @abc.abstractmethod
    def _categorize_page(self, page: Page) -> Page:
        """Run categorization on a Page.

        :param page: Input Page
        :returns: The input Page with added CategoryAnnotation information
        """

    def categorize(self, document: Document, recategorize: bool = False, inplace: bool = False) -> Document:
        """Run categorization on a Document.

        :param document: Input Document
        :param recategorize: If the input Document is already categorized, the already present Category is used unless
        this flag is True

        :param inplace: Option to categorize the provided Document in place, which would assign the Category attribute
        :returns: Copy of the input Document with added CategoryAnnotation information
        """
        if inplace:
            virtual_doc = document
        else:
            virtual_doc = deepcopy(document)
        if (document.category not in [None, document.project.no_category]) and (not recategorize):
            logger.info(
                f"In {document}, the Category was already specified as {document.category}, so it wasn't categorized "
                f'again. Please use recategorize=True to force running the Categorization AI again on this Document.'
            )
            return virtual_doc

        # Categorize each Page of the Document.
        for page in virtual_doc.pages():
            self._categorize_page(page)

        return virtual_doc

    def evaluate(self, use_training_docs: bool = False) -> CategorizationEvaluation:
        """
        Evaluate the full Categorization pipeline on the pipeline's Test Documents.

        :param use_training_docs: Bool for whether to evaluate on the Training Documents instead of Test Documents.
        :return: Evaluation object.
        """
        eval_list = []
        if not use_training_docs:
            eval_docs = self.test_documents
        else:
            eval_docs = self.documents

        for document in eval_docs:
            predicted_doc = self.categorize(document=document, recategorize=True)
            eval_list.append((document, predicted_doc))

        self.evaluation = CategorizationEvaluation(self.categories, eval_list)

        return self.evaluation

    def check_is_ready(self):
        """
        Check if Categorization AI instance is ready for inference.

        It is assumed that the model is ready when there is at least one Category passed as the input.

        :raises AttributeError: When no Categories are passed into the model.
        """
        if not self.categories:
            raise AttributeError(f'{self} requires Categories.')

    @staticmethod
    def has_compatible_interface(other):
        """
        Validate that an instance of a Categorization AI implements the same interface as AbstractCategorizationAI.

        A Categorization AI should implement methods with the same signature as:
        - AbstractCategorizationAI.__init__
        - AbstractCategorizationAI.fit
        - AbstractCategorizationAI._categorize_page
        - AbstractCategorizationAI.check_is_ready

        :param other: An instance of a Categorization AI to compare with.
        """
        try:
            return (
                signature(other.__init__).parameters['categories'].annotation._name == 'List'
                and signature(other.__init__).parameters['categories'].annotation.__args__[0].__name__ == 'Category'
                and signature(other._categorize_page).parameters['page'].annotation.__name__ == 'Page'
                and signature(other._categorize_page).return_annotation.__name__ == 'Page'
                and signature(other.fit)
                and signature(other.check_is_ready)
            )
        except KeyError:
            return False
        except AttributeError:
            return False

    @staticmethod
    def load_model(pickle_path: str, device='cpu'):
        """
        Load the model and check if it has the interface compatible with the class.

        :param pickle_path: Path to the pickled model.
        :type pickle_path: str
        :raises FileNotFoundError: If the path is invalid.
        :raises OSError: When the data is corrupted or invalid and cannot be loaded.
        :raises TypeError: When the loaded pickle isn't recognized as a Konfuzio AI model.
        :return: Categorization AI model.
        """
        model = load_categorization_model(pickle_path, device)
        if not AbstractCategorizationAI.has_compatible_interface(model):
            raise TypeError(
                "Loaded model's interface is not compatible with any AIs. Please provide a model that has all the "
                'abstract methods implemented.'
            )
        return model


class NameBasedCategorizationAI(AbstractCategorizationAI):
    """A simple, non-trainable model that predicts a Category for a given Document based on a predefined rule.

    It checks for whether the name of the Category is present in the input Document (case insensitive; also see
    Category.fallback_name). This can be an effective fallback logic to categorize Documents when no Categorization AI
    is available.
    """

    def fit(self) -> None:
        """Use as placeholder Function because there's no classifier to be trainer."""
        raise NotImplementedError(
            f'{self} uses a fallback logic for categorizing Documents, and does not train a classifier.'
        )

    def save(self, output_dir: str, include_konfuzio=True):
        """Use as placeholder Function."""
        raise NotImplementedError(
            f'{self} uses a fallback logic for categorizing Documents, this will not save model to disk.'
        )

    def _categorize_page(self, page: Page) -> Page:
        """Run categorization on a Page.

        :param page: Input Page
        :returns: The input Page with added Category information
        """
        for training_category in self.categories:
            if training_category.fallback_name in page.text.lower():
                _ = CategoryAnnotation(category=training_category, confidence=1.0, page=page)
                break
        if page.category is None:
            logger.info(
                f'{self} could not find the Category of {page} by using the fallback categorization logic.'
                f'We will now apply the same Category of the first Page to this Page (if any).'
            )
            first_page = page.document.pages()[0]
            _ = CategoryAnnotation(category=first_page.category, confidence=1.0, page=page)
        return page


class AbstractCategorizationModel(Module, metaclass=abc.ABCMeta):
    """Define general functionality to work with nn.Module classes used for categorization."""

    @abc.abstractmethod
    def _valid(self) -> None:
        """Validate architecture sizes."""

    @abc.abstractmethod
    def _load_architecture(self) -> None:
        """Load NN architecture."""

    @abc.abstractmethod
    def _define_features(self) -> None:
        """Define number of features as `self.n_features: int`."""


class AbstractTextCategorizationModel(AbstractCategorizationModel, metaclass=abc.ABCMeta):
    """Define general functionality to work with nn.Module classes used for text categorization."""

    def __init__(
        self,
        input_dim: int = 0,
        **kwargs,
    ):
        """Init and set parameters."""
        super().__init__()

        self.input_dim = input_dim
        self.bidirectional = None
        self.emb_dim = None

        for argk, argv in kwargs.items():
            setattr(self, argk, argv)

        self._valid()
        self._load_architecture()
        self.uses_attention = False
        self._define_features()

    @abc.abstractmethod
    def _output(self, text: Tensor) -> List[FloatTensor]:
        """Collect output of NN architecture."""

    def forward(self, input: Dict[str, Tensor]) -> Dict[str, FloatTensor]:
        """Define the computation performed at every call."""
        text = input['text']
        # text = [batch, seq len]
        outs = self._output(text)
        if len(outs) not in [1, 2]:
            raise TypeError(f'NN architecture of {self} returned {len(outs)} outputs, 1 or 2 expected.')
        output = {'features': outs[0]}
        if len(outs) == 2:
            output['attention'] = outs[1]
        return output


class NBOW(AbstractTextCategorizationModel):
    """
    The neural bag-of-words (NBOW) model is the simplest of models, it passes each token through an embedding layer.

    As shown in the fastText paper (https://arxiv.org/abs/1607.01759) this model is still able to achieve comparable
    performance to some deep learning models whilst being considerably faster.

    One downside of this model is that tokens are embedded without regards to the surrounding context in which they
    appear, e.g. the embedding for “May” in the two sentences “May I speak to you?” and “I am leaving on the 1st of May”
    are identical, even though they have different semantics.

    :param emb_dim: The dimensions of the embedding vector.
    :param dropout_rate: The amount of dropout applied to the embedding vectors.
    """

    def __init__(
        self,
        input_dim: int,
        emb_dim: int = 64,
        dropout_rate: float = 0.0,
        **kwargs,
    ):
        """Init and set parameters."""
        super().__init__(input_dim=input_dim, emb_dim=emb_dim, dropout_rate=dropout_rate)

    def _valid(self) -> None:
        """Validate nothing as this NBOW implementation doesn't have constraints on input_dim or emb_dim."""
        pass

    def _load_architecture(self) -> None:
        """Load NN architecture."""
        self.embedding = torch.nn.Embedding(self.input_dim, self.emb_dim)
        self.dropout = torch.nn.Dropout(self.dropout_rate)

    def _define_features(self) -> None:
        """Define the number of features as the embedding size."""
        self.n_features = self.emb_dim

    def _output(self, text: Tensor) -> List[FloatTensor]:
        """Collect output of the concatenation embedding -> dropout."""
        text_features = self.dropout(self.embedding(text))
        return [text_features]


class NBOWSelfAttention(AbstractTextCategorizationModel):
    """
    This is an NBOW model with a multi-headed self-attention layer, which is added after the embedding layer.

    See details at https://arxiv.org/abs/1706.03762.
    The self-attention layer effectively contextualizes the output as now each hidden state is calculated from the
    embedding vector of a token and the embedding vector of all other tokens within the sequence.

    :param emb_dim: The dimensions of the embedding vector.
    :param dropout_rate: The amount of dropout applied to the embedding vectors.
    :param n_heads: The number of attention heads to use in the multi-headed self-attention layer. Note that `n_heads`
    must be a factor of `emb_dim`, i.e. `emb_dim % n_heads == 0`.
    """

    def __init__(
        self,
        input_dim: int,
        emb_dim: int = 64,
        n_heads: int = 8,
        dropout_rate: float = 0.0,
        **kwargs,
    ):
        """Init and set parameters."""
        super().__init__(input_dim=input_dim, emb_dim=emb_dim, n_heads=n_heads, dropout_rate=dropout_rate)
        self.uses_attention = True

    def _valid(self) -> None:
        """Check that the embedding size is a multiple of the number of heads."""
        if self.emb_dim % self.n_heads != 0:
            raise ValueError(f'emb_dim ({self.emb_dim}) must be a multiple of n_heads ({self.n_heads})')

    def _load_architecture(self) -> None:
        """Load NN architecture."""
        self.embedding = torch.nn.Embedding(self.input_dim, self.emb_dim)
        self.multihead_attention = torch.nn.MultiheadAttention(self.emb_dim, self.n_heads)
        self.dropout = torch.nn.Dropout(self.dropout_rate)

    def _define_features(self) -> None:
        """Define the number of features as the embedding size."""
        self.n_features = self.emb_dim

    def _output(self, text: Tensor) -> List[FloatTensor]:
        """Collect output of the multiple attention heads."""
        embeddings = self.dropout(self.embedding(text))
        # transposing so that the batch size is first. the result is embeddings = [batch, seq len, emb dim]
        # this step is needed to imitate batch_first=True argument in MultiheadAttention, since in torch==1.8.1 it is
        # not present.
        embeddings = embeddings.transpose(1, 0)
        text_features, attention = self.multihead_attention(embeddings, embeddings, embeddings)
        text_features = text_features.transpose(1, 0)
        return [text_features, attention]


class LSTM(AbstractTextCategorizationModel):
    """
    The LSTM (long short-term memory) is a variant of an RNN (recurrent neural network).

    It feeds the input tokens through an embedding layer and then processes them sequentially with the LSTM, outputting
    a hidden state for each token. If the LSTM is bidirectional then it trains a forward and backward LSTM per layer
    and concatenates the forward and backward hidden states for each token.

    :param emb_dim: The dimensions of the embedding vector.
    :param hid_dim: The dimensions of the hidden states.
    :param n_layers: How many LSTM layers to use.
    :param bidirectional: If the LSTM should be bidirectional.
    :param dropout_rate: The amount of dropout applied to the embedding vectors and between LSTM layers if
    `n_layers > 1`.
    """

    def __init__(
        self,
        input_dim: int,
        emb_dim: int = 64,
        hid_dim: int = 256,
        n_layers: int = 2,
        bidirectional: bool = True,
        dropout_rate: float = 0.0,
        **kwargs,
    ):
        """Initialize LSTM model."""
        super().__init__(
            input_dim=input_dim,
            emb_dim=emb_dim,
            hid_dim=hid_dim,
            n_layers=n_layers,
            bidirectional=bidirectional,
            dropout_rate=dropout_rate,
        )

    def _valid(self) -> None:
        """Validate nothing as this LSTM implementation doesn't constrain input_dim, emb_dim, hid_dim or n_layers."""
        pass

    def _load_architecture(self) -> None:
        """Load NN architecture."""
        self.embedding = torch.nn.Embedding(self.input_dim, self.emb_dim)
        self.lstm = torch.nn.LSTM(
            self.emb_dim, self.hid_dim, self.n_layers, dropout=self.dropout_rate, bidirectional=self.bidirectional
        )
        self.dropout = torch.nn.Dropout(self.dropout_rate)

    def _define_features(self) -> None:
        """If the architecture is bidirectional, the feature size is twice as large as the hidden layer size."""
        self.n_features = self.hid_dim * 2 if self.bidirectional else self.hid_dim

    def _output(self, text: Tensor) -> List[FloatTensor]:
        """Collect output of the LSTM model."""
        embeddings = self.dropout(self.embedding(text))
        # embeddings = [batch size, seq len, emb dim]
        embeddings = embeddings.permute(1, 0, 2)
        # embeddings = [seq len, batch size, emb dim]
        text_features, _ = self.lstm(embeddings)
        # text_features = [seq len, batch size, hid dim * n directions]
        text_features = text_features.permute(1, 0, 2)
        return [text_features]


class BERT(AbstractTextCategorizationModel):
    """
    Wraps around pre-trained BERT-type models from the HuggingFace library.

    BERT (bidirectional encoder representations from Transformers) is a family of large Transformer models. The
    available BERT variants are all pre-trained models provided by the transformers library. It is usually infeasible
    to train a BERT model from scratch due to the significant amount of computation required. However, the pre-trained
    models can be easily fine-tuned on desired data.

    The BERT variants, i.e. name arguments, that are covered by internal tests are:
        - `bert-base-german-cased`
        - `bert-base-german-dbmdz-cased`
        - `bert-base-german-dbmdz-uncased`
        - `distilbert-base-german-cased`

    In theory, all variants beginning with `bert-base-*` and `distilbert-*` should work out of the box. Other BERT
    variants come with no guarantees.

    :param name: The name of the pre-trained BERT variant to use.
    :param freeze: Should the BERT model be frozen, i.e. the pre-trained parameters are not updated.
    """

    def __init__(
        self,
        name: str = 'bert-base-german-cased',
        freeze: bool = False,
        **kwargs,
    ):
        """Initialize BERT model from the HuggingFace library."""
        super().__init__(name=name, freeze=freeze)
        self.uses_attention = True

    def _valid(self) -> None:
        """Check that the specified HuggingFace model has a hidden_size key or a dim key in its configuration dict."""
        pass

    def _load_architecture(self) -> None:
        """Load NN architecture."""
        try:
            self.bert = transformers.AutoModel.from_pretrained(self.name)
        except Exception:
            raise ValueError(f'Could not load Transformer model {self.name}.')
        if self.freeze:
            for parameter in self.bert.parameters():
                parameter.requires_grad = False
        bert_config = self.bert.config.to_dict()
        if 'hidden_size' in bert_config:
            self._feature_size = 'hidden_size'
        elif 'dim' in bert_config:
            self._feature_size = 'dim'
        else:
            raise ValueError(f'Cannot find feature dim for model: {self.name}')

    def _define_features(self) -> None:
        """Define the feature size as the hidden layer size."""
        self.n_features = self.bert.config.to_dict()[self._feature_size]

    def get_max_length(self):
        """Get the maximum length of a sequence that can be passed to the BERT module."""
        return self.bert.config.max_position_embeddings

    def _output(self, text: Tensor) -> List[FloatTensor]:
        """Collect output of the HuggingFace BERT model."""
        bert_output = self.bert(text, output_attentions=True, return_dict=False)
        if len(bert_output) == 2:  # distill-bert models only output features and attention
            text_features, attentions = bert_output
        elif len(bert_output) == 3:  # standard bert models also output pooling layers, which we don't want
            text_features, _, attentions = bert_output
        else:
            raise ValueError(
                f'Unsupported output size for BERT module: returned {len(bert_output)} outputs, expected 2 or 3.'
            )
        # text_features = [batch size, seq len, hid dim]
        # attentions = a [batch size, n heads, seq len, seq len] sized tensor per layer in the bert model
        attention = attentions[-1].mean(dim=1)  # get the attention from the final layer and average across the heads
        # attention = [batch size, seq len, seq len]
        return [text_features, attention]


class PageCategorizationModel(Module):
    """Container for Categorization Models."""

    def forward(self, input: Dict[str, Tensor]) -> Dict[str, FloatTensor]:
        """Forward pass."""
        raise NotImplementedError


class PageTextCategorizationModel(PageCategorizationModel):
    """Container for Text Categorization Models."""

    def __init__(
        self, text_model: AbstractTextCategorizationModel, output_dim: int, dropout_rate: float = 0.0, **kwargs
    ):
        """Initialize the Model."""
        super().__init__()

        assert issubclass(text_model.__class__, AbstractTextCategorizationModel)

        self.text_model = text_model
        self.output_dim = output_dim
        self.dropout_rate = dropout_rate
        # !TODO output_dim is not equal to the number of categories, this needs to be fixed !!
        self.fc_out = torch.nn.Linear(text_model.n_features, output_dim)
        self.dropout = torch.nn.Dropout(dropout_rate)

    def forward(self, input: Dict[str, Tensor]) -> Dict[str, FloatTensor]:
        """Forward pass."""
        encoded_text = self.text_model(input)
        text_features = encoded_text['features']
        # text_features = [batch, seq len, n text features]
        # !TODO here features of the [CLS] token must be extracted and not an average pooling on all tokens !!
        pooled_text_features = text_features.mean(dim=1)  # mean pool across sequence length
        # pooled_text_features = [batch, n text features]
        prediction = self.fc_out(self.dropout(pooled_text_features))
        # prediction = [batch, output dim]
        output = {'prediction': prediction}
        if 'attention' in encoded_text:
            output['attention'] = encoded_text['attention']
        return output


class AbstractImageCategorizationModel(AbstractCategorizationModel, metaclass=abc.ABCMeta):
    """Define general functionality to work with nn.Module classes used for image categorization."""

    def __init__(
        self,
        name: str,
        pretrained: bool = True,
        freeze: bool = True,
        **kwargs,
    ):
        """Init and set parameters."""
        super().__init__()

        self.name = name
        self.pretrained = pretrained
        self.freeze = freeze

        self._valid()
        self._load_architecture()
        if freeze:
            self._freeze()

        self._define_features()

    @abc.abstractmethod
    def _freeze(self) -> None:
        """Define how model weights are frozen."""

    @abc.abstractmethod
    def _output(self, image: Tensor) -> List[FloatTensor]:
        """Collect output of NN architecture."""

    def forward(self, input: Dict[str, Tensor]) -> Dict[str, FloatTensor]:
        """Define the computation performed at every call."""
        image = input['image']
        # image = [batch, channels, height, width]
        image_features = self._output(image)
        # image_features = [batch, n_features]
        output = {'features': image_features}
        return output


class VGG(AbstractImageCategorizationModel):
    """
    The VGG family of models are image classification models designed for the ImageNet.

    They are usually used as a baseline in image classification tasks, however are considerably larger - in terms of
    the number of parameters - than modern architectures.

    Available variants are: `vgg11`, `vgg13`, `vgg16`, `vgg19`, `vgg11_bn`, `vgg13_bn`, `vgg16_bn`, `vgg19_bn`. The
    number generally indicates the number of layers in the model, higher does not always mean better. The `_bn` suffix
    means that the VGG model uses Batch Normalization layers, this generally leads to better results.

    The pre-trained weights are taken from the [torchvision](https://github.com/pytorch/vision) library and are weights
    from a model that has been trained as an image classifier on ImageNet. Ideally, this means the images should be
    3-channel color images that are at least 224x224 pixels and should be normalized.

    :param name: The name of the VGG variant to use
    :param pretrained: If pre-trained weights for the VGG variant should be used
    :param freeze: If the parameters of the VGG variant should be frozen
    """

    def __init__(
        self,
        name: str = 'vgg11',
        pretrained: bool = True,
        freeze: bool = True,
        **kwargs,
    ):
        """Init and set parameters."""
        super().__init__(name, pretrained, freeze)

    def _valid(self) -> None:
        """No validations needed for this VGG implementation."""
        pass

    def _load_architecture(self) -> None:
        """Load NN architecture."""
        self.vgg = getattr(torchvision.models, self.name)(pretrained=self.pretrained)
        del self.vgg.classifier  # remove classifier as not needed

    def _freeze(self) -> None:
        """Define how model weights are frozen."""
        for parameter in self.vgg.parameters():
            parameter.requires_grad = False

    def _define_features(self) -> None:
        """VGG11 uses a 7x7x512 max pooling layer."""
        self.n_features = 512 * 7 * 7

    def _output(self, image: Tensor) -> FloatTensor:
        """Collect output of NN architecture."""
        image_features = self.vgg.features(image)
        image_features = self.vgg.avgpool(image_features)
        image_features = image_features.view(-1, self.n_features)
        return image_features


class EfficientNet(AbstractImageCategorizationModel):
    """
    EfficientNet is a family of convolutional neural network based models that are designed to be more efficient.

    The efficiency comes in terms of the number of parameters and FLOPS, compared to previous computer vision models
    whilst maintaining equivalent image classification performance.

    Available variants are: `efficientnet_b0`, `efficientnet_b1`, ..., `efficienet_b7`. With `b0` having the least
    amount of parameters and `b7` having the most.

    The pre-trained weights are taken from the timm library and have been trained on ImageNet, thus the same tips,
    i.e. normalization, that apply to the VGG models also apply here.

    :param name: The name of the EfficientNet variant to use
    :param pretrained: If pre-trained weights for the EfficientNet variant should be used
    :param freeze: If the parameters of the EfficientNet variant should be frozen
    """

    def __init__(
        self,
        name: str = 'efficientnet_b0',
        pretrained: bool = True,
        freeze: bool = True,
        **kwargs,
    ):
        """Initialize the model."""
        super().__init__(name, pretrained, freeze)

    def _valid(self) -> None:
        """No validations needed for this EfficientNet implementation."""
        pass

    def _load_architecture(self) -> None:
        """Load NN architecture."""
        self.efficientnet = timm.create_model(
            self.name, pretrained=self.pretrained, num_classes=0
        )  # 0 classes as we don't want classifier at end of model

    def _freeze(self) -> None:
        """Define how model weights are frozen."""
        for parameter in self.efficientnet.parameters():
            parameter.requires_grad = False

    def get_n_features(self) -> int:
        """Calculate number of output features based on given model."""
        x = torch.randn(1, 3, 100, 100)
        with torch.no_grad():
            y = self.efficientnet(x)
        return y.shape[-1]

    def _define_features(self) -> None:
        """Depends on given EfficientNet model."""
        self.n_features = self.get_n_features()

    def _output(self, image: Tensor) -> FloatTensor:
        """Collect output of NN architecture."""
        image_features = self.efficientnet(image)
        return image_features


class PageImageCategorizationModel(PageCategorizationModel):
    """Container for Image Categorization Models."""

    def __init__(
        self, image_model: AbstractImageCategorizationModel, output_dim: int, dropout_rate: float = 0.0, **kwargs
    ):
        """Initialize the Model."""
        super().__init__()

        assert isinstance(image_model, AbstractImageCategorizationModel)

        self.image_model = image_model
        self.output_dim = output_dim
        self.dropout_rate = dropout_rate

        self.fc_out = torch.nn.Linear(image_model.n_features, output_dim)
        self.dropout = torch.nn.Dropout(dropout_rate)

    def forward(self, input: Dict[str, Tensor]) -> Dict[str, FloatTensor]:
        """Forward pass."""
        encoded_image = self.image_model(input)
        image_features = encoded_image['features']
        # image_features = [batch, n image features]
        prediction = self.fc_out(self.dropout(image_features))
        # prediction = [batch, output dim]
        output = {'prediction': prediction}
        return output


class AbstractMultimodalCategorizationModel(AbstractCategorizationModel, metaclass=abc.ABCMeta):
    """Define general functionality to work with nn.Module classes used for image and text categorization."""

    def __init__(
        self,
        n_image_features: int,
        n_text_features: int,
        hid_dim: int = 256,
        output_dim: Optional[int] = None,
        **kwargs,
    ):
        """Init and set parameters."""
        super().__init__()

        self.n_image_features = n_image_features
        self.n_text_features = n_text_features
        self.hid_dim = hid_dim
        self.output_dim = output_dim

        self._valid()
        self._load_architecture()
        self._define_features()

    @abc.abstractmethod
    def _output(self, image_features: Tensor, text_features: Tensor) -> FloatTensor:
        """Collect output of NN architecture."""

    def forward(self, input: Dict[str, Tensor]) -> Dict[str, FloatTensor]:
        """Define the computation performed at every call."""
        image_features = input['image_features']
        # image_features = [batch, n_image_features]
        text_features = input['text_features']
        # text_features = [batch, n_text_features]
        x = self._output(image_features, text_features)
        # x = [batch size, hid dim]
        output = {'features': x}
        return output


class MultimodalConcatenate(AbstractMultimodalCategorizationModel):
    """Defines how the image and text features are combined in order to yield a categorization prediction."""

    def __init__(
        self,
        n_image_features: int,
        n_text_features: int,
        hid_dim: int = 256,
        output_dim: Optional[int] = None,
        **kwargs,
    ):
        """Init and set parameters."""
        super().__init__(n_image_features, n_text_features, hid_dim, output_dim)

    def _valid(self) -> None:
        """Validate nothing as this combination of text module and image module has no restrictions."""
        pass

    def _load_architecture(self) -> None:
        """Load NN architecture."""
        self.fc1 = torch.nn.Linear(self.n_image_features + self.n_text_features, self.hid_dim)
        self.fc2 = torch.nn.Linear(self.hid_dim, self.hid_dim)
        if self.output_dim is not None:
            self.fc3 = torch.nn.Linear(self.hid_dim, self.output_dim)

    def _define_features(self) -> None:
        """Define number of features as self.n_features: int."""
        self.n_features = self.hid_dim

    def _output(self, image_features: Tensor, text_features: Tensor) -> Tensor:
        """Collect output of NN architecture."""
        concat_features = torch.cat((image_features, text_features), dim=1)
        # concat_features = [batch, n_image_features + n_text_features]
        x = torch.nn.functional.relu(self.fc1(concat_features))
        # x = [batch size, hid dim]
        x = torch.nn.functional.relu(self.fc2(x))
        # x = [batch size, hid dim]
        if hasattr(self, 'fc3'):
            x = torch.nn.functional.relu(self.fc3(x))
        return x


class PageMultimodalCategorizationModel(PageCategorizationModel):
    """
    Container for Text and Image Categorization Models.

    It can take in consideration the combination of the Document visual and text features.
    """

    def __init__(
        self,
        image_model: AbstractImageCategorizationModel,
        text_model: AbstractTextCategorizationModel,
        multimodal_model: AbstractMultimodalCategorizationModel,
        output_dim: int,
        dropout_rate: float = 0.0,
        **kwargs,
    ):
        """Init and set parameters."""
        super().__init__()

        assert isinstance(text_model, AbstractTextCategorizationModel)
        assert isinstance(image_model, AbstractImageCategorizationModel)
        assert isinstance(multimodal_model, AbstractMultimodalCategorizationModel)

        self.image_model = image_model  # input: images, output: image features
        self.text_model = text_model  # input: text, output: text features
        self.multimodal_model = multimodal_model  # input: (image feats, text feats), output: multimodal feats
        self.output_dim = output_dim

        self.fc_out = torch.nn.Linear(multimodal_model.n_features, output_dim)
        self.dropout = torch.nn.Dropout(dropout_rate)

    def forward(self, input: Dict[str, Tensor]) -> Dict[str, FloatTensor]:
        """Define the computation performed at every call."""
        encoded_image = self.image_model(input)
        image_features = encoded_image['features']
        # image_features = [batch, n image features]
        encoded_text = self.text_model(input)
        text_features = encoded_text['features']
        # text_features = [batch, seq length, n text features]
        pooled_text_features = text_features.mean(dim=1)  # mean pool across sequence length
        # text_features = [batch, n text features]
        input = {'image_features': image_features, 'text_features': pooled_text_features}
        multimodal_features = self.multimodal_model(input)['features']
        # prediction = [batch, n multimodal features]
        prediction = self.fc_out(self.dropout(multimodal_features))
        output = {'prediction': prediction}
        if 'attention' in encoded_text:
            output['attention'] = encoded_text['attention']
        return output


def get_optimizer(classifier: PageCategorizationModel, config: dict) -> Optimizer:
    """Get an optimizer for a given Model given a config."""
    logger.info('Getting optimizer')

    # name of the optimizer, i.e. SGD, Adam, RMSprop
    optimizer_name = config['name']

    # need to remove name but not delete it from the actual config dictionary
    config = deepcopy(config)
    del config['name']

    # if optimizer is from transformers library, get from there
    # else get from pytorch optim
    if optimizer_name in {'Adafactor'}:
        optimizer = getattr(transformers.optimization, optimizer_name)(classifier.parameters(), **config)
        return optimizer
    else:
        optimizer = getattr(torch.optim, optimizer_name)(classifier.parameters(), **config)
        return optimizer


class CategorizationAI(AbstractCategorizationAI):
    """A trainable AI that predicts a Category for each Page of a given Document."""

    def __init__(
        self,
        categories: List[Category],
        use_cuda: bool = False,
        *args,
        **kwargs,
    ):
        """Initialize a CategorizationAI."""
        super().__init__(categories, *args, **kwargs)
        self.pipeline_path = None
        self.documents = None
        self.test_documents = None

        self.tokenizer = None
        self.text_vocab = None
        self.category_vocab = None
        self.classifier = None

        self.device = torch.device('cuda' if (torch.cuda.is_available() and use_cuda) else 'cpu')
        self.train_transforms = None

    @property
    def temp_pt_file_path(self) -> str:
        """
        Generate a path for s temporary model file in .pt format.

        :returns: A string with the path.
        """
        temp_pt_file_path = os.path.join(
            self.output_dir,
            f'{get_timestamp()}_{self.name_lower()}_{self.project.id_}_tmp.pt',
        )
        return temp_pt_file_path

    @property
    def compressed_file_path(self) -> str:
        """
        Generate a path for a resulting compressed file in .lz4 format.

        :returns: A string with the path.
        """
        output_dir = os.path.join(
            self.output_dir,
            f'{get_timestamp()}_{self.name_lower()}_{self.project.id_}.pt.lz4',
        )
        return output_dir

    def save(self, output_dir: Union[None, str] = None, reduce_weight: bool = True, **kwargs) -> str:
        """
        Save only the necessary parts of the model for extraction/inference.

        Saves:
        - tokenizer (needed to ensure we tokenize inference examples in the same way that they are trained)
        - transforms (to ensure we transform/pre-process images in the same way as training)
        - vocabs (to ensure the tokens/labels are mapped to the same integers as training)
        - configs (to ensure we load the same models used in training)
        - state_dicts (the classifier parameters achieved through training)

        Note: "path" is a deprecated parameter, "output_dir" is used for the sake of uniformity across all AIs.

        :param output_dir: A path to save the model to.
        :type output_dir: str
        :param reduce_weight: Reduces the weight of a model by removing Documents and reducing weight of a Tokenizer.
        :type reduce_weight: bool
        """
        if 'path' in kwargs:
            raise ValueError("'path' is a deprecated argument. Use 'output_dir' to specify the path to save the model.")
        if reduce_weight and self.tokenizer:
            self.reduce_model_weight()

        if not output_dir:
            self.output_dir = self.project.model_folder
        else:
            self.output_dir = output_dir

        # make sure output dir exists
        pathlib.Path(self.output_dir).mkdir(parents=True, exist_ok=True)

        # temp_pt_file_path is needed to save an intermediate .pt file that later will be compressed and deleted.
        temp_pt_file_path = self.temp_pt_file_path
        compressed_file_path = self.compressed_file_path

        if self.categories and reduce_weight:
            self.categories[0].project.lose_weight()

        # create dictionary to save all necessary model data
        data_to_save = {
            'tokenizer': self.tokenizer,
            'image_preprocessing': self.image_preprocessing,
            'image_augmentation': self.image_augmentation,
            'text_vocab': self.text_vocab,
            'category_vocab': self.category_vocab,
            'classifier': self.classifier,
            'eval_transforms': self.eval_transforms,
            'train_transforms': self.train_transforms,
            'categories': self.categories,
            'model_type': 'CategorizationAI',
        }

        # Save only the necessary parts of the model for extraction/inference.
        # if no path is given then we use a default path and filename

        logger.info(f'Saving model of type Categorization AI in {compressed_file_path}')

        # save all necessary model data
        torch.save(data_to_save, temp_pt_file_path)
        with open(temp_pt_file_path, 'rb') as f_in:
            with open(compressed_file_path, 'wb') as f_out:
                compressed = lz4.frame.compress(f_in.read())
                f_out.write(compressed)
        self.pipeline_path = compressed_file_path
        os.remove(temp_pt_file_path)
        return self.pipeline_path

    def build_preprocessing_pipeline(self, use_image: bool, image_augmentation=None, image_preprocessing=None) -> None:
        """Set up the pre-processing and data augmentation when necessary."""
        # if we are using an image model in our classifier then we need to set up the
        # pre-processing and data augmentation for the images
        if use_image:
            if image_augmentation is None:
                image_augmentation = {'rotate': 5}
            if image_preprocessing is None:
                image_preprocessing = {'target_size': (1000, 1000), 'grayscale': True}
            self.image_preprocessing = image_preprocessing
            self.image_augmentation = image_augmentation
            # get preprocessing
            preprocessing = ImagePreProcessing(transforms=image_preprocessing)
            preprocessing_ops = preprocessing.pre_processing_operations
            # get data augmentation
            augmentation = ImageDataAugmentation(
                transforms=image_augmentation, pre_processing_operations=preprocessing_ops
            )
            # evaluation transforms are just the preprocessing
            # training transforms are the preprocessing + augmentation
            self.eval_transforms = preprocessing.get_transforms()
            self.train_transforms = augmentation.get_transforms()
        else:
            # if not using an image module in our classifier then
            # our preprocessing and augmentation should be None
            assert (
                image_preprocessing is None and image_augmentation is None
            ), 'If not using an image module then preprocessing/augmentation must be None!'
            self.image_preprocessing = None
            self.image_augmentation = None
            self.eval_transforms = None
            self.train_transforms = None

    def build_template_category_vocab(self) -> Vocab:
        """Build a vocabulary over the Categories."""
        logger.info('building category vocab')

        counter = collections.Counter()
        counter['0'] = 0  # add a 0 category for the NO_CATEGORY category

        counter.update([str(category.id_) for category in self.categories])

        template_vocab = Vocab(counter, min_freq=1, max_size=None, unk_token=None, pad_token=None, special_tokens=['0'])
        assert template_vocab.stoi('0') == 0, '0 category should be mapped to 0 index!'

        return template_vocab

    def build_text_vocab(self, min_freq: int = 1, max_size: int = None) -> Vocab:
        """Build a vocabulary over the document text."""
        logger.info('building text vocab')

        counter = collections.Counter()

        # loop over documents updating counter using the tokens in each document
        for document in self.documents:
            tokenized_document = self.tokenizer.tokenize(deepcopy(document))
            tokens = [span.offset_string for span in tokenized_document.spans()]
            counter.update(tokens)

        assert len(counter) > 0, 'Did not find any tokens when building the text vocab!'

        # create the vocab
        text_vocab = Vocab(counter, min_freq, max_size)

        return text_vocab

    def build_document_classifier_iterator(
        self,
        documents,
        transforms,
        use_image: bool,
        use_text: bool,
        shuffle: bool,
        batch_size: int,
        max_len: int,
        device='cpu',
    ) -> DataLoader:
        """
        Prepare the data necessary for the document classifier, and build the iterators for the data list.

        For each document we split into pages and from each page we take:
          - the path to an image of the page
          - the tokenized and numericalized text on the page
          - the label (category) of the page
          - the id of the document
          - the page number
        """
        logger.debug('build_document_classifier_iterator')

        # todo move this validation to the Categorization AI config
        assert use_image or use_text, 'One of either `use_image` or `use_text` needs to be `True`!'

        # get data (list of examples) from Documents
        data = []
        for document in documents:
            tokenized_doc = deepcopy(document)
            if self.tokenizer is not None:
                if not isinstance(self.tokenizer, TransformersTokenizer):
                    tokenized_doc = self.tokenizer.tokenize(tokenized_doc)
            tokenized_doc.status = document.status  # to allow to retrieve images from the original pages
            document_images = []
            document_tokens = []
            document_labels = []
            document_ids = []
            document_page_numbers = []
            if use_image:
                tokenized_doc.get_images()  # gets the images if they do not exist
                image_paths = [page.image_path for page in tokenized_doc.pages()]  # gets the paths to the images
                # @TODO move this validation to the Document class or the Page class
                assert len(image_paths) > 0, f'No images found for document {tokenized_doc.id_}'
                if not use_text:  # if only using images then make texts a list of None
                    page_texts = [None] * len(image_paths)
            if use_text:
                page_texts = tokenized_doc.text.split('\f')
                # @TODO move this validation to the Document class or the Page class
                assert len(page_texts) > 0, f'No text found for document {tokenized_doc.id_}'
                if not use_image:  # if only using text then make images used a list of None
                    image_paths = [None] * len(page_texts)

            # check we have the same number of images and text pages
            # only useful when we have both an image and a text module
            # @TODO move this validation to the Document class or the Page class
            assert len(image_paths) == len(
                page_texts
            ), f'No. of images ({len(image_paths)}) != No. of pages {len(page_texts)} for document {tokenized_doc.id_}'

            for page in tokenized_doc.pages():
                if use_image:
                    # if using an image module, store the path to the image
                    document_images.append(page.get_image())
                else:
                    # if not using image module then don't need the image paths
                    # so we just have a list of None to keep the lists the same length
                    document_images.append(None)
                if use_text:
                    if self.classifier.text_model.__class__.__name__ == 'BERT':
                        self.tokenizer = TransformersTokenizer(tokenizer_name=self.classifier.text_model.name)
                        page.text_encoded = self.tokenizer(page.text, max_length=max_len)['input_ids']
                    else:
                        # REPLACE page_tokens = tokenizer.get_tokens(page_text)[:max_len]
                        # page_encoded = [text_vocab.stoi(span.offset_string) for span in
                        # self.spans(start_offset=page.start_offset, end_offset=page.end_offset)]
                        # document_tokens.append(torch.LongTensor(page_encoded))
                        # if using a text module, tokenize the page, trim to max length and then numericalize
                        self.text_vocab.numericalize(page)
                    document_tokens.append(torch.LongTensor(page.text_encoded).squeeze(0))
                else:
                    # if not using text module then don't need the tokens
                    # so we just have a list of None to keep the lists the same length
                    document_tokens.append(None)
                # get document classification (defined by the category template)
                category_id = str(tokenized_doc.category.id_)
                # append the classification (category), the document's id number and the page number of each page
                document_labels.append(torch.LongTensor([self.category_vocab.stoi(category_id)]))
                doc_id = tokenized_doc.id_ or tokenized_doc.copy_of_id
                document_ids.append(torch.LongTensor([doc_id]))
                document_page_numbers.append(torch.LongTensor([page.index]))
            doc_info = zip(document_images, document_tokens, document_labels, document_ids, document_page_numbers)
            data.extend(doc_info)

        def collate(batch, transforms) -> Dict[str, LongTensor]:
            image, text, label, doc_id, page_num = zip(*batch)
            if use_image:
                # if we are using images, they are already loaded as `PIL.Image`s, apply transforms and place on GPU
                image = torch.stack([transforms(img) for img in image], dim=0).to(device)
                image = image.to(device)
            else:
                # if not using images then just set to None
                image = None
            if use_text:
                # if we are using text, batch and pad the already tokenized and numericalized text and place on GPU
                if isinstance(self.tokenizer, TransformersTokenizer):
                    padding_value = self.classifier.text_model.bert.config.to_dict().get('pad_token_id', 0)
                else:
                    padding_value = self.text_vocab.pad_idx
                text = torch.nn.utils.rnn.pad_sequence(text, batch_first=True, padding_value=padding_value)
                text = text.to(device)
            else:
                text = None
            # also place label on GPU
            # doc_id and page_num do not need to be placed on GPU
            label = torch.cat(label).to(device)
            doc_id = torch.cat(doc_id)
            page_num = torch.cat(page_num)
            # pack everything up in a batch dictionary
            batch = {'image': image, 'text': text, 'label': label, 'doc_id': doc_id, 'page_num': page_num}
            return batch

        # get the collate functions with the appropriate transforms
        data_collate = functools.partial(collate, transforms=transforms)

        # build the iterators
        iterator = torch.utils.data.DataLoader(data, batch_size=batch_size, shuffle=shuffle, collate_fn=data_collate)

        return iterator

    def _train(
        self,
        examples: DataLoader,
        loss_fn: Module,
        optimizer: Optimizer,
    ) -> List[float]:
        """Perform one epoch of training."""
        self.classifier.train()
        losses = []
        predictions_list = []
        ground_truth_list = []
        for batch in tqdm.tqdm(examples, desc='Training'):
            predictions = self.classifier(batch)['prediction']
            ground_truth = batch['label']
            predictions_list.extend(torch.argmax(predictions, axis=1).tolist())
            ground_truth_list.extend(ground_truth.tolist())
            # use "evaluate" to compute train_f1
            loss = loss_fn(predictions, ground_truth)
            optimizer.zero_grad()
            loss.backward()
            optimizer.step()
            losses.append(loss.item())
        return losses, predictions_list, ground_truth_list

    def _fit_classifier(
        self,
        train_examples: DataLoader,
        n_epochs: int = 20,
        patience: int = 3,
        optimizer=None,
        lr_decay: float = 0.999,
        **kwargs,
    ) -> Tuple[PageCategorizationModel, Dict[str, List[float]]]:
        """
        Fits a classifier on given `train_examples` and evaluates on given `test_examples`.

        Uses performance on `valid_examples` to know when to stop training.
        Trains a model for n_epochs or until it runs out of patience (goes `patience` epochs without seeing the
        validation loss decrease), whichever comes first.
        """
        if optimizer is None:
            optimizer = {'name': 'Adam', 'lr': 1e-4}  # default learning rate of Adam is 1e-3
        train_losses = []
        patience_counter = 0
        loss_fn = torch.nn.CrossEntropyLoss()
        optimizer = get_optimizer(self.classifier, optimizer)
        scheduler = torch.optim.lr_scheduler.ReduceLROnPlateau(optimizer, patience=0, factor=lr_decay)
        temp_dir = tempfile.gettempdir()
        temp_filename = os.path.join(temp_dir, f'temp_{uuid.uuid4().hex}.pt')
        f1_metric = evaluate.load('f1')
        acc_metric = evaluate.load('accuracy')
        logger.info('Begin fitting')
        best_valid_loss = float('inf')
        train_loss = float('inf')
        for epoch in range(n_epochs):
            train_loss, predictions_list, ground_truth_list = self._train(
                train_examples, loss_fn, optimizer
            )  # train epoch
            f1_score = f1_metric.compute(predictions=predictions_list, references=ground_truth_list, average='macro')[
                'f1'
            ]  # compute f1 score
            acc_score = acc_metric.compute(predictions=predictions_list, references=ground_truth_list)[
                'accuracy'
            ]  # compute accuracy score
            train_losses.extend(train_loss)  # keep track of all the losses/accs
            logger.info(
                f'Epoch: {epoch + 1} | '
                f'Train Loss: {np.mean(train_loss):.3f} | '
                f'Train F1: {f1_score:.3f} | '
                f'Train Accuracy: {acc_score:.3f} |'
            )
            # use scheduler to reduce the lr
            scheduler.step(np.mean(train_loss))
            # if we get the best validation loss so far
            # reset the patience counter, update the best loss value
            # and save the model parameters
            if np.mean(train_loss) < best_valid_loss:
                patience_counter = 0
                best_valid_loss = np.mean(train_loss)
                torch.save(self.classifier.state_dict(), temp_filename)
            # if we don't get the best validation loss so far
            # increase the patience counter
            else:
                patience_counter += 1
            # if we run out of patience, end fitting prematurely
            if patience_counter > patience:
                logger.info('lost patience!')
                break
        logger.info('Training finished. Loading best model')
        # load parameters that got us the best validation loss
        self.classifier.load_state_dict(torch.load(temp_filename))
        os.remove(temp_filename)

        training_metrics = {
            'train_losses': train_losses,
        }

        return self.classifier, training_metrics

    def fit(self, max_len: bool = None, batch_size: int = 1, **kwargs) -> Dict[str, List[float]]:
        """Fit the CategorizationAI classifier."""
        logger.info('getting document classifier iterators')

        # figure out if we need images and/or text depending on if the classifier
        # has an image and/or text module
        use_image = hasattr(self.classifier, 'image_model')
        use_text = hasattr(self.classifier, 'text_model')

        if hasattr(self.classifier, 'text_model') and isinstance(self.classifier.text_model, BERT):
            max_len = self.classifier.text_model.get_max_length()

        assert self.documents is not None, 'Training documents need to be specified'
        assert self.test_documents is not None, 'Test documents need to be specified'
        # get document classifier example iterators
        train_iterator = self.build_document_classifier_iterator(
            self.documents,
            self.train_transforms,
            use_image,
            use_text,
            shuffle=True,
            batch_size=batch_size,
            max_len=max_len,
            device=self.device,
        )
        logger.info(f'{len(self.documents)} Training Documents')
        logger.info(f'{len(train_iterator.dataset)} Training Pages')
        # logger.info(f'{len(test_iterator)} testing examples')

        # place document classifier on device (this is a no-op if CPU was selected)
        self.classifier = self.classifier.to(self.device)

        logger.info('Training label classifier')

        # fit the document classifier
        self.classifier, training_metrics = self._fit_classifier(train_iterator, **kwargs)

        # put document classifier back on cpu to free up GPU memory (this is a no-op if CPU was already selected)
        self.classifier = self.classifier.to('cpu')

        return training_metrics

    def reduce_model_weight(self):
        """Reduce the size of the model by running lose_weight on the tokenizer."""
        if not isinstance(self.tokenizer, TransformersTokenizer):
            self.tokenizer.lose_weight()

    @torch_no_grad
    def _predict(self, page_images, text, batch_size=2, *args, **kwargs) -> Tuple[Tuple[int, float], pd.DataFrame]:
        """
        Get the predicted category for a document.

        The document model can have as input the pages text and/or pages images.

        The output is a two element Tuple. The first elements contains the category
        (category id or project id)
        with maximum confidence predicted by the model and the respective value of confidence (as a Tuple).
        The second element is a dataframe with all the categories and the respective confidence values.

        category | confidence
           A     |     x
           B     |     y

        In case the model wasn't trained to predict 'NO_CATEGORY' we can still have it in the output if
        the document falls in any of the following situations.

        The output prediction is 'NO_CATEGORY' if:

        - the number of images do not match the number pages text
        E.g.: document with 3 pages, 3 images and only 2 pages of text

        - empty page text. The output will be nan if it's the only page in the document.
        E.g.: blank page

        - the model itself predicts it
        E.g.: document different from the training data

        :param page_images: images of the document pages
        :param text: document text
        :param batch_size: number of samples for each prediction
        :return: tuple of (1) tuple of predicted category and respective confidence and (2) predictions dataframe
        """
        # get device and place classifier on device
        device = self.device
        self.classifier = self.classifier.to(device)

        categories = self.category_vocab.get_tokens()
        # split text into pages
        page_text = text

        # does our classifier use text and images?
        use_image = hasattr(self.classifier, 'image_model')
        use_text = hasattr(self.classifier, 'text_model')

        batch_image, batch_text = [], []
        predictions = []

        # prediction loop
        for i, (img, txt) in enumerate(zip(page_images, page_text)):
            if use_image:
                # if we are using images, open the image and perform preprocessing
                img = self.eval_transforms(img)
                batch_image.append(img)
            if use_text:
                # if we are using text, tokenize and numericalize the text
                txt_coded = txt
                batch_text.append(txt_coded)
            # need to use an `or` here as we might not be using one of images or text
            if len(batch_image) >= batch_size or len(batch_text) >= batch_size or i == (len(page_images) - 1):
                # create the batch and get prediction per page
                batch = {}
                if use_image:
                    batch['image'] = torch.stack(batch_image).to(device)
                if use_text:
                    if not isinstance(self.tokenizer, TransformersTokenizer):
                        padding_value = self.text_vocab.pad_idx
                    else:
                        padding_value = self.classifier.text_model.bert.config.to_dict().get('pad_token_id', 0)
                    batch_text = torch.nn.utils.rnn.pad_sequence(
                        batch_text, batch_first=True, padding_value=padding_value
                    )
                    batch['text'] = batch_text.to(device)

                if use_text and batch['text'].size()[1] == 0:
                    # There is no text in the batch. Text is empty (page token not valid).
                    # If using a Bert model, the prediction will fail. We skip the prediction and add nan instead.
                    prediction = torch.tensor([[np.nan for _ in range(len(self.category_vocab))]]).to(device)
                else:
                    prediction = self.classifier(batch)['prediction']

                predictions.extend(prediction)
                batch_image, batch_text = [], []

        # stack prediction per page, use softmax to convert to probability and average across
        predictions = torch.stack(predictions)  # [n pages, n classes]

        if predictions.shape != (len(page_images), len(self.category_vocab)):
            logger.error(
                f'[ERROR] Predictions shape {predictions.shape} different '
                f'than expected {(len(page_images), len(self.category_vocab))}'
            )
        predictions = torch.softmax(predictions, dim=-1).cpu().numpy()  # [n pages, n classes]

        # remove invalid pages
        predictions_filtered = [p for p in predictions if not all(np.isnan(x) for x in p)]

        mean_prediction = np.array(predictions_filtered).mean(axis=0)  # [n classes]

        # differences might happen due to floating points numerical errors
        if not math.isclose(sum(mean_prediction), 1.0, abs_tol=1e-4):
            logger.error(f'[ERROR] Sum of the predictions ({sum(mean_prediction)}) is not 1.0.')

        category_preds = {}

        # store the prediction confidence per label
        for idx, label in enumerate(categories):
            category_preds[label] = mean_prediction[idx]

        # store prediction confidences in a df
        predictions_df = pd.DataFrame(
            data={'category': list(category_preds.keys()), 'confidence': list(category_preds.values())}
        )

        # which class did we predict?
        # what was the label of that class?
        # what was the confidence of that class?
        predicted_class = int(mean_prediction.argmax())

        predicted_label = int(categories[predicted_class])
        predicted_confidence = mean_prediction[predicted_class]

        return (predicted_label, predicted_confidence), predictions_df

    def _categorize_page(self, page: Page) -> Page:
        """Run categorization on a Page.

        :param page: Input Page
        :returns: The input Page with added categorization information
        """
        docs_data_images = [None]
        use_image = hasattr(self.classifier, 'image_model')
        if use_image:
            page.get_image()
            docs_data_images = [page.image]

        use_text = hasattr(self.classifier, 'text_model')
        text_coded = [None]
        if use_text:
            if isinstance(self.classifier.text_model, BERT):
                max_length = self.classifier.text_model.get_max_length()
                page.text_encoded = self.tokenizer(page.text, max_length=max_length)['input_ids']
            else:
                if not page.spans():
                    self.tokenizer.tokenize(page.document)
                max_length = None
                self.text_vocab.numericalize(page, max_length)
            text_coded = [torch.LongTensor(page.text_encoded).squeeze(0)]

        (predicted_category_id, predicted_confidence), _ = self._predict(page_images=docs_data_images, text=text_coded)

        for category in self.categories:
            if category.id_ == predicted_category_id:
                _ = CategoryAnnotation(category=category, confidence=predicted_confidence, page=page)
                break
        return page


class ImageModel(Enum):
    """
    We currently have two image modules available (VGG and EfficientNet), each have several variants.

    The image models each have their classification heads removed and generally, they return the output of the final
    pooling layer within the model which has been flattened to a `[batch_size, n_features]` tensor, where `n_features`
    is an attribute of the model.
    """

    VGG11 = 'vgg11'
    VGG13 = 'vgg13'
    VGG16 = 'vgg16'
    VGG19 = 'vgg19'
    EfficientNetB0 = 'efficientnet_b0'
    EfficientNetB1 = 'efficientnet_b1'
    EfficientNetB2 = 'efficientnet_b2'
    EfficientNetB3 = 'efficientnet_b3'
    EfficientNetB4 = 'efficientnet_b4'
    EfficientNetB5 = 'efficientnet_b5'
    EfficientNetB6 = 'efficientnet_b6'
    EfficientNetB7 = 'efficientnet_b7'
    EfficientNetB8 = 'efficientnet_b8'


class TextModel(Enum):
    """
    There are currently four text modules available (NBOW, NBOW Self Attention, LSTM, and BERT).

    Each module takes a sequence of tokens as input and outputs a sequence of "hidden states", i.e. one vector per
    input token. The size of each of the hidden states can be found with the module's `n_features` parameter.
    """

    NBOW = 'nbow'
    NBOWSelfAttention = 'nbowselfattention'
    LSTM = 'lstm'
    BERT = 'bert'


class Optimizer(Enum):
    """SGD and Adam Optimizers."""

    SGD = 'SGD'
    Adam = 'Adam'


def build_categorization_ai_pipeline(
    categories: List[Category],
    documents: List[Document],
    test_documents: List[Document],
    tokenizer: Optional[AbstractTokenizer] = None,
    image_model_name: Optional[ImageModel] = None,
    text_model_name: Optional[TextModel] = None,
) -> CategorizationAI:
    """

    Build a Categorization AI neural network by choosing an ImageModel and a TextModel.

    See an in-depth tutorial at https://dev.konfuzio.com/sdk/tutorials/data_validation/index.html
    """
    # Configure Categories, with training and test Documents for the Categorization AI
    categorization_pipeline = CategorizationAI(categories)
    categorization_pipeline.documents = documents
    categorization_pipeline.test_documents = test_documents
    # Configure pipeline with the tokenizer, text vocab, and category vocab
    if tokenizer is None:
        tokenizer = WhitespaceTokenizer()
    categorization_pipeline.tokenizer = tokenizer
    categorization_pipeline.category_vocab = categorization_pipeline.build_template_category_vocab()
    # Configure image and text models
    if image_model_name is not None:
        if isinstance(image_model_name, str):
            try:
                image_model = next(model for model in ImageModel if model.value == image_model_name)
            except StopIteration:
                raise ValueError(f'{image_model} not found. Provide an existing name for the image model.')
        else:
            image_model = image_model_name
        image_model_class = None
        if 'efficientnet' in image_model.value:
            image_model_class = EfficientNet
        elif 'vgg' in image_model.value:
            image_model_class = VGG
        # Configure image model
        image_model = image_model_class(name=image_model.value)
    if text_model_name is not None:
        if isinstance(text_model_name, str):
            try:
                text_model = next(model for model in TextModel if model.value in text_model_name)
            except StopIteration:
                # use BERT as a default model if the text_model_name is not found in TextModel enums
                # if text_model_name is not a supported Transformer model
                # ValueError from within BERT or TransformersTokenizer will be raised
                text_model = TextModel.BERT
        else:
            text_model = text_model_name
            text_model_name = text_model.name
        text_model_class_mapping = {
            TextModel.NBOW: NBOW,
            TextModel.NBOWSelfAttention: NBOWSelfAttention,
            TextModel.LSTM: LSTM,
            TextModel.BERT: BERT,
        }
        text_model_class = text_model_class_mapping[text_model]
        # Configure text model
<<<<<<< HEAD
        # Check if the text_model_class is BERT
        if text_model_class.__name__ == 'BERT':
            text_model = text_model_class(name=text_model_name)
        else:
=======
        if 'bert' not in text_model_name:
>>>>>>> ca49e3d5
            categorization_pipeline.text_vocab = categorization_pipeline.build_text_vocab()
            text_model = text_model_class(input_dim=len(categorization_pipeline.text_vocab))
    # Configure the classifier (whether it predicts using only the image of the Page,
    # or only the text, or a MLP to concatenate both predictions)
    if image_model_name is None:
        categorization_pipeline.classifier = PageTextCategorizationModel(
            text_model=text_model,
            output_dim=len(categorization_pipeline.category_vocab),
        )
        categorization_pipeline.build_preprocessing_pipeline(use_image=False)
    elif text_model_name is None:
        categorization_pipeline.classifier = PageImageCategorizationModel(
            image_model=image_model,
            output_dim=len(categorization_pipeline.category_vocab),
        )
        categorization_pipeline.build_preprocessing_pipeline(use_image=True)
    else:
        # If both image and text classification are chosen, create also a concatenation model
        multimodal_model = MultimodalConcatenate(
            n_image_features=image_model.n_features,
            n_text_features=text_model.n_features,
        )
        # Provide the classifier with image model, text model, and concatenation model
        categorization_pipeline.classifier = PageMultimodalCategorizationModel(
            image_model=image_model,
            text_model=text_model,
            multimodal_model=multimodal_model,
            output_dim=len(categorization_pipeline.category_vocab),
        )
        categorization_pipeline.build_preprocessing_pipeline(use_image=True)
    # need to ensure classifier starts in evaluation mode
    categorization_pipeline.classifier.eval()

    return categorization_pipeline


COMMON_PARAMETERS = ['tokenizer', 'text_vocab', 'model_type']

document_components = [
    'image_preprocessing',
    'image_augmentation',
    'category_vocab',
    'classifier',
    'eval_transforms',
    'train_transforms',
    'categories',
]

document_components.extend(COMMON_PARAMETERS)

# parameters that need to be saved with the model accordingly with the model type
MODEL_PARAMETERS_TO_SAVE = {'CategorizationAI': document_components}


def _load_categorization_model(path: str):
    """Load a Categorization model."""
    logger.info('loading model')

    # load model dict
    loaded_data = torch.load(path)

    model_type = 'CategorizationAI'
    # if 'model_type' not in loaded_data.keys():
    #    model_type = path.split('_')[-1].split('.')[0]
    # else:
    #    model_type = loaded_data['model_type']

    model_class = CategorizationAI
    model_args = MODEL_PARAMETERS_TO_SAVE[model_type]

    # Non-backwards compatible components to skip on the verification for loaded data.
    optional_components = [
        'categories',
    ]

    # Verify if loaded data has all necessary components
    missing_components = [arg for arg in model_args if arg not in loaded_data.keys() and arg not in optional_components]
    if missing_components:
        raise TypeError(f'Incomplete model parameters. Missing: {missing_components}')

    # create instance of the model class
    model = model_class(
        categories=loaded_data.get('categories', None),
        image_preprocessing=loaded_data['image_preprocessing'],
        image_augmentation=loaded_data['image_augmentation'],
    )
    model.tokenizer = loaded_data['tokenizer']
    model.text_vocab = loaded_data['text_vocab']
    model.category_vocab = loaded_data['category_vocab']
    model.classifier = loaded_data['classifier']
    model.eval_transforms = loaded_data['eval_transforms']
    model.train_transforms = loaded_data['train_transforms']
    # need to ensure classifiers start in evaluation mode
    model.classifier.eval()

    return model


def load_categorization_model(pt_path: str, device: Optional[str] = 'cpu'):
    """
    Load a .pt (pytorch) file.

    :param pt_path: Path to the pytorch file.
    :param device: Device index or string to select. It’s a no-op if this argument is a negative integer or None.
    :raises FileNotFoundError: If the path is invalid.
    :raises OSError: When the data is corrupted or invalid and cannot be loaded.
    :raises TypeError: When the loaded pt file isn't recognized as a Konfuzio AI model.
    :return: Categorization AI model.
    """
    if device is None:
        device = 'cuda' if torch.cuda.is_available() else 'cpu'

    if pt_path.endswith('lz4'):
        with open(pt_path, 'rb') as f:
            compressed = f.read()
        decompressed_data = lz4.frame.decompress(compressed)
        file_data = torch.load(io.BytesIO(decompressed_data), map_location=torch.device(device))

    else:
        with open(pt_path, 'rb') as f:  # todo check if we need to open 'rb' at all
            file_data = torch.load(pt_path, map_location=torch.device(device))

    if isinstance(file_data, dict):
        if pt_path.endswith('lz4'):
            file_data = _load_categorization_model(io.BytesIO(decompressed_data))
        else:
            file_data = _load_categorization_model(pt_path)
    else:
        if pt_path.endswith('lz4'):
            file_data = torch.load(io.BytesIO(decompressed_data), map_location=torch.device(device))
        else:
            with open(pt_path, 'rb') as f:
                file_data = torch.load(f, map_location=torch.device(device))

    return file_data<|MERGE_RESOLUTION|>--- conflicted
+++ resolved
@@ -39,12 +39,8 @@
 from konfuzio_sdk.tokenizer.base import AbstractTokenizer, Vocab
 from konfuzio_sdk.tokenizer.regex import WhitespaceTokenizer
 from konfuzio_sdk.trainer.base import BaseModel
-<<<<<<< HEAD
 from konfuzio_sdk.trainer.image import ImagePreProcessing, ImageDataAugmentation
 from konfuzio_sdk.trainer.tokenization import TransformersTokenizer
-=======
-from konfuzio_sdk.trainer.image import ImageDataAugmentation, ImagePreProcessing
->>>>>>> ca49e3d5
 from konfuzio_sdk.utils import get_timestamp
 
 logger = logging.getLogger(__name__)
@@ -1658,14 +1654,10 @@
         }
         text_model_class = text_model_class_mapping[text_model]
         # Configure text model
-<<<<<<< HEAD
         # Check if the text_model_class is BERT
         if text_model_class.__name__ == 'BERT':
             text_model = text_model_class(name=text_model_name)
         else:
-=======
-        if 'bert' not in text_model_name:
->>>>>>> ca49e3d5
             categorization_pipeline.text_vocab = categorization_pipeline.build_text_vocab()
             text_model = text_model_class(input_dim=len(categorization_pipeline.text_vocab))
     # Configure the classifier (whether it predicts using only the image of the Page,
