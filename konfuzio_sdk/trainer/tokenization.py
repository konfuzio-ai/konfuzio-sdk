--- conflicted
+++ resolved
@@ -269,18 +269,6 @@
         self.tokenizer = transformers.AutoTokenizer.from_pretrained(
             pretrained_model_name_or_path=tokenizer_name,
         )
-<<<<<<< HEAD
-        # List of allowed tokenizer types
-        self.allowed_tokenizers = [
-            transformers.BertTokenizerFast,  # tokenizer for BERT
-            transformers.DistilBertTokenizerFast,  # tokenizer for DistilBERT
-            transformers.AlbertTokenizerFast,  # tokenizer for ALBERT
-            transformers.BartTokenizerFast,  # tokenizer for BART
-            transformers.T5TokenizerFast,  # tokenizer for T5
-            transformers.CamembertTokenizerFast,
-        ]  # tokenizer for CamemBERT (French)
-=======
->>>>>>> 64265eaf
 
         # Check if the provided tokenizer is in the allowed_tokenizers list
         if not isinstance(self.tokenizer, tuple(HF_ALLOWED_TOKENIZERS)):
