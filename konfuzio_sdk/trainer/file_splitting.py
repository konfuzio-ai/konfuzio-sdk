--- conflicted
+++ resolved
@@ -45,14 +45,9 @@
 
     def __init__(self, *args, **kwargs):
         """Initialize the ContextAwareFileSplittingModel."""
-<<<<<<< HEAD
         super().__init__()
-        self.train_data = None
-        self.test_data = None
-=======
         self.documents = None
         self.test_documents = None
->>>>>>> 485f36d4
         self.categories = None
         self.tokenizer = None
         self.first_page_spans = None
