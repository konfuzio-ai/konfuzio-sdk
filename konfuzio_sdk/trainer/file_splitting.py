"""Split a multi-Document file into a list of shorter documents."""
import abc
<<<<<<< HEAD
import cv2
=======
>>>>>>> b51a4344
import logging
import os
import sys
import torch

import numpy as np
import tensorflow as tf

from copy import deepcopy
<<<<<<< HEAD
from keras.applications.vgg19 import preprocess_input
from keras.layers import Dense, Conv2D, MaxPool2D, Flatten, Input, concatenate
from keras.models import Model
from pympler import asizeof
from tensorflow.keras.preprocessing.image import ImageDataGenerator, img_to_array
from transformers import BertTokenizer, AutoModel, AutoConfig
=======
from pympler import asizeof
>>>>>>> b51a4344
from typing import List

from konfuzio_sdk.data import Document, Page, Category
from konfuzio_sdk.evaluate import FileSplittingEvaluation
from konfuzio_sdk.trainer.information_extraction import load_model, BaseModel
<<<<<<< HEAD
from konfuzio_sdk.tokenizer.regex import ConnectedTextTokenizer
=======
>>>>>>> b51a4344
from konfuzio_sdk.utils import get_timestamp, normalize_memory

logger = logging.getLogger(__name__)

tf.config.experimental_run_functions_eagerly(True)


class AbstractFileSplittingModel(BaseModel, metaclass=abc.ABCMeta):
    """Abstract class for the filesplitting model."""

    @abc.abstractmethod
    def __init__(self, categories: List[Category], *args, **kwargs):
        """
        Initialize the class.

        :param categories: A list of Categories to run training/prediction of the model on.
        :type categories: List[Category]
        """
        super().__init__()
        self.output_dir = None
        if not len(categories):
            raise ValueError("Cannot initialize ContextAwareFileSplittingModel on an empty list.")
        for category in categories:
            if not type(category) == Category:
                raise ValueError("All elements of the list have to be Categories.")
            if not len(category.documents()):
                raise ValueError(f'{category} does not have Documents and cannot be used for training.')
            if not len(category.test_documents()):
                raise ValueError(f'{category} does not have test Documents.')
        projects = set([category.project for category in categories])
        if len(projects) > 1:
            raise ValueError("All Categories have to belong to the same Project.")
        self.categories = categories
        self.project = self.categories[0].project  # we ensured that at least one Category is present
        self.documents = [document for category in self.categories for document in category.documents()]
        self.test_documents = [document for category in self.categories for document in category.test_documents()]

    @abc.abstractmethod
    def fit(self, *args, **kwargs):
        """Fit the custom model on the training Documents."""  # there is no return

    @abc.abstractmethod
    def predict(self, page: Page) -> Page:
        """
        Take a Page as an input and reassign is_first_page attribute's value if necessary.

        :param page: A Page to label first or non-first.
        :type page: Page
        :return: Page.
        """

    @property
    def temp_pkl_file_path(self) -> str:
        """Generate a path for temporary pickle file."""
        temp_pkl_file_path = os.path.join(
            self.output_dir,
            f'{get_timestamp(konfuzio_format="%Y-%m-%d-%H-%M")}_{self.name_lower()}_{self.project.id_}_' f'tmp.pkl',
        )
        return temp_pkl_file_path

    @property
    def pkl_file_path(self) -> str:
        """Generate a path for a resulting pickle file."""
        pkl_file_path = os.path.join(
            self.output_dir,
            f'{get_timestamp(konfuzio_format="%Y-%m-%d-%H-%M")}_{self.name_lower()}_{self.project.id_}' f'.pkl',
        )
        return pkl_file_path

    def lose_weight(self):
        """Remove all data not necessary for prediction."""
        self.documents = None
        self.test_documents = None

    def reduce_model_weight(self):
        """Remove all non-strictly necessary parameters before saving."""
        self.lose_weight()
        self.tokenizer.lose_weight()

    def ensure_model_memory_usage_within_limit(self, max_ram):
<<<<<<< HEAD
        """
        Ensure that a model is not exceeding allowed max_ram.

        :param max_ram: Specify maximum memory usage condition to save model.
        """
        if not max_ram:
            max_ram = self.documents[0].project.max_ram

        max_ram = normalize_memory(max_ram)

        if max_ram and asizeof.asizeof(self) > max_ram:
            raise MemoryError(f"AI model memory use ({asizeof.asizeof(self)}) exceeds maximum ({max_ram=}).")

        sys.setrecursionlimit(99999999)

    def restore_category_documents_for_eval(self):
        """Restore Documents deleted when reducing weight in case there's evaluation needed."""
        self.documents = [document for category in self.categories for document in category.documents()]
        self.test_documents = [document for category in self.categories for document in category.test_documents()]


class FusionModel(AbstractFileSplittingModel):
    """
    Split a multi-Document file into a list of shorter documents based on model's prediction.

    We use an approach suggested by Guha et al.(2022) that incorporates steps for accepting separate visual and textual
    inputs and processing them independently via the VGG16 architecture and LegalBERT model which is essentially
    a BERT-type architecture trained on domain-specific data, and passing the resulting outputs together to
    a Multi-Layered Perceptron.

    Guha, A., Alahmadi, A., Samanta, D., Khan, M. Z., & Alahmadi, A. H. (2022).
    A Multi-Modal Approach to Digital Document Stream Segmentation for Title Insurance Domain.
    https://ieeexplore.ieee.org/stamp/stamp.jsp?arnumber=9684474
    """

    def __init__(self, categories: List[Category], *args, **kwargs):
        """Initialize the Fusion filesplitting model."""
        logging.info('Initializing FusionModel.')
        super().__init__(categories=categories)
        self.name = self.__class__.__name__
        self.output_dir = self.project.model_folder
        self.train_txt_data = []
        self.train_img_data = None
        self.test_txt_data = []
        self.test_img_data = None
        self.train_labels = None
        self.test_labels = None
        self.input_shape = None
        self.model = None
        logger.info('Initializing BERT components of the FusionModel.')
        configuration = AutoConfig.from_pretrained('nlpaueb/legal-bert-base-uncased')
        configuration.num_labels = 2
        configuration.output_hidden_states = True
        self.bert_model = AutoModel.from_pretrained('nlpaueb/legal-bert-base-uncased', config=configuration)
        self.bert_tokenizer = BertTokenizer.from_pretrained(
            'nlpaueb/legal-bert-base-uncased', do_lower_case=True, max_length=2000, padding="max_length", truncate=True
        )

    def _preprocess_documents(self, data: List[Document]) -> (List[str], List[str], List[int]):
        page_image_paths = []
        texts = []
        labels = []
        for doc in data:
            for page in doc.pages():
                page_image_paths.append(page.image_path)
                texts.append(page.text)
                if page.is_first_page:
                    labels.append(1)
                else:
                    labels.append(0)
        return page_image_paths, texts, labels

    def _otsu_binarization(self, pages: List[str]) -> List:
        images = []
        for img in pages:
            image = cv2.imread(img)
            image = cv2.resize(image, (224, 224), interpolation=cv2.INTER_AREA)
            image = img_to_array(image)
            image = image.reshape((1, image.shape[0], image.shape[1], image.shape[2]))
            image = preprocess_input(image)
            images.append(image)
        return images

    def fit(self, *args, **kwargs):
        """Process the train and test data, initialize and fit the model."""
        logger.info('Fitting FusionModel.')
        for doc in self.documents + self.test_documents:
            doc.get_images()
        train_image_paths, train_texts, train_labels = self._preprocess_documents(self.documents)
        test_image_paths, test_texts, test_labels = self._preprocess_documents(self.test_documents)
        logger.info('Document preprocessing finished.')
        train_images = self._otsu_binarization(train_image_paths)
        test_images = self._otsu_binarization(test_image_paths)
        self.train_labels = tf.cast(np.asarray(train_labels).reshape((-1, 1)), tf.float32)
        self.test_labels = tf.cast(np.asarray(test_labels).reshape((-1, 1)), tf.float32)
        image_data_generator = ImageDataGenerator()
        train_data_generator = image_data_generator.flow(x=np.squeeze(train_images, axis=1), y=train_labels)
        self.train_img_data = np.concatenate(
            [train_data_generator.next()[0] for i in range(train_data_generator.__len__())]
        )
        test_data_generator = image_data_generator.flow(x=np.squeeze(test_images, axis=1), y=test_labels)
        self.test_img_data = np.concatenate(
            [test_data_generator.next()[0] for i in range(test_data_generator.__len__())]
        )
        logger.info('Image data preprocessing finished')
        for text in train_texts:
            inputs = self.bert_tokenizer(text, truncation=True, return_tensors='pt')
            with torch.no_grad():
                output = self.bert_model(**inputs)
            self.train_txt_data.append(output.pooler_output)
        self.train_txt_data = [np.asarray(x).astype('float32') for x in self.train_txt_data]
        self.train_txt_data = np.asarray(self.train_txt_data)
        for text in test_texts:
            inputs = self.bert_tokenizer(text, truncation=True, return_tensors='pt')
            with torch.no_grad():
                output = self.bert_model(**inputs)
            self.test_txt_data.append(output.pooler_output)
        self.input_shape = self.test_txt_data[0].shape
        self.test_txt_data = [np.asarray(x).astype('float32') for x in self.test_txt_data]
        self.test_txt_data = np.asarray(self.test_txt_data)
        logger.info('Text data preprocessing finished.')
        logger.info('FusionModel compiling started.')
        txt_input = Input(shape=self.input_shape, name='text')
        txt_x = Dense(units=768, activation="relu")(txt_input)
        txt_x = Flatten()(txt_x)
        txt_x = Dense(units=4096, activation="relu")(txt_x)
        img_input = Input(shape=(224, 224, 3), name='image')
        img_x = Conv2D(input_shape=(224, 224, 3), filters=64, kernel_size=(3, 3), padding="same", activation="relu")(
            img_input
        )
        img_x = Conv2D(filters=64, kernel_size=(3, 3), padding="same", activation="relu")(img_x)
        img_x = MaxPool2D(pool_size=(2, 2), strides=(2, 2))(img_x)
        img_x = Conv2D(filters=128, kernel_size=(3, 3), padding="same", activation="relu")(img_x)
        img_x = Conv2D(filters=128, kernel_size=(3, 3), padding="same", activation="relu")(img_x)
        img_x = MaxPool2D(pool_size=(2, 2), strides=(2, 2))(img_x)
        img_x = Conv2D(filters=256, kernel_size=(3, 3), padding="same", activation="relu")(img_x)
        img_x = Conv2D(filters=256, kernel_size=(3, 3), padding="same", activation="relu")(img_x)
        img_x = Conv2D(filters=256, kernel_size=(3, 3), padding="same", activation="relu")(img_x)
        img_x = MaxPool2D(pool_size=(2, 2), strides=(2, 2))(img_x)
        img_x = Conv2D(filters=512, kernel_size=(3, 3), padding="same", activation="relu")(img_x)
        img_x = Conv2D(filters=512, kernel_size=(3, 3), padding="same", activation="relu")(img_x)
        img_x = Conv2D(filters=512, kernel_size=(3, 3), padding="same", activation="relu")(img_x)
        img_x = MaxPool2D(pool_size=(2, 2), strides=(2, 2))(img_x)
        img_x = Conv2D(filters=512, kernel_size=(3, 3), padding="same", activation="relu")(img_x)
        img_x = Conv2D(filters=512, kernel_size=(3, 3), padding="same", activation="relu")(img_x)
        img_x = Conv2D(filters=512, kernel_size=(3, 3), padding="same", activation="relu")(img_x)
        img_x = MaxPool2D(pool_size=(2, 2), strides=(2, 2))(img_x)
        img_x = Flatten()(img_x)
        img_x = Dense(units=4096, activation="relu")(img_x)
        img_x = Dense(units=4096, activation="relu", name='img_outputs')(img_x)
        concatenated = concatenate([img_x, txt_x], axis=-1)
        x = Dense(50, input_shape=(8192,), activation='relu')(concatenated)
        x = Dense(50, activation='elu')(x)
        x = Dense(50, activation='elu')(x)
        output = Dense(1, activation='sigmoid')(x)
        self.model = Model(inputs=[img_input, txt_input], outputs=output)
        self.model.compile(loss='binary_crossentropy', optimizer='adam', metrics=['accuracy'])
        logger.info('FusionModel compiling finished.')
        self.model.fit([self.train_img_data, self.train_txt_data], self.train_labels, epochs=10, verbose=1)
        logger.info('FusionModel fitting finished.')

    def predict(self, page: Page) -> Page:
        """
        Run prediction with the trained model.

        :param page: A Page to be predicted as first or non-first.
        :type page: Page
        :return: A Page with possible changes in is_first_page attribute value.
        """
        inputs = self.bert_tokenizer(page.text, truncation=True, return_tensors='pt')
        with torch.no_grad():
            output = self.bert_model(**inputs)
        txt_data = [output.pooler_output]
        txt_data = [np.asarray(x).astype('float32') for x in txt_data]
        txt_data = np.asarray(txt_data)
        image = cv2.imread(page.image_path)
        image = cv2.resize(image, (224, 224), interpolation=cv2.INTER_AREA)
        image = img_to_array(image)
        image = image.reshape((1, image.shape[0], image.shape[1], image.shape[2]))
        image = preprocess_input(image)
        image_data_generator = ImageDataGenerator()
        data_generator = image_data_generator.flow(x=np.squeeze([image], axis=1))
        img_data = np.concatenate([data_generator.next()[0] for i in range(data_generator.__len__())])
        preprocessed = [img_data.reshape((1, 224, 224, 3)), txt_data.reshape((1, 1, 768))]
        pred = round(self.model.predict(preprocessed, verbose=0)[0, 0])
        if pred == 1:
            page.is_first_page = True
        else:
            page.is_first_page = False
        return page
=======
        """
        Ensure that a model is not exceeding allowed max_ram.

        :param max_ram: Specify maximum memory usage condition to save model.
        """
        if not max_ram:
            max_ram = self.documents[0].project.max_ram

        max_ram = normalize_memory(max_ram)

        if max_ram and asizeof.asizeof(self) > max_ram:
            raise MemoryError(f"AI model memory use ({asizeof.asizeof(self)}) exceeds maximum ({max_ram=}).")

        sys.setrecursionlimit(99999999)

    def restore_category_documents_for_eval(self):
        """Restore Documents deleted when reducing weight in case there's evaluation needed."""
        self.documents = [document for category in self.categories for document in category.documents()]
        self.test_documents = [document for category in self.categories for document in category.test_documents()]
>>>>>>> b51a4344


class ContextAwareFileSplittingModel(AbstractFileSplittingModel):
    """Fallback definition of a File Splitting Model."""

    def __init__(self, categories: List[Category], tokenizer, *args, **kwargs):
        """
        Initialize the ContextAwareFileSplittingModel.
<<<<<<< HEAD

        :param categories: A list of Categories to run training/prediction of the model on.
        :type categories: List[Category]
        :param tokenizer: Tokenizer used for processing Documents on fitting when searching for exclusive first-page
        strings.
        :raises ValueError: When an empty list of Categories is passed into categories argument.
        :raises ValueError: When a list passed into categories contains elements other than Categories.
        :raises ValueError: When a list passed into categories contains at least one Category with no documents or test
        documents.
        :raises ValueError: When a list passed into categories contains Categories from different Projects.
        """
        super().__init__(categories=categories)
        self.name = self.__class__.__name__
        self.output_dir = self.project.model_folder
        self.tokenizer = tokenizer
        self.path = None

    def fit(self, allow_empty_categories: bool = False, *args, **kwargs):
        """
        Gather the strings exclusive for first Pages in a given stream of Documents.

=======

        :param categories: A list of Categories to run training/prediction of the model on.
        :type categories: List[Category]
        :param tokenizer: Tokenizer used for processing Documents on fitting when searching for exclusive first-page
        strings.
        :raises ValueError: When an empty list of Categories is passed into categories argument.
        :raises ValueError: When a list passed into categories contains elements other than Categories.
        :raises ValueError: When a list passed into categories contains at least one Category with no documents or test
        documents.
        :raises ValueError: When a list passed into categories contains Categories from different Projects.
        """
        super().__init__(categories=categories)
        self.name = self.__class__.__name__
        self.output_dir = self.project.model_folder
        self.tokenizer = tokenizer
        self.path = None

    def fit(self, allow_empty_categories: bool = False, *args, **kwargs):
        """
        Gather the strings exclusive for first Pages in a given stream of Documents.

>>>>>>> b51a4344
        Exclusive means that each of these strings appear only on first Pages of Documents within a Category.

        :param allow_empty_categories: To allow returning empty list for a Category if no exclusive first-page strings
        were found during fitting (which means prediction would be impossible for a Category).
        :type allow_empty_categories: bool
        :raises ValueError: When allow_empty_categories is False and no exclusive first-page strings were found for
        at least one Category.
        """
        for category in self.categories:
            cur_first_page_strings = category.exclusive_first_page_strings(tokenizer=self.tokenizer)
            if not cur_first_page_strings:
                if allow_empty_categories:
                    logger.warning(
                        f'No exclusive first-page strings were found for {category}, so it will not be used '
                        f'at prediction.'
                    )
                else:
                    raise ValueError(f'No exclusive first-page strings were found for {category}.')

    def predict(self, page: Page) -> Page:
        """
        Take a Page as an input and predict it as first or non-first.

        :param page: A Page to receive first or non-first label.
        :type page: Page
        :raises ValueError: When at least one Category does not have exclusive_first_page_strings.
        :return: A Page with a newly predicted is_first_page attribute.
        """
        for category in self.categories:
            if not category.exclusive_first_page_strings:
                raise ValueError(f"Cannot run prediction as {category} does not have exclusive_first_page_strings.")
        page.is_first_page = False
        for category in self.categories:
            cur_first_page_strings = category.exclusive_first_page_strings(tokenizer=self.tokenizer)
            intersection = {span.offset_string for span in page.spans()}.intersection(cur_first_page_strings)
            if len(intersection) > 0:
                page.is_first_page = True
                break
        return page


class SplittingAI:
    """Split a given Document and return a list of resulting shorter Documents."""

<<<<<<< HEAD
    def __init__(self, model="", tokenizer=ConnectedTextTokenizer()):
=======
    def __init__(self, model):
>>>>>>> b51a4344
        """
        Initialize the class.

        :param model: A path to an existing .cloudpickle model or to a previously trained instance of the model.
        :param tokenizer: A tokenizer to use with ContextAwareFileSplittingModel in case this instance was passed into
        model variable.
        """
        if isinstance(model, str):
            self.model = load_model(model)
        else:
            self.model = model
        if not issubclass(type(self.model), AbstractFileSplittingModel):
            raise ValueError("The model is not inheriting from AbstractFileSplittingModel class.")
<<<<<<< HEAD
        if isinstance(type(self.model), ContextAwareFileSplittingModel):
            self.use_context_aware_logic = True
            self.tokenizer = tokenizer
        else:
            self.use_context_aware_logic = False
=======
        self.tokenizer = self.model.tokenizer
>>>>>>> b51a4344

    def _suggest_first_pages(self, document: Document, inplace: bool = False) -> List[Document]:
        """
        Run prediction on Document's Pages, predicting them to be first or non-first.

        :param document: A Document to run prediction on.
        :type document: Document
        :param inplace: To create a copy of a Document or to run prediction over the original one.
        :type inplace: bool
        :returns: A list with a single Document – for the sake of unity across different prediction methods' returns
        in the class.
        """
<<<<<<< HEAD
        if self.use_context_aware_logic:
            if inplace:
                document = self.tokenizer.tokenize(document)
            else:
                document = self.tokenizer.tokenize(deepcopy(document))
            for page in document.pages():
                self.model.predict(page)
        else:
            for page in document.pages():
                self.model.predict(page)
        return [document]
=======
        if inplace:
            new_doc = self.tokenizer.tokenize(document)
        else:
            new_doc = self.tokenizer.tokenize(deepcopy(document))
        for page in new_doc.pages():
            self.model.predict(page)
        return [new_doc]
>>>>>>> b51a4344

    def _suggest_page_split(self, document: Document) -> List[Document]:
        """
        Create a list of sub-Documents built from the original Document, split.

        :param document: A Document to run prediction on.
        :type document: Document
        :returns: A list of sub-Documents built from the original Document, based on model's prediction of first Pages.
        """
        suggested_splits = []
        if self.use_context_aware_logic:
            document = self.tokenizer.tokenize(deepcopy(document))
        for page in document.pages():
            if page.number == 1:
                suggested_splits.append(page)
            else:
                if self.model.predict(page).is_first_page:
                    suggested_splits.append(page)
        if len(suggested_splits) == 1:
            return [document]
        else:
            split_docs = []
            first_page = document.pages()[0]
            last_page = document.pages()[-1]
            for page_i, split_i in enumerate(suggested_splits):
                if page_i == 0:
                    split_docs.append(document.create_subdocument_from_page_range(first_page, split_i))
                elif page_i == len(split_docs):
                    split_docs.append(document.create_subdocument_from_page_range(split_i, last_page))
                else:
                    split_docs.append(
                        document.create_subdocument_from_page_range(suggested_splits[page_i - 1], split_i)
                    )
        return split_docs

    def propose_split_documents(
        self, document: Document, return_pages: bool = False, inplace: bool = False
    ) -> List[Document]:
        """
        Propose a set of resulting documents from a single Documents.

        :param document: An input Document to be split.
        :type document: Document
        :param inplace: Whether changes are applied to an initially passed Document, changing it, or to its deepcopy.
        :type inplace: bool
        :param return_pages: A flag to enable returning a copy of an old Document with Pages marked .is_first_page on
        splitting points instead of a set of sub-Documents.
        :type return_pages: bool
        :return: A list of suggested new sub-Documents built from the original Document or a list with a Document
        with Pages marked .is_first_page on splitting points.
        """
        if return_pages:
            processed = self._suggest_first_pages(document, inplace)
        else:
            processed = self._suggest_page_split(document)
        return processed

    def evaluate_full(self, use_training_docs: bool = False) -> FileSplittingEvaluation:
        """
        Evaluate the SplittingAI's performance.

        :param use_training_docs: If enabled, runs evaluation on the training data to define its quality; if disabled,
        runs evaluation on the test data.
        :type use_training_docs: bool
        :return: Evaluation information for the filesplitting context-aware logic.
        """
        pred_docs = []
        if not use_training_docs:
            original_docs = self.model.test_documents
        else:
            original_docs = self.model.documents
        for doc in original_docs:
            predictions = self.propose_split_documents(doc, return_pages=True)
            assert len(predictions) == 1
            pred_docs.append(predictions[0])
        self.full_evaluation = FileSplittingEvaluation(original_docs, pred_docs)
        return self.full_evaluation<|MERGE_RESOLUTION|>--- conflicted
+++ resolved
@@ -1,9 +1,6 @@
 """Split a multi-Document file into a list of shorter documents."""
 import abc
-<<<<<<< HEAD
 import cv2
-=======
->>>>>>> b51a4344
 import logging
 import os
 import sys
@@ -13,25 +10,17 @@
 import tensorflow as tf
 
 from copy import deepcopy
-<<<<<<< HEAD
 from keras.applications.vgg19 import preprocess_input
 from keras.layers import Dense, Conv2D, MaxPool2D, Flatten, Input, concatenate
 from keras.models import Model
 from pympler import asizeof
 from tensorflow.keras.preprocessing.image import ImageDataGenerator, img_to_array
 from transformers import BertTokenizer, AutoModel, AutoConfig
-=======
-from pympler import asizeof
->>>>>>> b51a4344
 from typing import List
 
 from konfuzio_sdk.data import Document, Page, Category
 from konfuzio_sdk.evaluate import FileSplittingEvaluation
 from konfuzio_sdk.trainer.information_extraction import load_model, BaseModel
-<<<<<<< HEAD
-from konfuzio_sdk.tokenizer.regex import ConnectedTextTokenizer
-=======
->>>>>>> b51a4344
 from konfuzio_sdk.utils import get_timestamp, normalize_memory
 
 logger = logging.getLogger(__name__)
@@ -112,7 +101,6 @@
         self.tokenizer.lose_weight()
 
     def ensure_model_memory_usage_within_limit(self, max_ram):
-<<<<<<< HEAD
         """
         Ensure that a model is not exceeding allowed max_ram.
 
@@ -303,27 +291,6 @@
         else:
             page.is_first_page = False
         return page
-=======
-        """
-        Ensure that a model is not exceeding allowed max_ram.
-
-        :param max_ram: Specify maximum memory usage condition to save model.
-        """
-        if not max_ram:
-            max_ram = self.documents[0].project.max_ram
-
-        max_ram = normalize_memory(max_ram)
-
-        if max_ram and asizeof.asizeof(self) > max_ram:
-            raise MemoryError(f"AI model memory use ({asizeof.asizeof(self)}) exceeds maximum ({max_ram=}).")
-
-        sys.setrecursionlimit(99999999)
-
-    def restore_category_documents_for_eval(self):
-        """Restore Documents deleted when reducing weight in case there's evaluation needed."""
-        self.documents = [document for category in self.categories for document in category.documents()]
-        self.test_documents = [document for category in self.categories for document in category.test_documents()]
->>>>>>> b51a4344
 
 
 class ContextAwareFileSplittingModel(AbstractFileSplittingModel):
@@ -332,7 +299,6 @@
     def __init__(self, categories: List[Category], tokenizer, *args, **kwargs):
         """
         Initialize the ContextAwareFileSplittingModel.
-<<<<<<< HEAD
 
         :param categories: A list of Categories to run training/prediction of the model on.
         :type categories: List[Category]
@@ -354,29 +320,6 @@
         """
         Gather the strings exclusive for first Pages in a given stream of Documents.
 
-=======
-
-        :param categories: A list of Categories to run training/prediction of the model on.
-        :type categories: List[Category]
-        :param tokenizer: Tokenizer used for processing Documents on fitting when searching for exclusive first-page
-        strings.
-        :raises ValueError: When an empty list of Categories is passed into categories argument.
-        :raises ValueError: When a list passed into categories contains elements other than Categories.
-        :raises ValueError: When a list passed into categories contains at least one Category with no documents or test
-        documents.
-        :raises ValueError: When a list passed into categories contains Categories from different Projects.
-        """
-        super().__init__(categories=categories)
-        self.name = self.__class__.__name__
-        self.output_dir = self.project.model_folder
-        self.tokenizer = tokenizer
-        self.path = None
-
-    def fit(self, allow_empty_categories: bool = False, *args, **kwargs):
-        """
-        Gather the strings exclusive for first Pages in a given stream of Documents.
-
->>>>>>> b51a4344
         Exclusive means that each of these strings appear only on first Pages of Documents within a Category.
 
         :param allow_empty_categories: To allow returning empty list for a Category if no exclusive first-page strings
@@ -421,33 +364,24 @@
 class SplittingAI:
     """Split a given Document and return a list of resulting shorter Documents."""
 
-<<<<<<< HEAD
-    def __init__(self, model="", tokenizer=ConnectedTextTokenizer()):
-=======
-    def __init__(self, model):
->>>>>>> b51a4344
+    def __init__(self, model=""):
         """
         Initialize the class.
 
-        :param model: A path to an existing .cloudpickle model or to a previously trained instance of the model.
-        :param tokenizer: A tokenizer to use with ContextAwareFileSplittingModel in case this instance was passed into
-        model variable.
+        :param model: A path to an existing .cloudpickle model or to a previously trained instance of
+        ContextAwareFileSplittingModel().
         """
         if isinstance(model, str):
+            if not issubclass(type(self.model), AbstractFileSplittingModel):
+                raise ValueError("The model is not inheriting from AbstractFileSplittingModel class.")
             self.model = load_model(model)
         else:
             self.model = model
-        if not issubclass(type(self.model), AbstractFileSplittingModel):
-            raise ValueError("The model is not inheriting from AbstractFileSplittingModel class.")
-<<<<<<< HEAD
         if isinstance(type(self.model), ContextAwareFileSplittingModel):
             self.use_context_aware_logic = True
-            self.tokenizer = tokenizer
+            self.tokenizer = self.model.tokenizer
         else:
             self.use_context_aware_logic = False
-=======
-        self.tokenizer = self.model.tokenizer
->>>>>>> b51a4344
 
     def _suggest_first_pages(self, document: Document, inplace: bool = False) -> List[Document]:
         """
@@ -460,7 +394,6 @@
         :returns: A list with a single Document – for the sake of unity across different prediction methods' returns
         in the class.
         """
-<<<<<<< HEAD
         if self.use_context_aware_logic:
             if inplace:
                 document = self.tokenizer.tokenize(document)
@@ -472,15 +405,6 @@
             for page in document.pages():
                 self.model.predict(page)
         return [document]
-=======
-        if inplace:
-            new_doc = self.tokenizer.tokenize(document)
-        else:
-            new_doc = self.tokenizer.tokenize(deepcopy(document))
-        for page in new_doc.pages():
-            self.model.predict(page)
-        return [new_doc]
->>>>>>> b51a4344
 
     def _suggest_page_split(self, document: Document) -> List[Document]:
         """
@@ -532,6 +456,8 @@
         :return: A list of suggested new sub-Documents built from the original Document or a list with a Document
         with Pages marked .is_first_page on splitting points.
         """
+        if not self.use_context_aware_logic:
+            document.get_images()
         if return_pages:
             processed = self._suggest_first_pages(document, inplace)
         else:
