"""Process Documents that consist of several files and propose splitting them into the Sub-Documents accordingly."""
import abc
import json
import logging
import os
import shutil
import tempfile
from copy import deepcopy
from inspect import signature
from typing import List, Union

import bentoml
import numpy as np
import pandas as pd
import PIL
from sklearn.utils.class_weight import compute_class_weight

from konfuzio_sdk.data import Category, Document, Page
from konfuzio_sdk.evaluate import FileSplittingEvaluation
from konfuzio_sdk.extras import datasets, mlflow, tensorflow as tf, torch, transformers
from konfuzio_sdk.trainer.information_extraction import BaseModel
from konfuzio_sdk.trainer.utils import BalancedLossTrainer, LoggerCallback, load_metric
from konfuzio_sdk.utils import get_sdk_version, get_timestamp
from konfuzio_sdk_extras_list import FILE_SPLITTING_EXTRAS

logger = logging.getLogger(__name__)


class AbstractFileSplittingModel(BaseModel, metaclass=abc.ABCMeta):
    """Abstract class for the File Splitting model."""

    @abc.abstractmethod
    def __init__(self, categories: List[Category], *args, **kwargs):
        """
        Initialize the class.

        :param categories: A list of Categories to run training/prediction of the model on.
        :type categories: List[Category]
        """
        super().__init__()
        self.output_dir = None
        if not categories:
            raise ValueError('Cannot initialize ContextAwareFileSplittingModel class on an empty list.')
        for category in categories:
            if not isinstance(category, Category):
                raise ValueError('All elements of the list have to be Categories.')
        nonempty_categories = [category for category in categories if category.documents()]
        if not nonempty_categories:
            raise ValueError('At least one Category has to have Documents for training the model.')
        for category in nonempty_categories:
            if not category.test_documents():
                logger.warning(f'{category} does not have test Documents.')
        self.categories = categories
        self.project = self.categories[0].project  # we ensured that at least one Category is present
        self.documents = [document for category in self.categories for document in category.documents()]
        self.test_documents = [document for category in self.categories for document in category.test_documents()]
        self.tokenizer = None
        self.requires_text = False
        self.requires_images = False

    @abc.abstractmethod
    def fit(self, *args, **kwargs):
        """Fit the custom model on the training Documents."""  # there is no return

    @abc.abstractmethod
    def predict(self, page: Page) -> Page:
        """
        Take a Page as an input and reassign is_first_page attribute's value if necessary.

        :param page: A Page to label first or non-first.
        :type page: Page
        :return: Page.
        """

    @property
    def pkl_name(self):
        """Generate a unique extension-less name for a resulting pickle file."""
        return f'{self.name_lower()}_{get_timestamp()}'

    @property
    def temp_pkl_file_path(self) -> str:
        """
        Generate a path for temporary pickle file.

        :returns: A string with the path.
        """
        temp_pkl_file_path = os.path.join(
            self.output_dir,
            f'{get_timestamp()}_{self.project.id_}_{self.name_lower()}_tmp.pkl',
        )
        return temp_pkl_file_path

    @property
    def pkl_file_path(self) -> str:
        """
        Generate a path for a resulting pickle file.

        :returns: A string with the path.
        """
        pkl_file_path = os.path.join(
            self.output_dir,
            f'{get_timestamp()}_{self.project.id_}_{self.name_lower()}.pkl',
        )
        return pkl_file_path

    @property
    def entrypoint_methods(self) -> dict:
        """Methods that will be exposed in a bento-saved instance of a model."""
        pass  # a placeholder because this method is defined on splitting AI level

    @staticmethod
    def has_compatible_interface(other) -> bool:
        """
        Validate that an instance of a File Splitting Model implements the same interface as AbstractFileSplittingModel.

        A File Splitting Model should implement methods with the same signature as:
        - AbstractFileSplittingModel.__init__
        - AbstractFileSplittingModel.predict
        - AbstractFileSplittingModel.fit
        - AbstractFileSplittingModel.check_is_ready

        :param other: An instance of a File Splitting Model to compare with.
        """
        try:
            return (
                signature(other.__init__).parameters['categories'].annotation._name == 'List'
                and signature(other.__init__).parameters['categories'].annotation.__args__[0].__name__ == 'Category'
                and signature(other.predict).parameters['page'].annotation.__name__ == 'Page'
                and signature(other.predict).return_annotation.__name__ == 'Page'
                and signature(other.fit)
                and signature(other.check_is_ready)
            )
        except KeyError:
            return False
        except AttributeError:
            return False

    @staticmethod
    def load_model(pickle_path: str, max_ram: Union[None, str] = None):
        """
        Load the model and check if it has the interface compatible with the class.

        :param pickle_path: Path to the pickled model.
        :type pickle_path: str
        :raises FileNotFoundError: If the path is invalid.
        :raises OSError: When the data is corrupted or invalid and cannot be loaded.
        :raises TypeError: When the loaded pickle isn't recognized as a Konfuzio AI model.
        :return: File Splitting AI model.
        """
        model = super(AbstractFileSplittingModel, AbstractFileSplittingModel).load_model(pickle_path, max_ram)
        if not AbstractFileSplittingModel.has_compatible_interface(model):
            raise TypeError(
                "Loaded model's interface is not compatible with any AIs. Please provide a model that has all the abstract methods implemented."
            )
        return model


class MultimodalFileSplittingModel(AbstractFileSplittingModel):
    """
    Split a multi-Document file into a list of shorter Documents based on model's prediction.

    We use an approach suggested by Guha et al.(2022) that incorporates steps for accepting separate visual and textual
    inputs and processing them independently via the VGG19 architecture and LegalBERT model which is essentially
    a BERT-type architecture trained on domain-specific data, and passing the resulting outputs together to
    a Multi-Layered Perceptron.

    Guha, A., Alahmadi, A., Samanta, D., Khan, M. Z., & Alahmadi, A. H. (2022).
    A Multi-Modal Approach to Digital Document Stream Segmentation for Title Insurance Domain.
    https://ieeexplore.ieee.org/stamp/stamp.jsp?arnumber=9684474
    """

    def __init__(
        self,
        categories: List[Category],
        text_processing_model: str = 'nlpaueb/legal-bert-small-uncased',
        scale: int = 2,
        *args,
        **kwargs,
    ):
        """
        Initialize the Multimodal File Splitting Model.

        :param categories: Categories from which Documents for training and testing are used.
        :type categories: List[Category]
        :param text_processing_model: A path to the HuggingFace model that is used for processing the textual
        data from the Documents, can be a path in the HuggingFace repo or a local path to a checkpoint of a pre-trained
        HuggingFace model. Default is LegalBERT.
        :type text_processing_model: str
        :param scale: A multiplier to define a number of units (neurons) in Dense layers of a model for image
        processing.
        :type scale: int
        """
        logging.info('Initializing Multimodal File Splitting Model.')
        super().__init__(categories=categories)
        # restore dependencies in case they were deleted
        self.restore_dependencies()
        # proper compiling of Multimodal File Splitting Model requires eager running instead of lazy
        # because of multiple inputs (read more about eager vs lazy (graph) here)
        # https://towardsdatascience.com/eager-execution-vs-graph-execution-which-is-better-38162ea4dbf6
        tf.config.experimental_run_functions_eagerly(True)
        self.output_dir = self.project.model_folder
        self.requires_images = True
        self.requires_text = True
        self.train_txt_data = []
        self.train_img_data = None
        self.test_txt_data = []
        self.test_img_data = None
        self.train_labels = None
        self.test_labels = None
        self.input_shape = None
        self.scale = scale
        self.model = None
        logger.info('Initializing BERT components of the Multimodal File Splitting Model.')
        configuration = transformers.AutoConfig.from_pretrained(text_processing_model)
        configuration.num_labels = 2
        configuration.output_hidden_states = True
        self.bert_model = transformers.AutoModel.from_pretrained(text_processing_model, config=configuration)
        self.bert_tokenizer = transformers.BertTokenizer.from_pretrained(
            text_processing_model, do_lower_case=True, max_length=2000, padding='max_length', truncate=True
        )

    def reduce_model_weight(self):
        """Remove all non-strictly necessary parameters before saving."""
        self.project.lose_weight()

    def _preprocess_documents(self, data: List[Document]) -> (List[PIL.Image.Image], List[str], List[int]):
        """
        Take a list of Documents and obtain Pages' images, texts and labels of first or non-first class.

        :param data: A list of Documents to preprocess.
        :type data: List[Document]
        :returns: Three lists – Pages' images, Pages' texts and Pages' labels.
        """
        page_images = []
        texts = []
        labels = []
        for doc in data:
            for page in doc.pages():
                page_images.append(page.get_image())
                texts.append(page.text)
                if page.is_first_page:
                    labels.append(1)
                else:
                    labels.append(0)
        return page_images, texts, labels

    def _image_transformation(self, page_images: List[PIL.Image.Image]) -> List[np.ndarray]:
        """
        Take an image and transform it into the format acceptable by the model's architecture.

        :param page_images: A list of Pages' images to be transformed.
        :type page_images: List[str]
        :returns: A list of processed images.
        """
        images = []
        for page_image in page_images:
            image = page_image.convert('RGB')
            image = image.resize((224, 224))
            image = tf.keras.preprocessing.image.img_to_array(image)
            image = image.reshape((1, image.shape[0], image.shape[1], image.shape[2]))
            image = image[..., ::-1]  # replacement of keras's preprocess_input implementation because of dimensionality
            image[0] -= 103.939
            images.append(image)
        return images

    def fit(self, epochs: int = 10, use_gpu: bool = False, train_batch_size=8, *args, **kwargs):
        """
        Process the train and test data, initialize and fit the model.

        :param epochs: A number of epochs to train a model on.
        :type epochs: int
        :param use_gpu: Run training on GPU if available.
        :type use_gpu: bool
        """
        logger.info('Fitting Multimodal File Splitting Model.')
        for doc in self.documents + self.test_documents:
            for page in doc.pages():
                if not os.path.exists(page.image_path):
                    page.get_image()
        train_image_paths, train_texts, train_labels = self._preprocess_documents(self.documents)
        test_image_paths, test_texts, test_labels = self._preprocess_documents(self.test_documents)
        logger.info('Document preprocessing finished.')
        train_images = self._image_transformation(train_image_paths)
        test_images = self._image_transformation(test_image_paths)
        # labels are transformed into numpy array, reshaped into arrays of len==1 and then into TF tensor of shape
        # (len(train_labels), 1) with elements of dtype==float32. this is needed to feed labels into the Multi-Layered
        # Perceptron as input.
        self.train_labels = tf.cast(np.asarray(train_labels).reshape((-1, 1)), tf.float32)
        self.test_labels = tf.cast(np.asarray(test_labels).reshape((-1, 1)), tf.float32)
        self.train_img_data = np.concatenate(train_images)
        self.test_img_data = np.concatenate(test_images)
        logger.info('Image data preprocessing finished.')
        for text in train_texts:
            inputs = self.bert_tokenizer(text, truncation=True, return_tensors='pt')
            with torch.no_grad():
                output = self.bert_model(**inputs)
            self.train_txt_data.append(output.pooler_output)
        self.train_txt_data = [np.asarray(x).astype('float32') for x in self.train_txt_data]
        self.train_txt_data = np.asarray(self.train_txt_data)
        for text in test_texts:
            inputs = self.bert_tokenizer(text, truncation=True, return_tensors='pt')
            with torch.no_grad():
                output = self.bert_model(**inputs)
            self.test_txt_data.append(output.pooler_output)
        self.input_shape = self.test_txt_data[0].shape
        self.test_txt_data = [np.asarray(x).astype('float32') for x in self.test_txt_data]
        self.test_txt_data = np.asarray(self.test_txt_data)
        logger.info('Text data preprocessing finished.')
        logger.info('Multimodal File Splitting Model compiling started.')
        # we combine an output of a simplified VGG19 architecture for image processing (read more about it
        # at https://iq.opengenus.org/vgg19-architecture/) and an output of BERT in an MLP-like
        # architecture (read more about it at http://shorturl.at/puKN3). a scheme of our custom architecture can be
        # found at https://dev.konfuzio.com/sdk/tutorials/file_splitting/index.html#develop-and-save-a-context-aware-file-splitting-ai
        txt_input = tf.keras.Input(shape=self.input_shape, name='text')
        txt_x = tf.keras.layers.Dense(units=512, activation='relu')(txt_input)
        txt_x = tf.keras.layers.Flatten()(txt_x)
        txt_x = tf.keras.layers.Dense(units=256 * self.scale, activation='relu')(txt_x)
        img_input = tf.keras.Input(shape=(224, 224, 3), name='image')
        img_x = tf.keras.layers.Conv2D(input_shape=(224, 224, 3), filters=64, kernel_size=(3, 3), padding='same', activation='relu')(img_input)
        img_x = tf.keras.layers.Conv2D(filters=64, kernel_size=(3, 3), padding='same', activation='relu')(img_x)
        img_x = tf.keras.layers.MaxPool2D(pool_size=(2, 2), strides=(2, 2))(img_x)
        img_x = tf.keras.layers.Conv2D(filters=128, kernel_size=(3, 3), padding='same', activation='relu')(img_x)
        img_x = tf.keras.layers.Conv2D(filters=128, kernel_size=(3, 3), padding='same', activation='relu')(img_x)
        img_x = tf.keras.layers.MaxPool2D(pool_size=(2, 2), strides=(2, 2))(img_x)
        img_x = tf.keras.layers.Conv2D(filters=256, kernel_size=(3, 3), padding='same', activation='relu')(img_x)
        img_x = tf.keras.layers.Conv2D(filters=256, kernel_size=(3, 3), padding='same', activation='relu')(img_x)
        img_x = tf.keras.layers.MaxPool2D(pool_size=(2, 2), strides=(2, 2))(img_x)
        img_x = tf.keras.layers.Conv2D(filters=512, kernel_size=(3, 3), padding='same', activation='relu')(img_x)
        img_x = tf.keras.layers.MaxPool2D(pool_size=(2, 2), strides=(2, 2))(img_x)
        img_x = tf.keras.layers.Flatten()(img_x)
        img_x = tf.keras.layers.Dense(units=256 * self.scale, activation='relu')(img_x)
        img_x = tf.keras.layers.Dense(units=256 * self.scale, activation='relu', name='img_outputs')(img_x)
        concatenated = tf.keras.layers.Concatenate(axis=-1)([img_x, txt_x])
        x = tf.keras.layers.Dense(50, input_shape=(512 * self.scale,), activation='relu')(concatenated)
        x = tf.keras.layers.Dense(50, activation='elu')(x)
        x = tf.keras.layers.Dense(50, activation='elu')(x)
        output = tf.keras.layers.Dense(1, activation='sigmoid')(x)
        self.model = tf.keras.models.Model(inputs=[img_input, txt_input], outputs=output)
        self.model.compile(loss='binary_crossentropy', optimizer='adam', metrics=['accuracy'])
        logger.info('Multimodal File Splitting Model compiling finished.')
        if not use_gpu:
            with tf.device('/cpu:0'):
                self.model.fit(
                    [self.train_img_data, self.train_txt_data],
                    self.train_labels,
                    epochs=epochs,
                    verbose=1,
                    batch_size=train_batch_size,
                )
        else:
            if tf.config.list_physical_devices('GPU'):
                with tf.device('/gpu:0'):
                    self.model.fit(
                        [self.train_img_data, self.train_txt_data],
                        self.train_labels,
                        epochs=epochs,
                        verbose=1,
                        batch_size=train_batch_size,
                    )
            else:
                raise ValueError('Fitting on the GPU is impossible because there is no GPU available on the device.')
        logger.info('Multimodal File Splitting Model fitting finished.')

    def predict(self, page: Page, use_gpu: bool = False) -> Page:
        """
        Run prediction with the trained model.

        :param page: A Page to be predicted as first or non-first.
        :type page: Page
        :param use_gpu: Run prediction on GPU if available.
        :type use_gpu: bool
        :return: A Page with possible changes in is_first_page attribute value.
        """
        self.check_is_ready()
        inputs = self.bert_tokenizer(page.text, truncation=True, return_tensors='pt')
        with torch.no_grad():
            output = self.bert_model(**inputs)
        txt_data = [output.pooler_output]
        txt_data = [np.asarray(x).astype('float32') for x in txt_data]
        txt_data = np.asarray(txt_data)
        image = page.get_image().convert('RGB')
        image = image.resize((224, 224))
        image = tf.keras.preprocessing.image.img_to_array(image)
        image = image.reshape((1, image.shape[0], image.shape[1], image.shape[2]))
        image = image[..., ::-1]
        image[0] -= 103.939
        img_data = np.concatenate([image])
        preprocessed = [img_data.reshape((1, 224, 224, 3)), txt_data.reshape((1, 1, 512))]
        if not use_gpu:
            with tf.device('/cpu:0'):
                prediction = self.model.predict(preprocessed, verbose=0)[0, 0]
        else:
            if tf.config.list_physical_devices('GPU'):
                with tf.device('/gpu:0'):
                    prediction = self.model.predict(preprocessed, verbose=0)[0, 0]
            else:
                raise ValueError('Predicting on the GPU is impossible because there is no GPU available on the device.')
        page.is_first_page_confidence = prediction
        if round(prediction) == 1:
            page.is_first_page = True
        else:
            page.is_first_page = False
        return page

    def remove_dependencies(self):
        """
        Remove dependencies before saving.

        This is needed for proper saving of the model in lz4 compressed format – if the dependencies are not removed,
        the resulting pickle will be impossible to load.
        """
        globals()['torch'] = None
        globals()['tf'] = None
        globals()['transformers'] = None
        globals()['evaluate'] = None
        globals()['datasets'] = None
        globals()['Trainer'] = None

        del globals()['torch']
        del globals()['tf']
        del globals()['transformers']
        del globals()['evaluate']
        del globals()['datasets']
        del globals()['Trainer']

    def restore_dependencies(self):
        """
        Restore removed dependencies after loading.

        This is needed for proper functioning of a loaded model because we have previously removed these dependencies
        upon saving the model.
        """
        from konfuzio_sdk.extras import tensorflow as tf, torch, transformers

        globals()['torch'] = torch
        globals()['tf'] = tf
        globals()['transformers'] = transformers

    def check_is_ready(self):
        """
        Check if Multimodal File Splitting Model instance is ready for inference.

        A method checks that the instance of the Model has at least one Category passed as the input and that it
        is fitted to run prediction.

        :raises AttributeError: When no Categories are passed to the model.
        :raises AttributeError: When a model is not fitted to run a prediction.
        """
        if not self.categories:
            raise AttributeError(f'{self} requires Categories.')

        if not self.model:
            raise AttributeError(f'{self} has to be fitted before running a prediction.')

        self.restore_dependencies()


class TextualFileSplittingModel(AbstractFileSplittingModel):
    """
    This model operates by taking input a multi-Document file and utilizing the DistilBERT model to make predictions regarding the segmentation of this document.
    Specifically, it aims to identify boundaries within the text where one document ends and another begins, effectively splitting the input into a list of shorter documents.

    DistilBERT serves as the backbone of this model. DistilBERT offers a computationally efficient alternative to BERT,
    achieved through knowledge distillation while preserving much of BERT's language understanding capabilities.


    Sanh, V., Debut, L., Chaumond, J., & Wolf, T. (2019).
    DistilBERT, a distilled version of BERT: smaller, faster, cheaper and lighter
    https://arxiv.org/abs/1910.01108.
    """

    def __init__(
        self,
        categories: List[Category],
        *args,
        **kwargs,
    ):
        """
        Initialize the Textual File Splitting Model.

        :param categories: Categories from which Documents for training and testing are used.
        :type categories: List[Category]
        """
        logging.info('Initializing Textual File Splitting Model.')
        super().__init__(categories=categories)
        # restore dependencies in case they were deleted
        self.restore_dependencies()
        # proper compiling of Textual File Splitting Model requires eager running instead of lazy
        # because of multiple inputs (read more about eager vs lazy (graph) here)
        # https://towardsdatascience.com/eager-execution-vs-graph-execution-which-is-better-38162ea4dbf6
        self.output_dir = self.project.model_folder
        self.requires_images = False
        self.requires_text = True
        self.train_txt_data = []
        self.train_img_data = None
        self.test_txt_data = []
        self.test_img_data = None
        self.train_labels = None
        self.test_labels = None
        self.supports_gpu = True
        self.model = None
        self.model_name = kwargs.get('model_name', 'distilbert-base-uncased')
        self.tokenizer = None
        self.transformers_tokenizer = None
        self.use_mlflow = False
        self.mlflow_run_id = None

    def reduce_model_weight(self):
        """Remove all non-strictly necessary parameters before saving."""
        self.project.lose_weight()

    def _concat_pages_text(self, page: Page, previous_page: Page) -> str:
        """
        Concatenate the text of the current Page with the text of the previous Page.

        :param page: The current Page to concatenate the text of.
        :type page: Page
        :param previous_page: The previous Page to concatenate the text of.
        :type previous_page: Page
        :return: A string with the concatenated text.
        """
        previous_page_text = previous_page.text
        if previous_page_text.strip():
            # we add two [SEP] tokens to the end of the previous page's text
            # to mark the end of the previous page and the beginning of the current page
            previous_page_text += '[SEP] [SEP]'
        else:
            # here we would like to transform blank pages into a string of [SEP] tokens
            # for the transformer to understand that it is a blank page
            previous_page_text = '[SEP]' * 20
        return previous_page_text + page.text

    def _preprocess_documents(self, data: List[Document], return_images: bool = False) -> (List[PIL.Image.Image], List[str], List[int]):
        """
        Take a list of Documents and obtain Pages' images, texts and labels of first or non-first class.

        :param data: A list of Documents to preprocess.
        :type data: List[Document]
        :returns: Three lists – Pages' images, Pages' texts and Pages' labels.
        """
        if return_images:
            page_images = []
        texts = []
        labels = []
        for doc in data:
            for i, page in enumerate(doc.pages()):
                if return_images:
                    page_images.append(page.get_image())
                text = page.text
                if hasattr(self, 'use_previous_page') and self.use_previous_page and (i > 0):
                    text = self._concat_pages_text(page=page, previous_page=doc.pages()[i - 1])
                texts.append(text)
                if page.is_first_page:
                    labels.append(1)
                else:
                    labels.append(0)
        if return_images:
            return page_images, texts, labels
        return texts, labels

    def _load_model_and_tokenizer(self, path: str):
        """
        Private method to load the model and tokenizer from the HuggingFace Cache.
        If one of the model or it's tokenizer is not to be found in the cache, it will be downloaded from the HuggingFace Hub.

        :param path: The path to the transformers cache.
        :type path: str
        :returns: The model and it's tokenizer.
        """

        # try to get the model & it's tokenizer from the transformers cache first
        try:
            logger.info(f'Using transformers cache located at: {path} to load the model and tokenizer.')
            transformers_tokenizer = transformers.AutoTokenizer.from_pretrained(self.model_name, cache_dir=path)
            model = transformers.AutoModelForSequenceClassification.from_pretrained(self.model_name, cache_dir=path, num_labels=2)
            logger.info(f'Model and tokenizer {self.model_name} loaded successfully from the transformers cache.')
        # if the model is not found in the cache, download it from the HuggingFace Hub
        except OSError:
            logger.warning('Could not find the model in the transformers cache. Downloading it from HuggingFace Hub.')
            transformers_tokenizer = transformers.AutoTokenizer.from_pretrained(self.model_name)
            model = transformers.AutoModelForSequenceClassification.from_pretrained(self.model_name, num_labels=2)
            transformers_cache_dir = os.getenv('HF_HOME')
            logger.warning(f'Model and tokenizer downloaded and saved at: {transformers_cache_dir} successfully.')

        return model, transformers_tokenizer

    def fit(
        self,
        epochs: int = 5,
        eval_batch_size: int = 8,
        train_batch_size: int = 8,
        device: str = 'cpu',
        *args,
        **kwargs,
    ):
        """
        Process the train and test data, initialize and fit the model.

        :param epochs: A number of epochs to train a model on.
        :type epochs: int
        :param eval_batch_size: A batch size for evaluation.
        :type eval_batch_size: int
        :param train_batch_size: A batch size for training.
        :type train_batch_size: int
        :param device: A device to run the prediction on. Possible values are 'mps', 'cuda', 'cpu'.
        :type device: str

        :return: A dictionary with evaluation results.

        """
        logger.info('Fitting Textual File Splitting Model.')
        logger.info('training documents:')
        logger.info([doc.id_ for doc in self.documents])
        logger.info('testing documents:')
        logger.info([doc.id_ for doc in self.test_documents])
        logger.info('=' * 50)
        logger.info(f'Length of training documents: {len(self.documents)}')
        logger.info(f'Length of testing documents: {len(self.test_documents)}')
        logger.info('Preprocessing training & test documents')
        train_texts, train_labels = self._preprocess_documents(data=self.documents, return_images=False)
        if self.test_documents:
            test_texts, test_labels = self._preprocess_documents(data=self.test_documents, return_images=False)
        logger.info('Document preprocessing finished.')
        logger.info('=' * 50)
        logger.info('Creating datasets')
        train_df = pd.DataFrame({'text': train_texts, 'label': train_labels})
        if self.test_documents:
            test_df = pd.DataFrame({'text': test_texts, 'label': test_labels})
        # Convert to Dataset objects
        train_dataset = datasets.Dataset.from_pandas(train_df)
        if self.test_documents:
            test_dataset = datasets.Dataset.from_pandas(test_df)
        # Calculate class weights to solve unbalanced dataset problem
        try:
            class_weights = compute_class_weight('balanced', classes=[0, 1], y=train_labels)
        except ValueError:
            logger.warning(
                'Your Dataset is composed of only first pages! \
                You are about to train a Splitting AI for a one class classification task!'
            )
            class_weights = [1, 1]
        # defining directory where temporary training artifacts will be saved
        fallback_output_dir = os.path.join(tempfile.gettempdir(), 'textual_file_splitting_model_trainer')
        output_dir = kwargs.get('output_dir', fallback_output_dir)
        # defining transformers cache location
        transformers_read_only_cache_dir = os.getenv('HF_HOME_READ_ONLY')
        # defining model & tokenizer
        self.model, self.transformers_tokenizer = self._load_model_and_tokenizer(path=transformers_read_only_cache_dir)
        # move model to device
        self.model.to(device)
        # defining metric
        metric = load_metric(metric_name='f1', path=transformers_read_only_cache_dir)

        # functions to be used by transformers.trainer
        def tokenize_function(examples):
            return self.transformers_tokenizer(
                examples['text'], truncation=True, padding='max_length', max_length=self.model.config.max_position_embeddings
            )

        def compute_metrics(eval_pred):
            predictions, labels = eval_pred
            predictions = np.argmax(predictions, axis=1)
            return metric.compute(predictions=predictions, references=labels, average='macro')

        logger.info('=' * 50)
        logger.info('Tokenizing datasets')
        train_dataset = train_dataset.map(tokenize_function, batched=True)
        if self.test_documents:
            test_dataset = test_dataset.map(tokenize_function, batched=True)
        logger.info('=' * 50)
        logger.info('Loading model')
        # getting MLflow variables
        experiment_name = kwargs.get('experiment_name', None)
        tracking_uri = kwargs.get('tracking_uri', None)
        # check if both are not None then use MLflow
        self.use_mlflow = experiment_name is not None and tracking_uri is not None
        if self.use_mlflow:
            logger.info(f'Checking MLflow connection using the provided tracking URI: {tracking_uri} and experiment_name: {experiment_name}')
            # disabling MLflow artifacts logging
            os.environ['HF_MLFLOW_LOG_ARTIFACTS'] = '0'
            try:
                # setting the MLflow tracking URI
                mlflow.set_tracking_uri(tracking_uri)
                # connecting to the MLflow server
                mlflow_client = mlflow.tracking.MlflowClient()
                # checking if the experiment exists
                mlflow_experiment = mlflow_client.get_experiment_by_name(experiment_name)
                if mlflow_experiment is None:
                    raise ValueError(f'Tracking URI `{tracking_uri}` does not have an Experiment with name `{experiment_name}`')
                _ = mlflow.set_experiment(experiment_name)
                # starting the MLflow run
                mlflow.start_run(run_name=f'splitting_run_{get_timestamp()}')
                self.mlflow_run_id = mlflow.active_run().info.run_id
                logger.info(f'MLflow run started with run_id: {self.mlflow_run_id}')
            except Exception as e:
                logger.warning(f'Failed to start MLflow run. Training without MLflow tracking! Error: {e}')
                self.use_mlflow = False
        else:
            logger.info('MLflow tracking is disabled. Training without it.')
<<<<<<< HEAD
        # defining the training arguments
        self.training_args = transformers.TrainingArguments(
            output_dir=output_dir,
            evaluation_strategy='epoch',
            save_strategy='epoch',
            load_best_model_at_end=True,
            logging_steps=0.05,
            save_total_limit=1,
            push_to_hub=False,
            learning_rate=kwargs.get('learning_rate', 3e-5),
            per_device_train_batch_size=train_batch_size,
            per_device_eval_batch_size=eval_batch_size,
            num_train_epochs=epochs,
            weight_decay=kwargs.get('weight_decay', 1e-3),
            disable_tqdm=True,
            report_to='mlflow' if self.use_mlflow else 'none',
            no_cuda='cuda' not in device,
            lr_scheduler_type=kwargs.get('lr_scheduler_type', 'linear'),
            warmup_ratio=kwargs.get('warmup_ratio', 0.0),
        )
=======
        if self.test_documents:
            # defining the training arguments
            training_args = transformers.TrainingArguments(
                output_dir=output_dir,
                evaluation_strategy='epoch',
                save_strategy='epoch',
                load_best_model_at_end=True,
                logging_steps=0.05,
                save_total_limit=1,
                push_to_hub=False,
                learning_rate=3e-5,
                per_device_train_batch_size=train_batch_size,
                per_device_eval_batch_size=eval_batch_size,
                num_train_epochs=epochs,
                weight_decay=1e-3,
                disable_tqdm=True,
                report_to='mlflow' if self.use_mlflow else 'none',
                no_cuda='cuda' not in device,
            )
        else:
            training_args = transformers.TrainingArguments(
                output_dir=output_dir,
                save_strategy='epoch',
                logging_steps=0.05,
                save_total_limit=1,
                push_to_hub=False,
                learning_rate=3e-5,
                per_device_train_batch_size=train_batch_size,
                num_train_epochs=epochs,
                weight_decay=1e-3,
                disable_tqdm=True,
                report_to='mlflow' if self.use_mlflow else 'none',
                no_cuda='cuda' not in device,
            )
>>>>>>> 45c09215
        logger.info('=' * 50)
        logger.info(f'[{get_timestamp()}]\tStarting Training...')
        logger.info('\nConfiguration to be used for Training:')
        logger.info(f"Class weights for the training dataset: {[f'{weight:.2e}' for weight in class_weights]}")
        logger.info(f'Number of epochs: {epochs}')
        logger.info(f'Batch size for training: {train_batch_size}')
<<<<<<< HEAD
        logger.info(f'Batch size for evaluation: {eval_batch_size}')
        logger.info(f'Learning rate: {self.training_args.learning_rate:.2e}\n')
        # initializing the trainer
        trainer = BalancedLossTrainer(
            model=self.model,
            args=self.training_args,
            train_dataset=train_dataset,
            eval_dataset=test_dataset,
            compute_metrics=compute_metrics,
            callbacks=[transformers.integrations.MLflowCallback] if self.use_mlflow else [LoggerCallback],
        )
=======
        if eval_batch_size:
            logger.info(f'Batch size for evaluation: {eval_batch_size}')
        logger.info(f'Learning rate: {training_args.learning_rate:.2e}\n')
        # initializing the trainer

        if self.test_documents:
            trainer = BalancedLossTrainer(
                model=self.model,
                args=training_args,
                train_dataset=train_dataset,
                eval_dataset=test_dataset,
                compute_metrics=compute_metrics,
                callbacks=[transformers.integrations.MLflowCallback] if self.use_mlflow else [LoggerCallback],
            )
        else:
            trainer = BalancedLossTrainer(
                model=self.model,
                args=training_args,
                train_dataset=train_dataset,
                compute_metrics=compute_metrics,
                callbacks=[transformers.integrations.MLflowCallback] if self.use_mlflow else [LoggerCallback],
            )
>>>>>>> 45c09215
        trainer.class_weights = class_weights

        # training the model
        trainer.train()

        logger.info(f'[{get_timestamp()}]\t🎉 Textual File Splitting Model Training finished.')
        logger.info('=' * 50)
        if self.test_documents:
            logger.info(f'[{get_timestamp()}]\tComputing AI Quality.')
            # computing the AI quality
            evaluation_results = trainer.evaluate()
            logger.info(f'[{get_timestamp()}]\tTextual File Splitting Model Evaluation finished.')
            logger.info('=' * 50)
        else:
            evaluation_results = None
            logger.info('No evaluation data because there are no test Documents in the provided Categories.')
        # making sure to end the MLflow run if it was started
        if self.use_mlflow:
            mlflow.end_run()
        # saving the best model
        self.model = trainer.model

        return evaluation_results

    def predict(
        self,
        page: Page,
        previous_page: Page = None,
        device: str = 'cpu',
        *args,
        **kwargs,
    ) -> Page:
        """
        Run prediction with the trained model.

        :param page: A Page to be predicted as first or non-first.
        :type page: Page
        :param previous_page: The previous Page which would help give more context to the model
        :type page: Page
        :param device: A device to run the prediction on. Possible values are 'mps', 'cuda', 'cpu'.
        :type device: str
        :return: A Page with possible changes in is_first_page attribute value.
        """
        self.check_is_ready()
        concatenated_text = page.text
        if previous_page is not None:
            concatenated_text = self._concat_pages_text(page=page, previous_page=previous_page)
        tokenized_text = self.transformers_tokenizer(
            concatenated_text, truncation=True, padding='max_length', return_tensors='pt', max_length=self.model.config.max_position_embeddings
        )
        # move tokenized_text tensors to device
        tokenized_text = {key: value.to(device) for key, value in tokenized_text.items()}
        with torch.no_grad():
            # move model to device
            self.model.to(device)
            self.model.eval()
            output = self.model(**tokenized_text)
        logits = output.logits

        # apply a softmax to get probabilities
        probabilities = torch.softmax(logits, dim=1)

        # Extract the probability of the 'is_first_page' being True
        predicted_prob_is_first = probabilities[:, 1].item()

        # Determine the predicted label based on a threshold (e.g., 0.5)
        predicted_is_first = predicted_prob_is_first >= 0.5

        # Update the 'is_first_page' & 'is_first_page_confidence' attributes of the Page object
        page.is_first_page = predicted_is_first
        page.is_first_page_confidence = predicted_prob_is_first
        return page

    @staticmethod
    def remove_dependencies():
        """
        Remove dependencies before saving.

        This is needed for proper saving of the model in lz4 compressed format – if the dependencies are not removed,
        the resulting pickle will be impossible to load.
        """
        globals()['torch'] = None
        globals()['tf'] = None
        globals()['transformers'] = None
        globals()['load_metric'] = None
        globals()['datasets'] = None
        globals()['Trainer'] = None
        globals()['BalancedLossTrainer'] = None
        globals()['LoggerCallback'] = None
        globals()['mlflow'] = None

        del globals()['torch']
        del globals()['tf']
        del globals()['transformers']
        del globals()['load_metric']
        del globals()['datasets']
        del globals()['Trainer']
        del globals()['BalancedLossTrainer']
        del globals()['LoggerCallback']
        del globals()['mlflow']

    @staticmethod
    def restore_dependencies():
        """
        Restore removed dependencies after loading.

        This is needed for proper functioning of a loaded model because we have previously removed these dependencies
        upon saving the model.
        """
        from konfuzio_sdk.extras import Trainer, datasets, mlflow, tensorflow as tf, torch, transformers
        from konfuzio_sdk.trainer.utils import BalancedLossTrainer, LoggerCallback, load_metric

        globals()['torch'] = torch
        globals()['tf'] = tf
        globals()['transformers'] = transformers
        globals()['datasets'] = datasets
        globals()['load_metric'] = load_metric
        globals()['Trainer'] = Trainer
        globals()['BalancedLossTrainer'] = BalancedLossTrainer
        globals()['LoggerCallback'] = LoggerCallback
        globals()['mlflow'] = mlflow

    def check_is_ready(self):
        """
        Check if Textual File Splitting Model instance is ready for inference.

        A method checks that the instance of the Model has at least one Category passed as the input and that it
        is fitted to run prediction.

        :raises AttributeError: When no Categories are passed to the model.
        :raises AttributeError: When a model is not fitted to run a prediction.
        """
        if not self.categories:
            raise AttributeError(f'{self} requires Categories.')

        if not self.model:
            raise AttributeError(f'{self} has to be fitted before running a prediction.')

        self.restore_dependencies()


# begin class (this and further comments are for the documentation)
class ContextAwareFileSplittingModel(AbstractFileSplittingModel):
    """
    A File Splitting Model that uses a context-aware logic.

    Context-aware logic implies a rule-based approach that looks for common strings between the first Pages of all
    Category's Documents.
    """

    # begin init
    def __init__(self, categories: List[Category], tokenizer, *args, **kwargs):
        """
        Initialize the Context Aware File Splitting Model.

        :param categories: A list of Categories to run training/prediction of the model on.
        :type categories: List[Category]
        :param tokenizer: Tokenizer used for processing Documents on fitting when searching for exclusive first-page
        strings.
        :raises ValueError: When an empty list of Categories is passed into categories argument.
        :raises ValueError: When a list passed into categories contains elements other than Categories.
        :raises ValueError: When a list passed into categories contains at least one Category with no Documents or test
        Documents.
        """
        super().__init__(categories=categories)
        self.output_dir = self.project.model_folder
        self.tokenizer = tokenizer
        self.requires_text = True
        self.requires_images = False

    # end init

    # begin fit
    def fit(self, allow_empty_categories: bool = False, *args, **kwargs):
        """
        Gather the strings exclusive for first Pages in a given stream of Documents.

        Exclusive means that each of these strings appear only on first Pages of Documents within a Category.

        :param allow_empty_categories: To allow returning empty list for a Category if no exclusive first-page strings
        were found during fitting (which means prediction would be impossible for a Category).
        :type allow_empty_categories: bool
        :raises ValueError: When allow_empty_categories is False and no exclusive first-page strings were found for
        at least one Category.
        """
        for category in self.categories:
            # method exclusive_first_page_strings fetches a set of first-page strings exclusive among the Documents
            # of a given Category. they can be found in _exclusive_first_page_strings attribute of a Category after
            # the method has been run. this is needed so that the information remains even if local variable
            # cur_first_page_strings is lost.
            cur_first_page_strings = category.exclusive_first_page_strings(tokenizer=self.tokenizer)
            if not cur_first_page_strings:
                if allow_empty_categories:
                    logger.warning(f'No exclusive first-page strings were found for {category}, so it will not be used at prediction.')
                else:
                    raise ValueError(f'No exclusive first-page strings were found for {category}.')

    # end fit

    # begin predict
    def predict(self, page: Page) -> Page:
        """
        Predict a Page as first or non-first.

        :param page: A Page to receive first or non-first label.
        :type page: Page
        :return: A Page with a newly predicted is_first_page attribute.
        """
        self.check_is_ready()
        page.is_first_page = False
        page.is_first_page_confidence = 0
        for category in self.categories:
            cur_first_page_strings = category.exclusive_first_page_strings(tokenizer=self.tokenizer)
            intersection = {span.offset_string.strip('\f').strip('\n') for span in page.spans()}.intersection(cur_first_page_strings)
            # we set a minimum set size to avoid false positives and pages with very few strings
            minimum_set_size = min(len(cur_first_page_strings), len({span.offset_string.strip('\f').strip('\n') for span in page.spans()}))
            # if the intersection is at least 1/4 of the minimum set size, we mark the page as first
            if len(intersection) > minimum_set_size / 4:
                page.is_first_page = True
                page.is_first_page_confidence = 1
                break
        return page

    # end predict

    # begin check
    def check_is_ready(self):
        """
        Check File Splitting Model is ready for inference.

        :raises AttributeError: When no Tokenizer or no Categories were passed.
        :raises ValueError: When no Categories have _exclusive_first_page_strings.
        """
        if self.tokenizer is None:
            raise AttributeError(f'{self} missing Tokenizer.')

        if not self.categories:
            raise AttributeError(f'{self} requires Categories.')

        empty_first_page_strings = [category for category in self.categories if not category.exclusive_first_page_strings(tokenizer=self.tokenizer)]
        if len(empty_first_page_strings) == len(self.categories):
            raise ValueError(f'Cannot run prediction as none of the Categories in {self.project} have _exclusive_first_page_strings.')

    # end check


class SplittingAI:
    """Split a given Document and return a list of resulting shorter Documents."""

    def __init__(self, model):
        """
        Initialize the class.

        :param model: A previously trained instance of the File Splitting Model.
        :raises ValueError: When the model is not inheriting from AbstractFileSplittingModel class.
        """
        self.tokenizer = None
        if not AbstractFileSplittingModel.has_compatible_interface(model):
            raise ValueError('The model is not inheriting from AbstractFileSplittingModel class.')
        self.model = model
        if not self.model.requires_images:
            self.tokenizer = self.model.tokenizer

    @property
    def name(self):
        """The class name."""
        return self.__class__.__name__

    def name_lower(self):
        """Convert class name to machine-readable name."""
        return f'{self.name.lower().strip()}'

    @property
    def pkl_name(self):
        """Generate a unique extension-less name for a resulting pickle file."""
        return f'{self.name_lower()}_{get_timestamp()}'

    def _suggest_first_pages(
        self, document: Document, inplace: bool = False, split_on_blank_pages: bool = False, device: str = 'cpu'
    ) -> List[Document]:
        """
        Run prediction on Document's Pages, marking them as first or non-first.

        :param document: The Document to predict the Pages of.
        :type document: Document
        :param inplace: Whether to predict the Pages on the original Document or on a copy.
        :type inplace: bool
        :param split_on_blank_pages: A flag to enable splitting on blank Pages.
        :type split_on_blank_pages: bool
        :returns: A list containing the modified Document.
        """
        if inplace or self.model.requires_images:
            processed_document = document
        else:
            processed_document = deepcopy(document)

        if self.model.name == 'ContextAwareFileSplittingModel':
            processed_document = self.tokenizer.tokenize(processed_document)
        # we set a Page's Category explicitly because we don't want to lose original Page's Category information
        # because by default a Page is assigned a Category of a Document, and they are not necessarily the same
        for index, page in enumerate(processed_document.pages()):
            previous_page = None if index == 0 else processed_document.pages()[index - 1]
            if getattr(self.model, 'supports_gpu', False):
                self.model.predict(page=page, device=device)
            else:
                self.model.predict(page=page)
            # if split_on_blank_pages is True, we mark pages that are preceded by blank pages and that themselves
            # are not empty as first pages
            if split_on_blank_pages and previous_page is not None and previous_page.text.strip() == '' and page.text.strip() != '':
                page.is_first_page = True
                page.is_first_page_confidence = 1
            # Why is done the in both cases?
            page.set_category(page.get_original_page().category)

        return [processed_document]

    def _suggest_page_split(self, document: Document, split_on_blank_pages: bool = False, device: str = 'cpu') -> List[Document]:
        """
        Create a list of Sub-Documents built from the original Document, split.

        :param document: The Document to suggest Page splits for.
        :type document: Document
        :param split_on_blank_pages: A flag to enable splitting on blank Pages.
        :type split_on_blank_pages: bool
        :returns: A list of Sub-Documents created from the original Document, split at predicted first Pages.
        """
        suggested_splits = []

        if self.tokenizer:
            document_tokenized = self.tokenizer.tokenize(deepcopy(document))
        else:
            document_tokenized = document
        for index, page in enumerate(document_tokenized.pages()):
            # set previous page to None if the current page is the first page
            previous_page = None if index == 0 else document_tokenized.pages()[index - 1]
            # run splitting prediction on the current page
            if getattr(self.model, 'supports_gpu', False):
                self.model.predict(page=page, device=device)
            else:
                self.model.predict(page=page)
            # if split_on_blank_pages is True, we mark pages that are preceded by blank pages and that themselves
            # are not empty as first pages
            if split_on_blank_pages and previous_page is not None and previous_page.text.strip() == '' and page.text.strip() != '':
                page.is_first_page = True
                page.is_first_page_confidence = 1
            # if the current page is marked as first page, we add it to the list of suggested splits
            if page.is_first_page:
                suggested_splits.append(page)
        if len(suggested_splits) == 1:
            return [document]
        else:
            split_docs = []
            first_page = document_tokenized.pages()[0]
            last_page = document_tokenized.pages()[-1]
            for page_i, split_i in enumerate(suggested_splits):
                if page_i == 0:
                    split_docs.append(document_tokenized.create_subdocument_from_page_range(first_page, suggested_splits[page_i + 1], include=False))
                elif page_i == len(suggested_splits) - 1:
                    split_docs.append(document_tokenized.create_subdocument_from_page_range(split_i, last_page, include=True))
                else:
                    split_docs.append(document_tokenized.create_subdocument_from_page_range(split_i, suggested_splits[page_i + 1], include=False))
        return split_docs

    def propose_split_documents(
        self,
        document: Document,
        return_pages: bool = False,
        inplace: bool = False,
        split_on_blank_pages: bool = False,
        device: str = 'cpu',
    ) -> List[Document]:
        """
        Propose a set of resulting Documents from a single Document.

        :param document: An input Document to be split.
        :type document: Document
        :param inplace: Whether changes are applied to the input Document, changing it, or to a deepcopy of it.
        :type inplace: bool
        :param return_pages: A flag to enable returning a copy of an old Document with Pages marked .is_first_page on
        splitting points instead of a set of Sub-Documents.
        :type return_pages: bool
        :param split_on_blank_pages: A flag to enable splitting on blank Pages.
        :type split_on_blank_pages: bool
        :return: A list of suggested new Sub-Documents built from the original Document or a list with a Document
        with Pages marked .is_first_page on splitting points.
        """
        if self.model.requires_images:
            document.get_images()
        if return_pages:
            processed = self._suggest_first_pages(document=document, inplace=inplace, split_on_blank_pages=split_on_blank_pages, device=device)
        else:
            processed = self._suggest_page_split(document=document, split_on_blank_pages=split_on_blank_pages, device=device)
        return processed

    def evaluate_full(self, use_training_docs: bool = False, zero_division='warn') -> FileSplittingEvaluation:
        """
        Evaluate the Splitting AI's performance.

        :param use_training_docs: If enabled, runs evaluation on the training data to define its quality; if disabled,
        runs evaluation on the test data.
        :type use_training_docs: bool
        :param zero_division: Defines how to handle situations when precision, recall or F1 measure calculations result
        in zero division.
        Possible values: 'warn' – log a warning and assign a calculated metric a value of 0.
        0 - assign a calculated metric a value of 0.
        'error' – raise a ZeroDivisionError.
        None – assign None to a calculated metric.
        :return: Evaluation information for the model.
        """
        pred_docs = []
        if not use_training_docs:
            original_docs = self.model.test_documents
        else:
            original_docs = self.model.documents
        for doc in original_docs:
            logger.info(f'Processing {doc.id_}.')
            predictions = self.propose_split_documents(doc, return_pages=True)
            assert len(predictions) == 1
            pred_docs.append(predictions[0])
        self.full_evaluation = FileSplittingEvaluation(original_docs, pred_docs, zero_division)
        return self.full_evaluation

    @property
    def entrypoint_methods(self) -> dict:
        """Methods that will be exposed in a bento-saved instance of a model."""
        return {'propose_split_documents': {'batchable': False}, 'evaluate_full': {'batchable': False}}

    @property
    def bento_metadata(self) -> dict:
        """Metadata to include into the bento-saved instance of a model."""
        return {
            'requires_images': getattr(self, 'requires_images', False),
            'requires_segmentation': getattr(self, 'requires_segmentation', False),
            'requires_text': getattr(self, 'requires_text', False),
            'requires_raw_ocr': getattr(self, 'requires_raw_ocr', False),
            'request': 'SplitRequest20241227',
            'response': 'SplitResponse20240930',
        }

    def build_bento(self, bento_model):
        """Build BentoML service for the model."""
        bento_base_dir = os.path.dirname(os.path.abspath(__file__)) + '/../bento'
        dict_metadata = self.model.project.create_project_metadata_dict()

        with tempfile.TemporaryDirectory() as temp_dir:
            # copy bento_module_dir to temp_dir
            shutil.copytree(bento_base_dir + '/file_splitting', temp_dir + '/file_splitting')
            shutil.copytree(bento_base_dir + '/base', temp_dir + '/base')
            # copy __init__.py file
            shutil.copy(bento_base_dir + '/__init__.py', temp_dir + '/__init__.py')
            # include metadata
            with open(f'{temp_dir}/categories_and_label_data.json5', 'w') as f:
                json.dump(dict_metadata, f, indent=2, sort_keys=True)
            # include the AI model name so the service can load it correctly
            with open(f'{temp_dir}/AI_MODEL_NAME', 'w') as f:
                f.write(self._pkl_name)

            built_bento = bentoml.bentos.build(
                name=f'file_splitting_{self.model.project.id_}',
                service=f'file_splitting.{self.name_lower()}_service:FileSplittingService',
                include=[
                    '__init__.py',
                    'base/*.py',
                    'file_splitting/*.py',
                    'categories_and_label_data.json5',
                    'AI_MODEL_NAME',
                ],
                labels=self.bento_metadata,
                python={
                    'packages': [f'konfuzio-sdk<={get_sdk_version()}'] + FILE_SPLITTING_EXTRAS,
                    'lock_packages': True,
                },
                build_ctx=temp_dir,
                models=[str(bento_model.tag)],
            )

        return built_bento

    def save_bento(self, build=True, output_dir=None) -> Union[None, tuple]:
        """
        Save AI as a BentoML model in the local store.

        :param build: Bundle the model into a BentoML service and store it in the local store.
        :param output_dir: If present, a .bento archive will also be saved to this directory.

        :return: None if build=False, otherwise a tuple of (saved_bento, archive_path).
        """
        # get the current directory to restore later
        working_dir = os.getcwd()

        if output_dir and not build:
            raise ValueError('Cannot specify output_dir without build=True')

        # cache the pickle name to avoid changing it during the save process (as it includes timestamps)
        self._pkl_name = self.pkl_name

        saved_model = bentoml.picklable_model.save_model(
            name=self._pkl_name, model=self, signatures=self.entrypoint_methods, metadata=self.bento_metadata
        )
        logger.info(f'Model saved in the local BentoML store: {saved_model}')

        if not build:
            # restore the current directory
            # see https://github.com/bentoml/BentoML/issues/3403
            os.chdir(working_dir)
            return

        saved_bento = self.build_bento(bento_model=saved_model)
        logger.info(f'Bento created: {saved_bento}')

        if not output_dir:
            # restore the current directory
            os.chdir(working_dir)
            return saved_bento, None  # None = no archive saved

        archive_path = saved_bento.export(output_dir)
        logger.info(f'Bento archive saved: {archive_path}')

        # restore the current directory
        os.chdir(working_dir)
        return saved_bento, archive_path

    def load_bento(model_name):
        """Load AI as a Bento ML instance."""
        return bentoml.picklable_model.load_model(model_name)<|MERGE_RESOLUTION|>--- conflicted
+++ resolved
@@ -697,28 +697,6 @@
                 self.use_mlflow = False
         else:
             logger.info('MLflow tracking is disabled. Training without it.')
-<<<<<<< HEAD
-        # defining the training arguments
-        self.training_args = transformers.TrainingArguments(
-            output_dir=output_dir,
-            evaluation_strategy='epoch',
-            save_strategy='epoch',
-            load_best_model_at_end=True,
-            logging_steps=0.05,
-            save_total_limit=1,
-            push_to_hub=False,
-            learning_rate=kwargs.get('learning_rate', 3e-5),
-            per_device_train_batch_size=train_batch_size,
-            per_device_eval_batch_size=eval_batch_size,
-            num_train_epochs=epochs,
-            weight_decay=kwargs.get('weight_decay', 1e-3),
-            disable_tqdm=True,
-            report_to='mlflow' if self.use_mlflow else 'none',
-            no_cuda='cuda' not in device,
-            lr_scheduler_type=kwargs.get('lr_scheduler_type', 'linear'),
-            warmup_ratio=kwargs.get('warmup_ratio', 0.0),
-        )
-=======
         if self.test_documents:
             # defining the training arguments
             training_args = transformers.TrainingArguments(
@@ -753,26 +731,12 @@
                 report_to='mlflow' if self.use_mlflow else 'none',
                 no_cuda='cuda' not in device,
             )
->>>>>>> 45c09215
         logger.info('=' * 50)
         logger.info(f'[{get_timestamp()}]\tStarting Training...')
         logger.info('\nConfiguration to be used for Training:')
         logger.info(f"Class weights for the training dataset: {[f'{weight:.2e}' for weight in class_weights]}")
         logger.info(f'Number of epochs: {epochs}')
         logger.info(f'Batch size for training: {train_batch_size}')
-<<<<<<< HEAD
-        logger.info(f'Batch size for evaluation: {eval_batch_size}')
-        logger.info(f'Learning rate: {self.training_args.learning_rate:.2e}\n')
-        # initializing the trainer
-        trainer = BalancedLossTrainer(
-            model=self.model,
-            args=self.training_args,
-            train_dataset=train_dataset,
-            eval_dataset=test_dataset,
-            compute_metrics=compute_metrics,
-            callbacks=[transformers.integrations.MLflowCallback] if self.use_mlflow else [LoggerCallback],
-        )
-=======
         if eval_batch_size:
             logger.info(f'Batch size for evaluation: {eval_batch_size}')
         logger.info(f'Learning rate: {training_args.learning_rate:.2e}\n')
@@ -795,7 +759,6 @@
                 compute_metrics=compute_metrics,
                 callbacks=[transformers.integrations.MLflowCallback] if self.use_mlflow else [LoggerCallback],
             )
->>>>>>> 45c09215
         trainer.class_weights = class_weights
 
         # training the model
