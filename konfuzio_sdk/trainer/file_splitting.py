--- conflicted
+++ resolved
@@ -3,30 +3,22 @@
 import logging
 import os
 import time
-<<<<<<< HEAD
 
 import pandas as pd
 import numpy as np
 from sklearn.utils.class_weight import compute_class_weight
 import mlflow
-=======
->>>>>>> c3eff0a7
 from copy import deepcopy
 from inspect import signature
 from typing import List, Union
 
-<<<<<<< HEAD
-from konfuzio_sdk.data import Document, Page, Category
-from konfuzio_sdk.extras import torch, tensorflow as tf, transformers, datasets, evaluate
 from transformers.integrations import MLflowCallback
-=======
 import numpy as np
 import pandas as pd
 import PIL
 from sklearn.utils.class_weight import compute_class_weight
 
 from konfuzio_sdk.data import Category, Document, Page
->>>>>>> c3eff0a7
 from konfuzio_sdk.evaluate import FileSplittingEvaluation
 from konfuzio_sdk.extras import datasets, evaluate, tensorflow as tf, torch, transformers
 from konfuzio_sdk.trainer.information_extraction import BaseModel
@@ -634,15 +626,9 @@
             weight_decay=1e-3,
             disable_tqdm=True,
         )
-<<<<<<< HEAD
-        logger.info("=" * 50)
-        logger.info(f"[{time.ctime(time.time())}]\tStarting Training...")
-        logger.info("Configuration to be used for Training:")
-=======
         logger.info('=' * 50)
         logger.info(f'[{time.ctime(time.time())}]\tStarting Training...')
         logger.info('\nConfiguration to be used for Training:')
->>>>>>> c3eff0a7
         logger.info(f"Class weights for the training dataset: {[f'{weight:.2e}' for weight in class_weights]}")
         logger.info(f'Number of epochs: {epochs}')
         logger.info(f'Batch size for training: {train_batch_size}')
@@ -673,7 +659,7 @@
             logger.info("No experiment_id is passed, training without MLflow tracking.")
         # training the model
         trainer.train()
-<<<<<<< HEAD
+
         logger.info(f"[{time.ctime(time.time())}]\t🎉 Textual File Splitting Model Training finished.")
         logger.info("=" * 50)
         logger.info(f"[{time.ctime(time.time())}]\tComputing AI Quality.")
@@ -686,17 +672,7 @@
             mlflow.end_run()
         # saving the best model
         self.model = trainer.model
-=======
-        logger.info(f'[{time.ctime(time.time())}]\t🎉 Textual File Splitting Model fitting finished.')
-        logger.info('=' * 50)
-        logger.info(f'[{time.ctime(time.time())}]\tComputing AI Quality.')
-        # computing the AI quality
-        evaluation_results = trainer.evaluate()
-        self.model = trainer.model
-        logger.info(f'[{time.ctime(time.time())}]\tTextual File Splitting Model Evaluation finished.')
-
-        logger.info('=' * 50)
->>>>>>> c3eff0a7
+        
         return evaluation_results
 
     def predict(
