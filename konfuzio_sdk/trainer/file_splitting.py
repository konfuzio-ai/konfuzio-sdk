--- conflicted
+++ resolved
@@ -57,12 +57,9 @@
         self.project = self.categories[0].project  # we ensured that at least one Category is present
         self.documents = [document for category in self.categories for document in category.documents()]
         self.test_documents = [document for category in self.categories for document in category.test_documents()]
-<<<<<<< HEAD
         self.requires_text = False
         self.requires_images = False
-=======
         self.tokenizer = None
->>>>>>> b4d4bf06
 
     @abc.abstractmethod
     def fit(self, *args, **kwargs):
@@ -379,7 +376,6 @@
         ContextAwareFileSplittingModel().
         :raises ValueError: When the model is not inheriting from AbstractFileSplittingModel class.
         """
-<<<<<<< HEAD
         if isinstance(model, str):
             if not issubclass(type(self.model), AbstractFileSplittingModel):
                 raise ValueError("The model is not inheriting from AbstractFileSplittingModel class.")
@@ -388,12 +384,6 @@
             self.model = model
         if isinstance(type(self.model), ContextAwareFileSplittingModel):
             self.tokenizer = self.model.tokenizer
-=======
-        self.model = load_model(model) if isinstance(model, str) else model
-        if not issubclass(type(self.model), AbstractFileSplittingModel):
-            raise ValueError("The model is not inheriting from AbstractFileSplittingModel class.")
-        self.tokenizer = self.model.tokenizer
->>>>>>> b4d4bf06
 
     def _suggest_first_pages(self, document: Document, inplace: bool = False) -> List[Document]:
         """
