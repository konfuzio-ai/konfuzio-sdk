"""Convert the Span according to the data_type of the Annotation."""
import logging
import numpy as np
from typing import Dict, Optional
import regex as re


logger = logging.getLogger(__name__)

ROMAN_NUMS = {'M': 1000, 'D': 500, 'C': 100, 'L': 50, 'X': 10, 'V': 5, 'I': 1}


def _get_is_negative(offset_string: str) -> bool:
    """Check if a string has a negative sign."""
    is_negative = False
    if offset_string.count('-') > 0 or offset_string.count('–'):
        if offset_string.count('-') == 1 or offset_string.count('–') == 1:
            is_negative = True

    if offset_string.count('S') > 0:
        if offset_string.count('S') == 1 and offset_string[-1] == "S" and is_negative is False:
            is_negative = True

    if (
        offset_string[0] == '*'
        and offset_string.count('*') == 1
        and offset_string.count('(') == 1
        and offset_string.count(')') == 1
    ):
        is_negative = True

    offset_string_negative_check = (
        offset_string.replace(' ', '')
        .replace('"', '')
        .replace('„', '')
        .replace('+', '')
        .replace('-', '')
        .replace('–', '')
        .replace('€', '')
    )

    if len(offset_string_negative_check) > 2:
        if offset_string_negative_check[0] == '(' and offset_string_negative_check[-1] == ')':
            is_negative = True

    return is_negative


def normalize_to_float(offset_string: str) -> Optional[float]:
    """Given an offset_string: str this function tries to translate the offset-string to a number."""
    normalization = _normalize_string_to_absolute_float(offset_string)

    if normalization:
        is_negative = _get_is_negative(offset_string)
        normalization = normalization * (-1) ** int(is_negative)

    return normalization


def normalize_to_positive_float(offset_string: str) -> Optional[float]:
    """Given an offset_string this function tries to translate the offset-string to an absolute number (ignores +/-)."""
    return _normalize_string_to_absolute_float(offset_string)


def _normalize_string_to_absolute_float(offset_string: str) -> Optional[float]:
    """Given a string tries to translate that into an absolute float. SHOULD NOT BE CALLED DIRECTLY."""
    _float = None
    normalization = None

    if offset_string in ['-', '-,-', '-,--', '--,--', '--,-', '-.-', '-.--', '--.--', '--.-']:
        return 0.0

    if offset_string.lower() in ['nil', 'kein', 'keinen', 'keiner', 'none']:
        return 0

    if offset_string.lower() in ['ein', 'eine', 'einer', 'one']:
        return 1.0

    if offset_string.lower() in ['zwei', 'two']:
        return 2.0

    if offset_string.lower() in ['drei', 'three']:
        return 3.0

    if offset_string.lower() in ['vier', 'four']:
        return 4.0

    if offset_string.lower() in ['fünf', 'five']:
        return 5.0

    if offset_string.lower() in ['sechs', 'six']:
        return 6.0

    if offset_string.lower() in ['sieben', 'seven']:
        return 7.0

    if offset_string.lower() in ['acht', 'eight']:
        return 8.0

    if offset_string.lower() in ['neun', 'nine']:
        return 9.0

    if offset_string.lower() in ['zehn', 'ten']:
        return 10.0

    if offset_string.lower() in ['elf', 'eleven']:
        return 11.0

    if offset_string.lower() in ['zwölf', 'twelve']:
        return 12.0

<<<<<<< HEAD
    # check for major spaces
    if re.search(r'(\d)[ ]{3,}(\d)', offset_string):
        return None

    offset_string = re.sub(r"(\d)[ ]{1,2}(\d)", r'\1.\2', offset_string)
=======
    if offset_string.count('*') > 1:
        return None

    if offset_string.count('*') == 1 and offset_string[0] == '*' and offset_string.count('(') == 0:
        return None
>>>>>>> 33dea140

    offset_string = (
        offset_string.replace('O', '0')
        .replace('°', '')
        .replace(':', '')
        .replace('“', '')
        .replace("'", '')
        .replace('/', '')
        .replace('>', '')
        .replace('(', '')
        .replace(')', '')
        .replace('|', '')
        .replace(' ', '')
        .replace('"', '')
        .replace('„', '')
        .replace('+', '')
        .replace('-', '')
        .replace('–', '')
        .replace('€', '')
        .replace('*', '')
    )

    if len(offset_string) > 1:
        if (offset_string[-1] == 'S' or offset_string[-1] == 'H') and offset_string[-2].isdecimal():
            offset_string = offset_string[:-1]

    ln = len(offset_string)

    # check for 1.234,56
    if '.' in offset_string and offset_string.count(',') == 1 and offset_string.index('.') < offset_string.index(','):
        offset_string = offset_string.replace('.', '').replace(',', '.')  # => 1234.56
        if all(x.isdecimal() for x in offset_string.split('.')):
            _float = float(offset_string)
    # check for 1,234.56
    elif '.' in offset_string and ',' in offset_string and offset_string.index(',') < offset_string.index('.'):
        offset_string = offset_string.replace(',', '')  # => 1234.56
        if all(x.isdecimal() for x in offset_string.split('.')):
            _float = float(offset_string)
    # check for 1,234,56
    elif (
        ln > 6
        and offset_string.count(',') == 2
        and offset_string.count('.') == 0
        and offset_string[-3] == ','
        and offset_string[-7] == ','
    ):
        offset_string = offset_string[:-3] + '.' + offset_string[-2:]  # => 1,234.56
        offset_string = offset_string.replace(',', '')  # => 1234.56
        if all(x.isdecimal() for x in offset_string.split('.')):
            _float = float(offset_string)
    # check for 1.234.56
    elif ln > 6 and offset_string.count('.') >= 2 and offset_string[-3] == '.' and offset_string[-7] == '.':
        offset_string = offset_string.replace('.', '')  # => 123456
        offset_string = offset_string[:-2] + '.' + offset_string[-2:]  # => 1234.56
        if all(x.isdecimal() for x in offset_string.split('.')):
            _float = float(offset_string)
    # check for 1.967.
    elif ln > 5 and offset_string.count('.') == 2 and offset_string[-1] == '.' and offset_string[-5] == '.':
        offset_string = offset_string.replace('.', '')  # => 123456
        if offset_string.isdecimal():
            _float = float(offset_string)
    # check for 1.234.567
    elif ln > 7 and offset_string.count('.') >= 2 and offset_string[-4] == '.' and offset_string[-8] == '.':
        offset_string = offset_string.replace('.', '')  # => 1234567
        if offset_string.isdecimal():
            _float = float(offset_string)
    # check for 3.456,814,75
    elif ln > 7 and offset_string.count(',') == 2 and offset_string[-3] == ',' and offset_string[-7] == ',':
        offset_string = offset_string.replace(',', '').replace('.', '')  # => 1234567
        if offset_string.isdecimal():
            _float = float(offset_string) / 100.0
    # check for 1,234,567
    elif ln > 7 and offset_string.count(',') == 2 and offset_string[-4] == ',' and offset_string[-8] == ',':
        offset_string = offset_string.replace(',', '')  # => 1234567
        if offset_string.isdecimal():
            _float = float(offset_string)
    # check for 12,34 (comma is third last char).
    elif (
        ',' in offset_string
        and (len(offset_string) - offset_string.index(',')) == 3
        and offset_string.replace(',', '').isdecimal()
    ):
        offset_string = offset_string.replace(',', '.')  # => 12.34
        if all(x.isdecimal() for x in offset_string.split('.')):
            _float = float(offset_string)
    # check for 12.34 (dot is third last char).
    elif offset_string.count('.') == 1 and (len(offset_string) - offset_string.index('.')) == 3:
        if all(x.isdecimal() for x in offset_string.split('.')):
            _float = float(offset_string)  # => 12.34
    # check for 12,3 (comma is second last char).
    elif (
        ',' in offset_string
        and (len(offset_string) - offset_string.index(',')) == 2
        and offset_string.replace(',', '').isdecimal()
    ):
        _float = float(offset_string.replace(',', '.'))  # => 12.3
    # check for 12.3 (dot is second last char).
    elif offset_string.count('.') == 1 and (len(offset_string) - offset_string.index('.')) == 2:
        if all(x.isdecimal() for x in offset_string.split('.')):
            _float = float(offset_string)  # => 12.3
    # check for 500,000 (comma is forth last char).
    elif (
        ln > 0
        and ',' in offset_string
        and (len(offset_string) - offset_string.index(',')) == 4
        and offset_string.replace(',', '').isdecimal()
        and not offset_string[0] == ','
    ):
        _float = float(offset_string.replace(',', ''))  # => 500000
        _float = abs(_float)
        normalization = _float

    # check for 500.000
    elif (
        ln > 4
        and '.' in offset_string
        and offset_string[-4] == '.'
        and offset_string.replace('.', '').isdecimal()
        and offset_string.count('.') == 1
    ):
        normalization = abs(float(offset_string.replace('.', '')))
    # check for 5000 (only numbers)
    elif offset_string.isdecimal():
        _float = float(offset_string)
        _float = abs(_float)
        normalization = _float
    # check for 159,;03 (obscured edge case)
    elif (
        ln > 3
        and ';' in offset_string
        and ',' in offset_string
        and offset_string[-3] == ';'
        and offset_string[-4] == ','
    ):
        offset_string = offset_string.replace(',', '.').replace(';', '')  # => 159.03
        if all(x.isdecimal() for x in offset_string.split('.')):
            _float = float(offset_string)
    # # check for “71,90 (obscured edge case)
    # elif offset_string[0] == '“' and offset_string[-3] == ',':
    #     _float = float(offset_string.replace('“', '').replace(',','.'))  # => 71.90
    #     _float = abs(_float)
    #     normalization = _float
    # check for ,22,95 (obscured edge case)
    elif (
        ln > 2 and offset_string[0] == '‚' and offset_string[-3] == ','
    ):  # first comma is a very different comma ('‚' != ',')
        offset_string = offset_string[1:].replace(',', '.')  # => 22.95
        if all(x.isdecimal() for x in offset_string.split('.')):
            _float = float(offset_string)
    elif all(char in ROMAN_NUMS.keys() for char in offset_string):
        normalization = roman_to_float(offset_string)
    else:
        logger.debug(
            'Could not convert >>' + offset_string + '<< to positive/absolute float (no conversion case found)'
        )

    if _float is not None:
        _float = abs(_float)
        normalization = _float
    # handles the case when normalization is >float32 maximum size
    # TODO: handle the underflow case, i.e. normalization is a very small number
    if np.isinf(np.float32(normalization)):
        return None

    return normalization


def normalize_to_percentage(offset_string: str) -> Optional[float]:
    """Given an Annotation this function tries to translate the offset-string to an percentage -a float between 0 -1."""
    offset_string = offset_string.replace(' ', '').replace('+', '').replace('-', '').replace('"', '').replace('„', '')
    if len(offset_string) > 1 and offset_string[-1] in ['.', ';', ',']:
        offset_string = offset_string[:-1]

    if '%' in offset_string:
        percentage_detected = True
        offset_string = offset_string.replace('%', '')
    else:
        percentage_detected = False

    res = _normalize_string_to_absolute_float(offset_string)
    if res is not None and (percentage_detected or res > 1):
        res = res / 100

    if res is None:
        return None
    if res < 0:
        return None

    res = round(res, 6)
    return res


def normalize_to_date(offset_string: str) -> Optional[str]:
    """Given an Annotation this function tries to translate the offset-string to a date in the format 'DD.MM.YYYY'."""
    translation = None
    offset_string = (
        offset_string.replace(' ', '')
        .replace(':', '')
        .replace(',', '')
        .replace('[', '')
        .replace('(', '')
        .replace(')', '')
        .replace(';', '')
        .replace('‚', '')
    )
    org_str = offset_string

    # replace all written out months with the according numbers
    month_dict_de_en = {
        'JANUAR': '01.',
        'JANUARY': '01.',
        'FEBRUAR': '02.',
        'FEBRUARY': '02.',
        'MÄRZ': '03.',
        'MARCH': '03.',
        'APRIL': '04.',
        'MAI': '05.',
        'MAY': '05.',
        'JUNI': '06.',
        'JUNE': '06.',
        'JULI': '07.',
        'JULY': '07.',
        'AUGUST': '08.',
        'SEPTEMBER': '09.',
        'OKTOBER': '10.',
        'NOVEMBER': '11.',
        'DEZEMBER': '12.',
        'DECEMBER': '12.',
    }

    month_dict_short_eng_de = {
        'JAN': '01.',
        'FEB': '02.',
        'MAR': '03.',
        'APR': '04.',
        'MAY': '05.',
        'JUN': '06.',
        'JUL': '07.',
        'AUG': '08.',
        'SEP': '09.',
        'OCT': '10.',
        'OKT': '10.',
        'NOV': '11.',
        'DEC': '12.',
        'DEZ': '12.',
    }

    month_dict_de_en.update(month_dict_short_eng_de)

    for key in month_dict_de_en.keys():
        offset_string = offset_string.upper().replace(key, month_dict_de_en[key])

    # check first if we can find a date by using the "normal" date format
    translation = _check_for_dates_with_day_count(offset_string, org_str, month_dict_de_en)

    # if this doesn't yield results search for dates that only contain a month and year
    if not translation:
        translation = _check_for_dates_with_only_month_and_year(offset_string)

    # if still no translation is found just check if it is just a year number
    if not translation and offset_string.isdecimal() and len(offset_string) == 4:
        translation = '01.01.' + offset_string
        translation = _final_date_check(translation)

    if translation:
        translation = _convert_german_time_to_iso(translation)

    return translation


def _check_for_dates_with_day_count(offset_string: str, org_str: str, month_dict_de_en: Dict):
    """Convert any dates that have a day in them (with or without year)."""
    translation = None

    # adds a 0 in front of X.XX. or X/XX/
    if len(offset_string) < 4:
        return None

    if len(offset_string) > 4 and (
        (offset_string[1] == '.' and offset_string[4] == '.') or (offset_string[1] == '/' and offset_string[4] == '/')
    ):
        offset_string = '0' + offset_string

    no_white_space_raw = offset_string.replace(' ', '')

    # 0101.01 or 01.0101
    if len(offset_string.replace('.', '')) == 6 and (offset_string[2] == '.' or offset_string[-3] == '.'):
        offset_string_filtered = offset_string.replace('.', '')
        offset_string = (
            offset_string_filtered[:2] + '.' + offset_string_filtered[2:4] + '.' + offset_string_filtered[4:6]
        )
    # 010101
    elif len(offset_string) == 6 and offset_string.isdecimal():
        offset_string = offset_string[:2] + '.' + offset_string[2:4] + '.' + offset_string[4:6]
    # 01.012001 or 0101.2001
    elif len(offset_string.replace('.', '')) == 8 and (offset_string[2] == '.' or offset_string[-5] == '.'):
        offset_string_filtered = offset_string.replace('.', '')
        offset_string = (
            offset_string_filtered[:2] + '.' + offset_string_filtered[2:4] + '.' + offset_string_filtered[4:8]
        )
    # 01012001
    elif len(offset_string) == 8 and offset_string.isdecimal():
        offset_string = offset_string[:2] + '.' + offset_string[2:4] + '.' + offset_string[4:8]
    # /01.01.
    elif offset_string[0] == '/':
        offset_string = offset_string[1:]
    # 01.01/
    elif offset_string[-1] == '/' and not offset_string[-2].isdecimal():
        offset_string = offset_string[:-1]
    # 0101.
    elif offset_string[-1] == '.' and len(offset_string) == 5 and offset_string[:4].isdecimal():
        offset_string = offset_string[:2] + '.' + offset_string[2:]
    # 0101 (from 01,01,)
    elif len(offset_string) == 4 and offset_string.isdecimal() and offset_string.count(',') == 2:
        offset_string = offset_string[:2] + '.' + offset_string[2:] + '.'
    # 01.01/01.01
    elif (
        len(no_white_space_raw) == 13
        and no_white_space_raw[0:6] == no_white_space_raw[7:13]
        and not no_white_space_raw[6].isdecimal()
    ):
        offset_string = no_white_space_raw[0:6]
    # 1993-02-05T00:00:00
    elif (
        len(offset_string) >= 17
        and offset_string[0:4].isdecimal()
        and offset_string[5:7].isdecimal()
        and offset_string[8:10].isdecimal()
    ):
        offset_string = offset_string[0:10]

    # check for 2001-01-01
    if len(offset_string) == 10 and offset_string[4] == '-' and offset_string[7] == '-':
        _date = f'{offset_string[8:10]}.{offset_string[5:7]}.{offset_string[0:4]}'
        translation = _date
    # check for 01.01.2001
    elif len(offset_string) == 10 and offset_string[2] == '.' and offset_string[5] == '.':
        _date = offset_string  # => 01.01.2001
        translation = _date
    # check for 01/01/2001
    elif len(offset_string) == 10 and offset_string[2] == '/' and offset_string[5] == '/':
        _date = offset_string.replace('/', '.')  # => 01.01.2001
        translation = _date
    # check for 01-01-2001
    elif len(offset_string) == 10 and offset_string[2] == '-' and offset_string[5] == '-':
        _date = offset_string.replace('-', '.')  # => 01.01.2001
        translation = _date
    # check for 01.01.01
    elif (
        len(offset_string) == 8
        and offset_string[2] == '.'
        and offset_string[5] == '.'
        and offset_string[6:].isdecimal()
    ):
        year_num = int(offset_string[6:])

        if year_num > 50:
            cent_num = 19
        else:
            cent_num = 20

        translation = offset_string[:6] + str(cent_num) + offset_string[6:]
    # check for 01/01/01
    elif (
        len(offset_string) == 8
        and offset_string[2] == '/'
        and offset_string[5] == '/'
        and offset_string[6:].isdecimal()
    ):
        year_num = int(offset_string[6:])

        if year_num > 50:
            cent_num = 19
        else:
            cent_num = 20

        translation = (offset_string[:6] + str(cent_num) + offset_string[6:]).replace('/', '.')
    # check for 01.01
    elif len(offset_string) == 5 and offset_string[2] == '.':
        _date = offset_string + '.0000'  # => 01.01.0000
        translation = _date
    # check for 01.01.
    elif len(offset_string) == 6 and offset_string[2] == '.' and offset_string[5] == '.':
        _date = offset_string + '0000'  # => 01.01.0000
        translation = _date
    # check for 2001-01-01
    elif len(offset_string) == 10 and offset_string[-3] == '-' and offset_string[4] == '-':
        translation = offset_string[-2:] + '.' + offset_string[5:7] + '.' + offset_string[:4]
    else:
        logger.debug('Could not convert >>' + offset_string + '<< to date (no conversion case found)')

    translation = _final_date_check(translation)

    if not translation:
        # check for 'July 1, 2019' (stupid edge case)
        _str = org_str
        _year = None
        _month = None
        _day = None

        _year = _str[-4:]
        _str = _str[:-4]

        for key in month_dict_de_en.keys():
            if key in _str.upper():
                _str = _str.upper().replace(key, '')
                _month = month_dict_de_en[key]
                break

        try:
            _day = int(_str)
        except ValueError:
            _day = None

        if _day and _month and _year:
            translation = str(_day) + '.' + str(_month) + str(_year)

            if len(str(_day)) < 2:
                translation = '0' + translation

        translation = _final_date_check(translation)

    return translation


def _check_for_dates_with_only_month_and_year(offset_string: str):
    """Check for date formats that only include a month and year."""
    translation = None

    if len(offset_string) < 5:
        return None

    # 09/18
    if (
        offset_string[-3] == '/'
        and offset_string.count('/') == 1
        and offset_string.replace('/', '').isdecimal()
        and len(offset_string.replace('/', '')) == 4
    ):
        year_num = int(offset_string[-2:])

        if year_num > 50:
            cent_num = 19
        else:
            cent_num = 20

        translation = offset_string[:2] + '.' + str(cent_num) + offset_string[-2:]

    if not translation and len(offset_string) < 6:
        return None

    # 09.2002
    if (
        offset_string[-5] == '.'
        and offset_string.count('.') == 1
        and offset_string.replace('.', '').isdecimal()
        and len(offset_string.replace('.', '')) == 6
    ):
        translation = offset_string
    # 09/2002
    elif (
        offset_string[-5] == '/'
        and offset_string.count('/') == 1
        and offset_string.replace('/', '').isdecimal()
        and len(offset_string.replace('/', '')) == 6
    ):
        translation = offset_string[:2] + '.' + offset_string[3:]

    if translation:
        translation = '01.' + translation
        translation = _final_date_check(translation)

    return translation


def _convert_german_time_to_iso(date_string: str):
    """Convert a german date input as a string to ISO format (DD.MM.YYYY -> YYYY-MM-DD). ONLY DD.MM.YYYY FORMAT."""
    return date_string[-4:] + '-' + date_string[3:5] + '-' + date_string[:2]


def _final_date_check(date_string: str):
    """Validate the converted dates including appropriate errors."""
    if date_string:
        if not (
            len(date_string) == 10
            and date_string[2] == '.'
            and date_string[5] == '.'
            and date_string[-4:].isdecimal()
            and date_string[:2].isdecimal()
            and date_string[3:5].isdecimal()
        ):
            logger.info('Could not convert >>' + date_string + '<< to date (date contains letters)')
            date_string = None
        elif (
            not ((1900 < int(date_string[-4:]) < 2100) or int(date_string[-4:]) == 0)
            or not (int(date_string[:2]) < 32)
            or not (int(date_string[3:5]) < 13)
        ):
            logger.info('Could not convert >>' + date_string + '<< to date (invalid date)')
            date_string = None
    return date_string


def normalize_to_bool(offset_string: str):
    """Given an offset_string this function tries to translate the offset-string to a bool."""
    offset_string = offset_string.upper()
    offset_string_list = offset_string.split()

    no_list = ['NEIN', 'NICHT', 'KEIN', 'OHNE', 'NO']
    yes_list = ['VORHANDEN', 'JA', 'MIT', 'YES']

    # one and two word strings
    if len(offset_string_list) == 1 or len(offset_string_list) == 2:
        y_word = any(w in offset_string_list[0] for w in yes_list)
        n_word = any(w in offset_string_list[0] for w in no_list)

        if y_word and not n_word:
            return True
        elif not y_word and n_word:
            return False
        else:
            return None
    else:
        return None


def roman_to_float(offset_string: str) -> Optional[float]:
    """Convert a Roman numeral to an integer."""
    input = offset_string.upper()
    if len(offset_string) == 0:
        return None
    roman_sum = 0
    for i, char in enumerate(offset_string):
        try:
            value = ROMAN_NUMS[input[i]]
            # If the next place holds a larger number, this value is negative
            if i + 1 < len(input) and ROMAN_NUMS[input[i + 1]] > value:
                roman_sum -= value
            else:
                roman_sum += value
        except KeyError:
            return None
    return float(roman_sum)


def normalize(offset_string, data_type):
    """Wrap all normalize functionality."""
    try:
        if data_type in ['Positive Number', 'float_positive']:
            result = normalize_to_positive_float(offset_string)
        elif data_type in ['Number', 'float']:
            result = normalize_to_float(offset_string)
        elif data_type in ['Date', 'date']:
            result = normalize_to_date(offset_string)
        elif data_type in ['True/False', 'bool']:
            result = normalize_to_bool(offset_string)  # bool not implemented yet.
        elif data_type in ['percentage', 'Percentage']:
            result = normalize_to_percentage(offset_string)
        elif data_type in ['Text', 'str']:
            result = offset_string
        else:
            result = None
    except Exception as e:  # NOQA
        logger.debug('Text >>' + offset_string + f'<< with data type {data_type} cannot be converted')
        result = None
        pass

    return result<|MERGE_RESOLUTION|>--- conflicted
+++ resolved
@@ -109,19 +109,17 @@
     if offset_string.lower() in ['zwölf', 'twelve']:
         return 12.0
 
-<<<<<<< HEAD
     # check for major spaces
     if re.search(r'(\d)[ ]{3,}(\d)', offset_string):
         return None
 
     offset_string = re.sub(r"(\d)[ ]{1,2}(\d)", r'\1.\2', offset_string)
-=======
+
     if offset_string.count('*') > 1:
         return None
 
     if offset_string.count('*') == 1 and offset_string[0] == '*' and offset_string.count('(') == 0:
         return None
->>>>>>> 33dea140
 
     offset_string = (
         offset_string.replace('O', '0')
