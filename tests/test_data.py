--- conflicted
+++ resolved
@@ -105,11 +105,7 @@
         self.assertEqual(78, doc.annotations()[0].spans[0].end_offset)
         self.assertEqual(159, doc.annotations()[0].spans[1].start_offset)
         self.assertEqual(169, doc.annotations()[0].spans[1].end_offset)
-<<<<<<< HEAD
-        self.assertEqual(len(doc.annotations()), 19)
-=======
         self.assertEqual(len(doc.annotations()), 21)
->>>>>>> fd0dfbaf
         # helm: 21.06.2022 changed from 21 to 19 as someone added (?) two annotations?
         # todo check this number, the offline project was still working fine for all evaluation tests
         # 15.01.2024 reverted to 21 because of changes in testing api.py - creation of multiline annotations
