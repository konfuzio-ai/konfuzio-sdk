"""Validate data functions."""
import logging
import os
import unittest

import pytest

from konfuzio_sdk.data import (
    Project,
    Annotation,
    Document,
    Label,
    AnnotationSet,
    LabelSet,
    Data,
    Span,
    download_training_and_test_data,
    Category,
)
from konfuzio_sdk.utils import is_file

logger = logging.getLogger(__name__)

TEST_PROJECT_ID = 46
TEST_DOCUMENT_ID = 44823


class TestOfflineDataSetup(unittest.TestCase):
    """Test data features without real data."""

    @classmethod
    def setUpClass(cls) -> None:
        """Initialize the test Project."""
        cls.project = Project(id_=None)
        cls.label = Label(project=cls.project, text='First Offline Label')
        cls.category = Category(project=cls.project, id_=1)
        cls.document = Document(project=cls.project, category=cls.category)
        cls.label_set = LabelSet(project=cls.project, categories=[cls.category])
        cls.label_set.add_label(cls.label)
        cls.annotation_set = AnnotationSet(document=cls.document, label_set=cls.label_set)
        assert len(cls.project.virtual_documents) == 1

    @classmethod
    def tearDownClass(cls) -> None:
        """Control the number of Documents created in the Test."""
        assert len(cls.project.virtual_documents) == 10

    def test_category_of_document(self):
        """Test if setup worked."""
        assert self.document.category == self.category

    def test_to_add_label_to_project(self):
        """Add one Label to a Project."""
        # with self.assertRaises(NotImplementedError):
        # todo add feature as described in TestSeparateLabels
        _ = Label(project=self.project, text='Second Offline Label')
        assert sorted([label.name for label in self.project.labels]) == ['First Offline Label', 'Second Offline Label']

    def test_to_add_label_to_project_twice(self):
        """Add an existing Label to a Project."""
        with self.assertRaises(ValueError):
            self.project.add_label(self.label)

    def test_to_add_spans_to_annotation(self):
        """Add one Span to one Annotation."""
        document = Document(project=self.project, category=self.category)
        span = Span(start_offset=1, end_offset=2)
        annotation = Annotation(document=document, spans=[span], label=self.label, label_set=self.label_set)
        self.assertEqual([span], annotation.spans)

    def test_span_reference_to_annotation(self):
        """Test Span reference to Annotation."""
        document = Document(project=self.project, category=self.category)
        span = Span(start_offset=1, end_offset=2)
        annotation = Annotation(document=document, spans=[span], label=self.label, label_set=self.label_set)
        assert annotation.spans[0].annotation is not None
        assert annotation.spans[0].x0 is None  # Span bboxes must be explicitly loaded using span.bbox()
        # Here this would be failing even when calling span.bbox() as the test document does not have a bbox.

    def test_to_there_must_not_be_a_folder(self):
        """Check that a virtual Document has now folder."""
        assert not os.path.isdir(self.document.document_folder)

    def test_to_add_two_spans_to_annotation(self):
        """Add one Span to one Annotation."""
        document = Document(project=self.project, category=self.category)
        span = Span(start_offset=1, end_offset=2)
        with self.assertRaises(ValueError) as context:
            Annotation(document=document, spans=[span, span], label=self.label, label_set=self.label_set)
            assert 'is a duplicate and will not be added' in context.exception

    def test_to_add_annotation_set_of_another_document(self):
        """One Annotation Set must only belong to one document."""
        document = Document(project=self.project, category=self.category)
        with self.assertRaises(ValueError):
            document.add_annotation_set(self.annotation_set)

    def test_to_add_annotation_to_none_category_document(self):
        """A Document with Category None must not contain Annotations."""
        document = Document(project=self.project)
        annotation_set = AnnotationSet(document=document, label_set=self.label_set)

        # Add annotation for the first time
        span = Span(start_offset=1, end_offset=2)
        with self.assertRaises(ValueError) as context:
            _ = Annotation(
                document=document,
                is_correct=True,
                label=self.label,
                annotation_set=annotation_set,
                label_set=self.label_set,
                spans=[span],
            )
            assert 'where the category is None' in context.exception

    def test_add_overlapping_virtual_annotations(self):
        """Add one Span as Annotation multiple times when document.id_ is None."""
        document = Document(project=self.project, category=self.category, data_file_name='add_twice.pdf')
        span = Span(start_offset=1, end_offset=2)
        annotation_set = AnnotationSet(document=document, label_set=self.label_set)
        Annotation(
            document=document,
            is_correct=True,
            label=self.label,
            annotation_set=annotation_set,
            label_set=self.label_set,
            spans=[span],
        )

        # Add annotation for the second time, heere it should be skipped.
        span = Span(start_offset=1, end_offset=2)
        Annotation(
            document=document,
            is_correct=True,
            label=self.label,
            annotation_set=annotation_set,
            label_set=self.label_set,
            spans=[span],
        )

        self.assertEqual(len(document.annotations()), 2)

    def test_to_add_an_annotation_twice_to_a_document(self):
        """Test to add the same Annotation twice to a Document."""
        document = Document(project=self.project, category=self.category)
        span = Span(start_offset=1, end_offset=2)
        annotation = Annotation(document=document, spans=[span], label=self.label, label_set=self.label_set)
        with self.assertRaises(ValueError):
            document.add_annotation(annotation)
        self.assertEqual([annotation], document.annotations(use_correct=False))

    def test_to_add_two_annotations_to_a_document(self):
        """Test to add an the same Annotation twice to a Document."""
        document = Document(project=self.project, category=self.category)
        first_span = Span(start_offset=1, end_offset=2)
        second_span = Span(start_offset=1, end_offset=2)
        third_span = Span(start_offset=2, end_offset=3)
        first_annotation = Annotation(document=document, spans=[first_span], label_set=self.label_set, label=self.label)
        second_annotation = Annotation(
            document=document, spans=[second_span, third_span], label_set=self.label_set, label=self.label
        )
        self.assertEqual([first_annotation, second_annotation], document.annotations(use_correct=False))

    def test_to_reuse_spans_across_annotations(self):
        """Test if we find inconsistencies when one Span is assigned to a new Annotation."""
        document = Document(project=self.project, category=self.category)
        first_span = Span(start_offset=1, end_offset=2)
        second_span = Span(start_offset=2, end_offset=3)
        Annotation(document=document, spans=[first_span], label_set=self.label_set, label=self.label)
        with self.assertRaises(ValueError) as context:
            Annotation(document=document, spans=[first_span, second_span], label_set=self.label_set, label=self.label)
            assert 'however it was assigned to Annotation' in context.exception


class TestSeparateLabels(unittest.TestCase):
    """Test the feature create separated Labels per Label Set."""

    @unittest.skip(reason='Feature needed')
    def test_normal_setup(self):
        """Labels are initialized by the Project can be reused by Label Sets."""
        raise NotImplementedError

    @unittest.skip(reason='Feature needed')
    def test_separat_setup(self):
        """Labels are initialized by the Project cannot be reused by Label Sets."""
        raise NotImplementedError


class TestKonfuzioDataCustomPath(unittest.TestCase):
    """Test handle data."""

    def test_get_text_for_doc_needing_update(self):
        """Test to load the Project into a custom folder and only get one document."""
        prj = Project(id_=TEST_PROJECT_ID, project_folder='my_own_data')
        doc = prj.get_document_by_id(214414)
        doc.download_document_details()
        self.assertTrue(is_file(doc.txt_file_path))
        for document in prj.documents:
            if document.id_ != doc.id_:
                self.assertTrue(not is_file(document.txt_file_path, raise_exception=False))
        self.assertTrue(doc.text)
        prj.delete()

    def test_make_sure_text_is_downloaded_automatically(self):
        """Test if a Text downloaded automatically."""
        prj = Project(id_=TEST_PROJECT_ID, project_folder='my_own_data')
        doc = prj.get_document_by_id(214414)
        self.assertFalse(is_file(doc.txt_file_path, raise_exception=False))
        self.assertEqual(None, doc._text)
        self.assertTrue(doc.text)
        self.assertTrue(is_file(doc.txt_file_path))
        prj.delete()


@pytest.mark.serial
class TestKonfuzioDataSetup(unittest.TestCase):
    """Test handle data."""

    document_count = 27
    test_document_count = 3
    annotations_correct = 24
    # 24 created by human
    # https://app.konfuzio.com/admin/server/sequenceannotation/?document__dataset_status__exact=2&label__id__exact=867&project=46&status=3
    # 1 Created by human and revised by human, but on a document that has no category
    # https://app.konfuzio.com/admin/server/sequenceannotation/?document__dataset_status__exact=2&label__id__exact=867&project=46&status=1

    @classmethod
    def setUpClass(cls) -> None:
        """Initialize the test Project."""
        cls.prj = Project(id_=46)

    def test_number_training_documents(self):
        """Test the number of Documents in data set status training."""
        assert len(self.prj.documents) == self.document_count

    def test_document_with_no_category_must_have_no_annotations(self):
        """Test if we skip Annotations in no Category Documents."""
        document = self.prj.get_document_by_id(44864)
        assert document.category is None
        with self.assertRaises(ValueError) as context:
            document.annotations()
            assert 'where the category is None' in context.exception

    def test_number_test_documents(self):
        """Test the number of Documents in data set status test."""
        assert len(self.prj.test_documents) == self.test_document_count

    def test_number_excluded_documents(self):
        """Test the number of Documents in data set status excluded."""
        assert len(self.prj.excluded_documents) == 1

    def test_all_labels_have_threshold(self):
        """Test that all labels have the attribute threshold."""
        for label in self.prj.labels:
            assert hasattr(label, 'threshold')

    def test_number_preparation_documents(self):
        """Test the number of Documents in data set status preparation."""
        assert len(self.prj.preparation_documents) == 0

    def test_annotation_of_label(self):
        """Test the number of Annotations across all Documents in training."""
        label = self.prj.get_label_by_id(867)
        annotations = label.annotations(categories=[self.prj.get_category_by_id(63)])
        assert len(annotations) == self.annotations_correct

    def test_annotation_hashable(self):
        """Test if an annotation can be hashed."""
        set(self.prj.get_document_by_id(TEST_DOCUMENT_ID).annotations())

    def test_number_of_label_sets(self):
        """Test Label Sets numbers."""
        assert self.prj.label_sets.__len__() == 5

    def test_check_tokens(self):
        """Test to find not matched Annotations."""
        category = self.prj.get_category_by_id(63)
        spans = self.prj.get_label_by_id(867).check_tokens(categories=[category])
        assert len(spans) == 25

    def test_has_multiple_annotation_sets(self):
        """Test Label Sets in the test Project."""
        assert self.prj.get_label_set_by_name('Brutto-Bezug').has_multiple_annotation_sets

    def test_has_not_multiple_annotation_sets(self):
        """Test Label Sets in the test Project."""
        assert not self.prj.get_label_set_by_name('Lohnabrechnung').has_multiple_annotation_sets

    def test_default_label_set(self):
        """Test the main Label Set incl. it's labels."""
        default_label_set = self.prj.get_label_set_by_name('Lohnabrechnung')
        assert default_label_set.labels.__len__() == 10

    def test_to_filter_annotations_by_label(self):
        """Test to get correct Annotations of a Label."""
        label = self.prj.get_label_by_id(858)
        annotations = label.annotations(categories=[self.prj.get_category_by_id(63)])
        self.assertEqual(len(annotations), self.annotations_correct + 1)

    def test_category(self):
        """Test if Category of main Label Set is initialized correctly."""
        assert len(self.prj.categories) == 1
        assert self.prj.categories[0].id_ == 63
        assert self.prj.label_sets[0].categories[0].id_ == 63

    def test_category_documents(self):
        """Test documents category within a category."""
        category = self.prj.get_category_by_id(63)
        category_documents = category.documents()

        assert len(category_documents) == 25
        for document in category_documents:
            assert document.category == category

    def test_category_test_documents(self):
        """Test test documents category within a category."""
        category = self.prj.get_category_by_id(63)
        category_test_documents = category.test_documents()

        assert len(category_test_documents) == 3
        for document in category_test_documents:
            assert document.category == category

    def test_category_annotations_by_label(self):
        """Test getting annotations of a category by labels."""
        category = self.prj.get_category_by_id(63)
        category_label_sets = category.label_sets
        label = category_label_sets[0].labels[0]

        # todo label.annotations returns an unfiltered list of annotations, including annotations from documents without
        # a category. It would be useful to be able to get the annotations of a label int the context of category (e.g.
        # to fit a tokenizer for a label).
        for annotation in label.annotations(categories=[category]):
            if annotation.document.category is not None:
                assert annotation.document.category == category

    def test_category_annotations_by_document(self):
        """Test getting annotations of a category by documents."""
        category = self.prj.get_category_by_id(63)
        for document in category.documents():
            for annotation in document.annotations():
                if not annotation.label_set.is_default:
                    assert annotation.label_set in category.label_sets

    def test_category_label_sets(self):
        """Test label sets of a category."""
        category = self.prj.get_category_by_id(63)
        category_label_sets = category.label_sets

        assert len(category_label_sets) > 0
        for label_set in category_label_sets:
            assert category in label_set.categories

    def test_label_set_multiple(self):
        """Test Label Set config that is set to multiple."""
        label_set = self.prj.get_label_set_by_name('Brutto-Bezug')
        assert label_set.categories.__len__() == 1

    def test_number_of_labels_of_label_set(self):
        """Test the number of Labels of the default Label Set."""
        label_set = self.prj.get_label_set_by_name('Lohnabrechnung')
        # assert label_set.categories ==     [self.prj.get_category_by_id(label_set.id_)]  # defines a category
        assert label_set.labels.__len__() == 10

    def test_categories(self):
        """Test get Labels in the Project."""
        assert self.prj.categories.__len__() == 1
        assert self.prj.categories[0].name == 'Lohnabrechnung'
        # We have 5 Label Sets, Lohnabrechnung is Category and a Label Set as it hold labels, however a Category
        # cannot hold labels
        assert sorted([label_set.name for label_set in self.prj.categories[0].label_sets]) == [
            'Brutto-Bezug',
            'Lohnabrechnung',
            'Netto-Bezug',
            'Steuer',
            'Verdiensibescheinigung',
        ]

    def test_get_images(self):
        """Test get paths to the images of the first training document."""
        self.prj.documents[0].get_images()
        assert len(self.prj.documents[0].image_paths) == len(self.prj.documents[0].pages)

    def test_get_file(self):
        """Test get path to the file of the first training document."""
        self.prj.documents[0].get_file()
        assert self.prj.documents[0].ocr_file_path

    def test_get_file_without_ocr(self):
        """Download file without OCR."""
        doc = self.prj.get_document_by_id(TEST_DOCUMENT_ID)
        doc.get_file(ocr_version=False)
        is_file(doc.file_path)

    def test_get_file_with_ocr(self):
        """Download file without OCR."""
        doc = self.prj.get_document_by_id(TEST_DOCUMENT_ID)
        doc.get_file()
        is_file(doc.ocr_file_path)

    def test_add_label_set_without_category_to_document_with_category(self):
        """Test to add a Label Set without Category to a Document with a Category."""
        prj = Project(id_=TEST_PROJECT_ID)  # new init to not add data to self.prj
        doc = prj.get_document_by_id(TEST_DOCUMENT_ID)
        label = Label(project=prj)
        label_set = LabelSet(project=prj)
        with self.assertRaises(ValueError) as context:
            Annotation(document=doc, label_set=label_set, label=label)
            assert 'uses Label Set without Category' in context.exception

    def test_get_bbox(self):
        """Test to get BoundingBox of Text offset."""
        prj = Project(id_=TEST_PROJECT_ID)  # new init to not add data to self.prj
        doc = self.prj.get_document_by_id(TEST_DOCUMENT_ID)
        assert doc.category
        label_set = LabelSet(project=self.prj, categories=[doc.category])
        label = Label(project=prj)
        annotation = Annotation(document=doc, label_set=label_set, label=label)
        span = Span(start_offset=44, end_offset=65, annotation=annotation)
        span.bbox()
        self.assertEqual(span.top, 23.849)
        self.assertEqual(span.bottom, 32.849)
        self.assertEqual(span.page_index, 0)
        self.assertEqual(span.x0, 426.0)
        self.assertEqual(span.x1, 442.8)
        self.assertEqual(span.y0, 808.831)
        self.assertEqual(span.y1, 817.831)

    def test_size_of_project(self):
        """Test size of Project and compare it to the size after Documents have been loaded."""
        import sys
        from types import ModuleType, FunctionType
        from gc import get_referents

        # Custom objects know their class.
        # Function objects seem to know way too much, including modules.
        # Exclude modules as well.
        BLACKLIST = type, ModuleType, FunctionType

        def _getsize(obj):
            """Sum size of object & members. From https://stackoverflow.com/a/30316760."""
            if isinstance(obj, BLACKLIST):
                raise TypeError('getsize() does not take argument of type: ' + str(type(obj)))
            seen_ids = set()
            size = 0
            objects = [obj]
            while objects:
                need_referents = []
                for obj in objects:
                    if not isinstance(obj, BLACKLIST) and id(obj) not in seen_ids:
                        seen_ids.add(id(obj))
                        size += sys.getsizeof(obj)
                        need_referents.append(obj)
                objects = get_referents(*need_referents)
            return size

        # start of test
        prj = Project(id_=46)
        before = _getsize(prj)
        for document in prj.documents:
            document.text
        after = _getsize(prj)
        assert after / before > 1.8

    def test_create_new_doc_via_text_and_bbox(self):
        """Test to create a new Document which by a text and a bbox."""
        doc = Project(id_=46).get_document_by_id(TEST_DOCUMENT_ID)
        new_doc = Document(project=doc.project, text=doc.text, bbox=doc.get_bbox())
        assert new_doc.text
        assert new_doc.get_bbox()
        assert new_doc.number_of_pages == 1

    def test_category_of_document(self):
        """Test to download a file which includes a whitespace in the name."""
        category = Project(id_=46).get_document_by_id(44860).category
        self.assertEqual(category.name, 'Lohnabrechnung')

    def test_category_of_document_without_category(self):
        """Test the Category of a Document without Category."""
        category = Project(id_=46).get_document_by_id(44864).category
        self.assertIsNone(category)

    def test_get_file_with_white_colon_name(self):
        """Test to download a file which includes a whitespace in the name."""
        doc = Project(id_=46).get_document_by_id(44860)
        doc.get_file()

    def test_labels(self):
        """Test get Labels in the Project."""
        assert [label.name for label in sorted(self.prj.labels)] == [
            'Austellungsdatum',
            'Auszahlungsbetrag',
            'Bank inkl. IBAN',
            'Betrag',
            'Bezeichnung',
            'EMPTY_LABEL',
            'Faktor',
            'Gesamt-Brutto',
            'Lohnart',
            'Menge',
            'Nachname',
            'Netto-Verdienst',
            'Personalausweis',
            'Sozialversicherung',
            'Steuer-Brutto',
            'Steuerklasse',
            'Steuerrechtliche Abzüge',
            'Vorname',
        ]

    def test_project(self):
        """Test basic properties of the Project object."""
        assert is_file(self.prj.meta_file_path)
        assert self.prj.documents[1].id_ > self.prj.documents[0].id_
        assert len(self.prj.documents)
        # check if we can initialize a new project object, which will use the same data
        assert len(self.prj.documents) == self.document_count
        new_project = Project(id_=TEST_PROJECT_ID)
        assert len(new_project.documents) == self.document_count
        assert new_project.meta_file_path == self.prj.meta_file_path

    def test_update_prj(self):
        """Test number of Documents after updating a Project."""
        assert len(self.prj.documents) == self.document_count
        self.prj.get(update=True)
        assert len(self.prj.documents) == self.document_count
        is_file(self.prj.meta_file_path)

    def test_document(self):
        """Test properties of a specific Documents in the test Project."""
        doc = self.prj.get_document_by_id(44842)
        assert doc.category.name == 'Lohnabrechnung'
        label = self.prj.labels[0]
        annotations = label.annotations(categories=[self.prj.get_category_by_id(63)])
        assert len(annotations) == self.annotations_correct
        doc.update()
        annotations = label.annotations(categories=[self.prj.get_category_by_id(63)])
        self.assertEqual(len(annotations), self.annotations_correct)
        assert len(doc.text) == 4793
        assert is_file(doc.txt_file_path)
        # assert is_file(doc.bbox_file_path) bbox is not loaded at this point.
        assert is_file(doc.annotation_file_path)
        assert is_file(doc.annotation_set_file_path)

    def test_annotations_in_document(self):
        """Test number and value of Annotations."""
        doc = self.prj.get_document_by_id(44842)
        assert len(doc.annotations(use_correct=False)) == 24
        assert doc.annotations()[0].offset_string == ['22.05.2018']  # start_offset=465, start_offset=466
        assert len(doc.annotations()) == 24
        assert doc.annotations()[0].is_online
        assert not doc.annotations()[0].save()  # Save returns False because Annotation is already online.

    def test_span_line_index_in_document(self):
        """Test line_index of span."""
        doc = self.prj.get_document_by_id(44842)
        label_set = LabelSet(project=self.prj, categories=[doc.category])
        label = Label(project=self.prj)
        annotation = Annotation(document=doc, label_set=label_set, label=label)
        span = Span(start_offset=1, end_offset=len(doc.text), annotation=annotation)
        assert span.line_index == 0

    def test_annotation_sets_in_document(self):
        """Test number of Annotation Sets in a specific Document in the test Project."""
        doc = self.prj.get_document_by_id(44842)
        assert len(doc.annotation_sets) == 5

    def test_get_annotation_set_after_removal(self):
        """Test get an annotation set that no longer exists."""
        with self.assertRaises(IndexError) as _:
            # create annotation for a certain annotation set in a document
            doc = self.prj.get_document_by_id(TEST_DOCUMENT_ID)

            # get the annotation set ID of the first annotation
            annotations = doc.annotations()
            annotation_set_id = annotations[0].annotation_set.id_

            assert isinstance(annotation_set_id, int)

            # delete annotation set
            doc._annotation_sets = []

            # trying to get an annotation set that no longer exists
            _ = doc.get_annotation_set_by_id(annotation_set_id)

    def test_document_with_multiline_annotation(self):
        """Test properties of a specific Documents in the test Project."""
        doc = self.prj.get_document_by_id(TEST_DOCUMENT_ID)
        assert doc.category.name == 'Lohnabrechnung'
        label = self.prj.get_label_by_id(867)
        annotations = label.annotations(categories=[self.prj.get_category_by_id(63)])
        self.assertEqual(len(annotations), self.annotations_correct)
        doc.update()
        annotations = label.annotations(categories=[self.prj.get_category_by_id(63)])
        self.assertEqual(len(annotations), self.annotations_correct)
        self.assertEqual(len(doc.text), 4537)
        # self.assertEqual(len(glob.glob(os.path.join(doc.document_folder, '*.*'))), 4)

        # existing annotation
        # https://app.konfuzio.com/admin/server/sequenceannotation/?document_id=44823&project=46
        self.assertEqual(len(doc.annotations(use_correct=False)), 22)
        # a multiline Annotation in the top right corner, see https://app.konfuzio.com/a/4419937
        # todo improve multiline support
        self.assertEqual(66, doc.annotations()[0]._spans[0].start_offset)
        self.assertEqual(78, doc.annotations()[0]._spans[0].end_offset)
        self.assertEqual(159, doc.annotations()[0]._spans[1].start_offset)
        self.assertEqual(169, doc.annotations()[0]._spans[1].end_offset)
        self.assertEqual(len(doc.annotations()), 19)
        self.assertTrue(doc.annotations()[0].is_online)
        self.assertTrue(not doc.annotations()[0].save())  # Save returns False because Annotation is already online.

    def test_add_document_twice(self):
        """Test adding same Document twice."""
        old_doc = self.prj.get_document_by_id(44834)
        with self.assertRaises(ValueError):
            self.prj.add_document(old_doc)
        assert len(self.prj.documents) == self.document_count

    def test_correct_annotations(self):
        """Test correct Annotations of a certain Label in a specific document."""
        doc = self.prj.get_document_by_id(44842)
        label = self.prj.get_label_by_id(867)
        assert len(doc.annotations(label=label)) == 1

    def test_annotation_start_offset_zero_filter(self):
        """Test Annotations with start offset equal to zero."""
        doc = self.prj.get_document_by_id(44842)
        assert len(doc.annotations()) == 24
        assert doc.annotations()[0].start_offset == 188
        assert len(doc.annotations()) == 24

    def test_multiline_annotation(self):
        """Test to convert a multiline span Annotation to a dict."""
        doc = self.prj.get_document_by_id(TEST_DOCUMENT_ID)
        assert len(doc.annotations()[0].eval_dict) == 2

    def test_annotation_to_dict(self):
        """Test to convert a Annotation to a dict."""
        anno = None
        for annotation in self.prj.documents[0].annotations():
            if annotation.id_ == 4420022:
                anno = annotation.eval_dict[0]

        assert anno["confidence"] == 1.0
        # assert anno["created_by"] ==  todo: support this variable provided via API in the Annotation
        # assert anno["custom_offset_string"] ==   todo: support this variable provided via API in the Annotation
        assert anno["end_offset"] == 366  # todo support multiline Annotations
        # assert anno["get_created_by"] == "ana@konfuzio.com"  todo: support this variable provided via API
        # assert anno["get_revised_by"] == "n/a" todo: support this variable provided via API in the Annotation
        assert anno["is_correct"]
        assert anno["label_id"] == 860  # original REST API calls it "label" however means label_id
        # assert anno["label_data_type"] == "Text"  # todo add to evaluation
        # assert anno["label_text"] ==  not supported in SDK but in REST API
        assert anno["label_threshold"] == 0.1
        # assert anno["normalized"] == '1'  # todo normalized is not really normalized data, e.g. for dates
        # assert anno["offset_string"] ==  # todo not supported by SDK but REST API
        # assert anno["offset_string_original"] ==  # todo not supported by SDK but REST API
        assert not anno["revised"]
        # self.assertIsNone(anno["revised_by"])   # todo not supported by SDK but REST API
        assert anno["annotation_set_id"] == 78730  # v2 REST API calls it still section
        assert anno["label_set_id"] == 63  # v2 REST API call it still section_label_id
        # assert anno["annotation_set_text"] == "Lohnabrechnung"  # v2 REST API call it still section_label_text
        assert anno["start_offset"] == 365
        # self.assertIsNone(anno["translated_string"])  # todo: how to translate null in a meaningful way

    def test_document_annotations_filter(self):
        """Test Annotations filter."""
        doc = self.prj.get_document_by_id(TEST_DOCUMENT_ID)
        self.assertEqual(len(doc.annotations()), 19)
        assert len(doc.annotations(label=self.prj.get_label_by_id(858))) == 1
        assert len(doc.annotations(use_correct=False)) == 22

    def test_document_offset(self):
        """Test Document offsets."""
        doc = self.prj.get_document_by_id(44842)
        assert doc.text[395:396] == '4'
        annotations = doc.annotations()
        self.assertEqual(24, len(annotations))
        # assert annotations[2].offset_string == ['4']

    def test_document_check_bbox(self):
        """Test bbox check."""
        doc = self.prj.get_document_by_id(44842)
        virtual_doc = Document(text=doc.text, bbox=doc.get_bbox(), project=doc.project)
        self.assertTrue(virtual_doc.check_bbox())
        virtual_doc._text = '123' + virtual_doc.text  # Change text to bring bbox out of sync.
        self.assertFalse(virtual_doc.check_bbox())

    @unittest.skip(reason='Waiting for API to support to add to default Annotation Set')
    def test_document_add_new_annotation(self):
        """Test adding a new annotation."""
        doc = self.prj.labels[0].documents[5]  # the latest document
        # we create a revised Annotations, as only revised Annotation can be deleted
        # if we would delete an unrevised annotation, we would provide feedback and thereby keep the
        # Annotation as "wrong" but "revised"
        assert len(doc.annotations(use_correct=False)) == 23
        label = self.prj.labels[0]
        new_anno = Annotation(
            start_offset=225,
            end_offset=237,
            label=label.id_,
            label_set_id=None,  # hand selected document section label
            revised=True,
            is_correct=True,
            accuracy=0.98765431,
            document=doc,
        )
        # make sure Document Annotations are updated too
        assert len(doc.annotations(use_correct=False)) == 24
        label = self.prj.labels[0]
        annotations = label.annotations(categories=[self.prj.get_category_by_id(63)])
        self.assertEqual(self.document_count + 1, len(annotations))
        assert new_anno.id_ is None
        new_anno.save()
        assert new_anno.id_
        new_anno.delete()
        assert new_anno.id_ is None
        assert len(doc.annotations(use_correct=False)) == 13
        annotations = label.annotations(categories=[self.prj.get_category_by_id(63)])
        self.assertEqual(self.document_count, len(annotations))

    @unittest.skip(reason="Skip: Changes in Trainer Annotation needed to require a Label for every Annotation init.")
    def test_document_add_new_annotation_without_label(self):
        """Test adding a new annotation."""
        with self.assertRaises(AttributeError) as _:
            _ = Annotation(
                start_offset=225,
                end_offset=237,
                label=None,
                label_set_id=0,  # hand selected document section label
                revised=True,
                is_correct=True,
                accuracy=0.98765431,
                document=Document(),
            )
        # TODO: expand assert to check for specific error message

    @unittest.skip(reason="Skip: Changes in Trainer Annotation needed to require a Document for every Annotation init.")
    def test_init_annotation_without_document(self):
        """Test adding a new annotation."""
        with self.assertRaises(AttributeError) as _:
            _ = Annotation(
                start_offset=225,
                end_offset=237,
                label=None,
                label_set_id=0,
                revised=True,
                is_correct=True,
                accuracy=0.98765431,
                document=None,
            )

        # TODO: expand assert to check for specific error message

    @pytest.mark.xfail(reason='We cannot define the Annotation Set automatically.')
    def test_init_annotation_with_default_annotation_set(self):
        """Test adding a new Annotation without providing the Annotation Set."""
        prj = Project(id_=TEST_PROJECT_ID)
        doc = Document(project=prj)
        annotation = Annotation(
            start_offset=225,
            end_offset=237,
            label=prj.labels[0],
            label_set_id=0,
            revised=True,
            is_correct=True,
            accuracy=0.98765431,
            document=doc,
            annotation_set=None,
        )

        # an Annotation Set needs to be created or retrieved after the Annotation is saved
        assert annotation.annotation_set.id_ == 78730

    @unittest.skip(reason="Issue https://gitlab.com/konfuzio/objectives/-/issues/8664.")
    def test_get_text_in_bio_scheme(self):
        """Test getting Document in the BIO scheme."""
        doc = self.prj.documents[0]
        bio_annotations = doc.get_text_in_bio_scheme()
        assert len(bio_annotations) == 398
        # check for multiline support in bio schema
        assert bio_annotations[1][0] == '328927/10103/00104'
        assert bio_annotations[1][1] == 'B-Austellungsdatum'
        assert bio_annotations[8][0] == '22.05.2018'
        assert bio_annotations[8][1] == 'B-Austellungsdatum'

    def test_number_of_all_documents(self):
        """Count the number of all available documents online."""
        prj = Project(id_=TEST_PROJECT_ID)
        assert len(prj._documents) == 42

    def test_create_empty_annotation(self):
        """
        Create an empty Annotation and get the start offset.

        The empty annotation should be added to the document as this represents the way the tokenizer
        creates empty annotations.
        """
        prj = Project(id_=TEST_PROJECT_ID)
        label = Label(project=prj)
<<<<<<< HEAD
        doc = Document(text='', project=prj, category=prj.get_category_by_id(63))
        label_set = LabelSet(project=prj, categories=[prj.get_category_by_id(63)])
=======
        category = prj.categories[0]
        # Adding an empty annotation requires to add empty label_set to to a category.
        doc = Document(text='', project=prj, category=category)
        label_set = LabelSet(project=prj)
        label_set.add_category(category=category)
        category.add_label_set(label_set)
>>>>>>> d3bbe68f
        annotation_set = AnnotationSet(document=doc, label_set=label_set)
        span = Span(start_offset=1, end_offset=2)
        annotation = Annotation(
            label=label, annotation_set=annotation_set, is_correct=True, label_set=label_set, document=doc, spans=[span]
        )
        self.assertTrue(annotation in doc.annotations())

    def test_get_annotations_for_offset_of_first_and_last_name(self):
        """Get Annotations for all offsets in the document."""
        doc = self.prj.get_document_by_id(TEST_DOCUMENT_ID)
        filtered_annotations = doc.annotations(start_offset=1500, end_offset=1530)
        self.assertEqual(len(filtered_annotations), 3)  # 3 is correct even 4 Spans!
        text = '198,34\n  Erna-Muster Eiermann                         KiSt      15,83   Solz        10,89\n  '
        self.assertEqual(doc.text[1498:1590], text)

    def test_create_list_of_regex_for_label_without_annotations(self):
        """Check regex build for empty Labels."""
        try:
            category = self.prj.get_category_by_id(63)
            label = next(x for x in self.prj.labels if len(x.annotations(categories=[category])) == 0)
            automated_regex_for_label = label.regex(categories=[category])
            # There is no regex available.
            assert len(automated_regex_for_label) == 0
            is_file(label.regex_file_path)
        except StopIteration:
            pass

    @unittest.skip(reason='Waiting for Text-Annotation Documentation.')
    def test_to_change_an_annotation_online(self):
        """Test to update an Annotation from revised to not revised and back to revised."""
        doc = self.prj.get_document_by_id(44864)
        annotations = doc.annotations(start_offset=10, end_offset=200)
        first_annotation = annotations[0]
        first_annotation.revised = False
        first_annotation.save()

    @classmethod
    def tearDownClass(cls) -> None:
        """Test if the Project remains the same as in the beginning."""
        assert len(cls.prj.documents) == cls.document_count
        assert len(cls.prj.test_documents) == cls.test_document_count
        category = cls.prj.get_category_by_id(63)
        assert len(cls.prj.labels[0].annotations(categories=[category])) == cls.annotations_correct


@pytest.mark.serial
class TestFillOperation(unittest.TestCase):
    """Seperate Test as we add non Labels to the Project."""

    @classmethod
    def setUpClass(cls) -> None:
        """Initialize the test: https://app.konfuzio.com/projects/46/docs/44823/bbox-annotations/."""
        cls.prj = Project(id_=46)
        cls.doc = cls.prj.get_document_by_id(TEST_DOCUMENT_ID)
        default_label_set = cls.prj.get_label_set_by_name('Lohnabrechnung')
        assert default_label_set.labels.__len__() == 10
        cls.annotations = cls.doc.annotations(start_offset=1498, end_offset=1590, fill=True)
        cls.sorted_spans = sorted([span for annotation in cls.annotations for span in annotation.spans])
        assert default_label_set.labels.__len__() == 11
        cls.text = '198,34\n  Erna-Muster Eiermann                         KiSt      15,83   Solz        10,89\n  '
        assert cls.doc.text[1498:1590] == cls.text

    def test_number_of_annotations(self):
        """Get Annotations for all offsets in the document."""
        self.assertEqual(len(self.annotations), 7)  # 2 single line Annotation, one multiline with two spans

    def test_number_of_spans(self):
        """Get Annotations for all offsets in the document."""
        self.assertEqual(len([span for annotation in self.annotations for span in annotation.spans]), 10)

    @unittest.skip(reason="Documents without Category cannot be processed.")
    def test_fill_doc_without_category(self):
        """Try to fill a Document without Category."""
        self.prj.get_document_by_id(44864).annotations(fill=True)

    def test_fill_full_document_with_category(self):
        """Try to fill a Document with Category."""
        self.prj.get_document_by_id(TEST_DOCUMENT_ID).annotations(fill=True)

    def test_correct_text_offset(self):
        """Test if the the sorted spans can create the offset text."""
        offsets = [sorted_span.offset_string for sorted_span in self.sorted_spans]
        span_text = "".join(offsets)
        self.assertEqual(self.doc.text[1498:1590], span_text)

    def test_span_start_and_end(self):
        """Test if the Spans have the correct offsets."""
        spa = [(span.start_offset, span.end_offset) for span in self.sorted_spans]
        assert self.doc.text[slice(spa[0][0], spa[0][1])] == self.doc.text[1498:1504] == '198,34'
        assert self.doc.text[slice(spa[1][0], spa[1][1])] == self.doc.text[1504:1505] == '\n'
        assert self.doc.text[slice(spa[2][0], spa[2][1])] == self.doc.text[1505:1507] == '  '
        assert self.doc.text[slice(spa[3][0], spa[3][1])] == self.doc.text[1507:1518] == 'Erna-Muster'
        assert self.doc.text[slice(spa[4][0], spa[4][1])] == self.doc.text[1518:1519] == ' '
        assert self.doc.text[slice(spa[5][0], spa[5][1])] == self.doc.text[1519:1527] == 'Eiermann'
        unlabeled = '                         KiSt      15,83   Solz        '
        assert self.doc.text[slice(spa[6][0], spa[6][1])] == self.doc.text[1527:1582] == unlabeled
        assert self.doc.text[slice(spa[7][0], spa[7][1])] == self.doc.text[1582:1587] == '10,89'
        assert self.doc.text[slice(spa[8][0], spa[8][1])] == self.doc.text[1587:1588] == '\n'
        assert self.doc.text[slice(spa[9][0], spa[9][1])] == self.doc.text[1588:1590] == '  '


@pytest.mark.local
class TestData(unittest.TestCase):
    """Test functions that don't require data."""

    def test_compare_none_and_id(self):
        """Test to compare an instance to None."""
        a = Data()
        a.id_ = 5
        self.assertNotEqual(a, None)

    def test_compare_nones(self):
        """Test to compare an instance with None ID to None."""
        a = Data()
        self.assertNotEqual(a, None)

    def test_compare_id_with_instance_without(self):
        """Test to compare an instance with ID to an instance with None ID."""
        a = Data()
        a.id_ = 5
        b = Data()
        self.assertNotEqual(a, b)


def test_download_training_and_test_data():
    """Test downloading of data from training and test documents."""
    download_training_and_test_data(TEST_PROJECT_ID)


def test_to_init_prj_from_folder():
    """Load Project from folder."""
    prj = Project(id_=46, project_folder='data_46')
    assert len(prj.documents) == 27<|MERGE_RESOLUTION|>--- conflicted
+++ resolved
@@ -798,23 +798,10 @@
         """
         prj = Project(id_=TEST_PROJECT_ID)
         label = Label(project=prj)
-<<<<<<< HEAD
         doc = Document(text='', project=prj, category=prj.get_category_by_id(63))
         label_set = LabelSet(project=prj, categories=[prj.get_category_by_id(63)])
-=======
-        category = prj.categories[0]
-        # Adding an empty annotation requires to add empty label_set to to a category.
-        doc = Document(text='', project=prj, category=category)
-        label_set = LabelSet(project=prj)
-        label_set.add_category(category=category)
-        category.add_label_set(label_set)
->>>>>>> d3bbe68f
         annotation_set = AnnotationSet(document=doc, label_set=label_set)
-        span = Span(start_offset=1, end_offset=2)
-        annotation = Annotation(
-            label=label, annotation_set=annotation_set, is_correct=True, label_set=label_set, document=doc, spans=[span]
-        )
-        self.assertTrue(annotation in doc.annotations())
+        _ = Annotation(label=label, annotation_set=annotation_set, label_set=label_set, document=doc)
 
     def test_get_annotations_for_offset_of_first_and_last_name(self):
         """Get Annotations for all offsets in the document."""
