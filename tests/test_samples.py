--- conflicted
+++ resolved
@@ -25,8 +25,4 @@
     def test_number_of_labels(self):
         """Test the number of all labels."""
         project = LocalTextProject()
-<<<<<<< HEAD
-        assert len(project.labels) == 5
-=======
-        assert len(project.labels) == 8
->>>>>>> 8005f8b5
+        assert len(project.labels) == 8