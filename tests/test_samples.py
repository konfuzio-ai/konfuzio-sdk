--- conflicted
+++ resolved
@@ -15,16 +15,12 @@
     def test_number_of_test_documents(self):
         """Test the number of all test Documents."""
         project = LocalTextProject()
-<<<<<<< HEAD
-        assert len(project.test_documents) == 6
-=======
         assert len(project.test_documents) == 7
 
     def test_number_of_no_status_documents(self):
         """Test the number of all test Documents."""
         project = LocalTextProject()
         assert len(project.no_status_documents) == 3
->>>>>>> 83c3fd75
 
     def test_number_of_categories(self):
         """Test the number of all Categories."""
