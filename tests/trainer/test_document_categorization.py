--- conflicted
+++ resolved
@@ -558,16 +558,8 @@
             assert updated['description'] == 'test_description'
             updated = update_ai_model(model_id, ai_type='categorization', patch=False, description='test_description')
             assert updated['description'] == 'test_description'
-<<<<<<< HEAD
-            delete_ai_model(model_id, ai_type='categorization')
-            url = get_create_ai_model_url(ai_type='categorization')
-            session = konfuzio_session()
-            with pytest.raises(HTTPError, match='404 Not Found'):
-                _ = session.get(url)
-=======
             deleted_model = delete_ai_model(model_id, ai_type='categorization')
             assert deleted_model.status_code == 204
->>>>>>> fb05f992
         except (HTTPError, ReadTimeout) as e:
             assert ('403' in str(e)) or ('500' in str(e)) or ('ReadTimeout' in str(e))
 
@@ -741,16 +733,8 @@
             assert updated['description'] == 'test_description'
             updated = update_ai_model(model_id, ai_type='categorization', patch=False, description='test_description')
             assert updated['description'] == 'test_description'
-<<<<<<< HEAD
-            delete_ai_model(model_id, ai_type='categorization')
-            url = get_create_ai_model_url(ai_type='categorization')
-            session = konfuzio_session()
-            with pytest.raises(HTTPError, match='404 Not Found'):
-                _ = session.get(url)
-=======
             deleted_model = delete_ai_model(model_id, ai_type='categorization')
             assert deleted_model.status_code == 204
->>>>>>> fb05f992
         except (HTTPError, ReadTimeout) as e:
             assert ('403' in str(e)) or ('500' in str(e)) or ('Read timed out' in str(e)) or ('404' in str(e))
 
