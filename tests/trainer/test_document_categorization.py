--- conflicted
+++ resolved
@@ -570,15 +570,9 @@
     project = Project(id_=None, project_folder=OFFLINE_PROJECT)
     document = project.get_document_by_id(44823)
     categorization_pipeline = build_categorization_ai_pipeline(
-<<<<<<< HEAD
         categories=[project.get_category_by_id(63)],
-        documents=project.documents[:10],  # for shorter runtime
-        test_documents=project.test_documents[:10],
-=======
-        categories=project.categories,
-        documents=[project.documents[0]],
+        documents=[project.documents[0]],  # for shorter runtime
         test_documents=[project.test_documents[1]],
->>>>>>> 93d5ebd6
         image_model=ImageModel.EfficientNetB0,
         text_model=TextModel.NBOWSelfAttention,
     )
