--- conflicted
+++ resolved
@@ -39,12 +39,7 @@
     TEST_RECEIPTS_CATEGORY_ID,
     TEST_PAYSLIPS_CATEGORY_ID,
 )
-<<<<<<< HEAD
-=======
-from konfuzio_sdk.trainer.document_categorization import (
-    NameBasedCategorizationAI,
-)
->>>>>>> cbd6dd1e
+
 from konfuzio_sdk.trainer.file_splitting import ContextAwareFileSplittingModel
 
 logger = logging.getLogger(__name__)
