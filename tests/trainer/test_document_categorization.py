--- conflicted
+++ resolved
@@ -591,10 +591,7 @@
     )
 
     pipeline_path = categorization_pipeline.save()
-<<<<<<< HEAD
     CategorizationAI.load_model(pipeline_path)
-=======
-    load_model(pipeline_path)
     os.remove(pipeline_path)
 
 
@@ -622,5 +619,4 @@
         use_text=True,
     )
     assert len(doc_info) == 5
-    assert doc_info[0][0].format == 'PNG'
->>>>>>> 93d5ebd6
+    assert doc_info[0][0].format == 'PNG'