"""Test Splitting AI and the models' training, saving and prediction."""
import os
import pathlib
import pytest
import unittest

from copy import deepcopy

from konfuzio_sdk.data import Category, Document, Project
from konfuzio_sdk.samples import LocalTextProject
from konfuzio_sdk.tokenizer.regex import ConnectedTextTokenizer
from konfuzio_sdk.trainer.file_splitting import (
    ContextAwareFileSplittingModel,
    SplittingAI,
    MultimodalFileSplittingModel,
)

from konfuzio_sdk.trainer.document_categorization import NameBasedCategorizationAI
from konfuzio_sdk.trainer.information_extraction import load_model


class TestContextAwareFileSplittingModel(unittest.TestCase):
    """Test Context Aware File Splitting Model."""

    @classmethod
    def setUpClass(cls) -> None:
        """Initialize the tested class."""
        cls.project = LocalTextProject()
        cls.file_splitting_model = ContextAwareFileSplittingModel(
            categories=[cls.project.get_category_by_id(3), cls.project.get_category_by_id(4)],
            tokenizer=ConnectedTextTokenizer(),
        )
        cls.file_splitting_model.test_documents = cls.file_splitting_model.test_documents[:-2]
        cls.test_document = cls.project.get_document_by_id(9)

    def test_fit_context_aware_splitting_model(self):
        """Test pseudotraining of the Context Aware File Splitting Model."""
        self.file_splitting_model.fit(allow_empty_categories=True)
        non_first_page_spans = {}
        for category in self.file_splitting_model.categories:
            cur_non_first_page_spans = []
            for doc in category.documents():
                for page in doc.pages():
                    if page.number > 1:
                        cur_non_first_page_spans.append({span.offset_string for span in page.spans()})
            if not cur_non_first_page_spans:
                cur_non_first_page_spans.append(set())
            true_non_first_page_spans = set.intersection(*cur_non_first_page_spans)
            non_first_page_spans[category.id_] = true_non_first_page_spans
        for category in self.file_splitting_model.categories:
            cur_exclusive_first_page_strings = category.exclusive_first_page_strings(tokenizer=ConnectedTextTokenizer())
            for span in cur_exclusive_first_page_strings:
                assert span not in non_first_page_spans[category.id_]

    def test_init_file_splitting_model_empty_list(self):
        """Test running Context Aware File Splitting Model with an empty Categories list."""
        with pytest.raises(ValueError, match="an empty list"):
            ContextAwareFileSplittingModel(categories=[], tokenizer=ConnectedTextTokenizer())

    def test_init_file_splitting_model_not_a_category(self):
        """Test passing a list with an element that is not a Category as an input."""
        with pytest.raises(ValueError, match="have to be Categories"):
            ContextAwareFileSplittingModel(
                categories=[self.project.get_category_by_id(3), ""], tokenizer=ConnectedTextTokenizer()
            )

    def test_init_file_splitting_model_category_no_documents(self):
        """Test passing a Category that does not have Documents."""
        _ = Category(project=self.project, id_=5, name="CategoryName 5")
        with pytest.raises(ValueError, match="does not have Documents"):
            ContextAwareFileSplittingModel(categories=[_], tokenizer=ConnectedTextTokenizer())

    def test_init_file_splitting_model_category_no_test_documents(self):
        """Test passing a Category that does not have test Documents."""
        _ = Category(project=self.project, id_=6, name="CategoryName 6")
        Document(project=self.project, category=_, text="Hi all, I like fish.", dataset_status=2)
        with pytest.raises(ValueError, match="does not have test Documents"):
            ContextAwareFileSplittingModel(categories=[_], tokenizer=ConnectedTextTokenizer())

    def test_load_incompatible_model(self):
        """Test initializing a model that does not pass has_compatible_interface check."""
        wrong_class = NameBasedCategorizationAI(LocalTextProject())
        assert not self.file_splitting_model.has_compatible_interface(wrong_class)

    def test_load_model_from_different_class(self):
        """Test initializing Splitting AI with a model that does not inherit from AbstractFileSplittingModel class."""
        wrong_class = NameBasedCategorizationAI(LocalTextProject())
        with pytest.raises(ValueError, match="model is not inheriting from AbstractFileSplittingModel"):
            SplittingAI(model=wrong_class)

    def test_predict_context_aware_splitting_model(self):
        """Test correct first Page prediction."""
        test_document = self.file_splitting_model.tokenizer.tokenize(
            deepcopy(self.project.get_category_by_id(3).test_documents()[0])
        )
        # deep copying because we do not want changes in an original test Document.
        # typically this happens in one of the private methods, but since here we pass a Document Page by Page, we
        # need to tokenize it explicitly (compared to when we pass a full Document to the Splitting AI).
        for page in test_document.pages():
            page.is_first_page = False
            for category in self.file_splitting_model.categories:
                cur_first_page_strings = category.exclusive_first_page_strings(
                    tokenizer=self.file_splitting_model.tokenizer
                )
                intersection = {span.offset_string.strip('\f').strip('\n') for span in page.spans()}.intersection(
                    cur_first_page_strings
                )
                if len(intersection) > 0:
                    page.is_first_page = True
                    break
            if page.number == 1:
                assert intersection == {'I like bread.'}
                assert page.is_first_page
            if page.number in (2, 4):
                assert intersection == set()
            if page.number in (3, 5):
                assert intersection == {'Morning,'}
                assert page.is_first_page

    def test_predict_with_empty_categories(self):
        """Test predicting with all empty Categories."""
        model = ContextAwareFileSplittingModel(
            categories=[self.project.get_category_by_id(2)], tokenizer=self.file_splitting_model.tokenizer
        )
        model.fit(allow_empty_categories=True)
        with pytest.raises(ValueError, match="Cannot run prediction as none of the Categories in"):
            model.predict(self.test_document.pages()[0])

    def test_pickle_model_save_load(self):
        """Test saving Context Aware File Splitting Model to a pickle."""
        self.file_splitting_model.output_dir = self.project.model_folder
        self.file_splitting_model.path = self.file_splitting_model.save(keep_documents=True, max_ram='5MB')
        assert os.path.isfile(self.file_splitting_model.path)
        model = load_model(self.file_splitting_model.path)
        for category_gt, category_load in zip(self.file_splitting_model.categories, model.categories):
            gt_exclusive_first_page_strings = category_gt.exclusive_first_page_strings(
                tokenizer=ConnectedTextTokenizer()
            )
            load_exclusive_first_page_strings = category_load.exclusive_first_page_strings(
                tokenizer=ConnectedTextTokenizer()
            )
            assert gt_exclusive_first_page_strings == load_exclusive_first_page_strings

    def test_pickle_model_save_lose_weight(self):
        """Test saving Context Aware File Splitting Model with reduce_weight."""
        self.file_splitting_model.output_dir = self.project.model_folder
        self.file_splitting_model.path = self.file_splitting_model.save(
            reduce_weight=True, keep_documents=True, max_ram='5MB'
        )
        assert os.path.isfile(self.file_splitting_model.path)
        model = load_model(self.file_splitting_model.path)
        for category_gt, category_load in zip(self.file_splitting_model.categories, model.categories):
            gt_exclusive_first_page_strings = category_gt.exclusive_first_page_strings(
                tokenizer=ConnectedTextTokenizer()
            )
            load_exclusive_first_page_strings = category_load.exclusive_first_page_strings(
                tokenizer=ConnectedTextTokenizer()
            )
            assert gt_exclusive_first_page_strings == load_exclusive_first_page_strings

    def test_splitting_ai_predict(self):
        """Test Splitting AI's Document-splitting method."""
        splitting_ai = SplittingAI(self.file_splitting_model)
        pred = splitting_ai.propose_split_documents(self.test_document, return_pages=False)
        assert len(pred) == 3

    def test_splitting_ai_predict_one_file_document(self):
        """Test Splitting AI's Document-splitting method on a single-file Document."""
        splitting_ai = SplittingAI(self.file_splitting_model)
        test_document = self.project.get_document_by_id(17)
        pred = splitting_ai.propose_split_documents(test_document)
        assert len(pred) == 1
        assert len(pred[0].pages()) == 2

    def test_splitting_ai_evaluate_full_on_training(self):
        """Test Splitting AI's evaluate_full on training Documents."""
        splitting_ai = SplittingAI(self.file_splitting_model)
        splitting_ai.evaluate_full(use_training_docs=True)
        assert splitting_ai.full_evaluation.tp() == 3
        assert splitting_ai.full_evaluation.fp() == 0
        assert splitting_ai.full_evaluation.fn() == 0
        assert splitting_ai.full_evaluation.tn() == 3
        assert splitting_ai.full_evaluation.precision() == 1.0
        assert splitting_ai.full_evaluation.recall() == 1.0
        assert splitting_ai.full_evaluation.f1() == 1.0

    def test_splitting_ai_evaluate_full_on_testing(self):
        """Test Splitting AI's evaluate_full on testing Documents."""
        splitting_ai = SplittingAI(self.file_splitting_model)
        splitting_ai.evaluate_full()
        assert splitting_ai.full_evaluation.tp() == 9
        assert splitting_ai.full_evaluation.fp() == 0
        assert splitting_ai.full_evaluation.fn() == 0
        assert splitting_ai.full_evaluation.tn() == 7
        assert splitting_ai.full_evaluation.precision() == 1.0
        assert splitting_ai.full_evaluation.recall() == 1.0
        assert splitting_ai.full_evaluation.f1() == 1.0

    def test_splitting_no_category_document(self):
        """Test running Splitting AI on a Document with Category == NO_CATEGORY."""
        splitting_ai = SplittingAI(self.file_splitting_model)
        test_document = self.project.get_document_by_id(19)
        assert test_document._category == self.project.no_category
        pred = splitting_ai.propose_split_documents(test_document, return_pages=False)
        assert len(pred) == 1
        assert pred[0].text == test_document.text

    def test_splitting_with_inplace(self):
        """Test Context Aware File Splitting Model's predict method with inplace=True."""
        splitting_ai = SplittingAI(self.file_splitting_model)
        test_document = self.file_splitting_model.tokenizer.tokenize(self.test_document)
        pred = splitting_ai.propose_split_documents(test_document, return_pages=True, inplace=True)[0]
        for page in pred.pages():
            if page.number in (1, 3, 5):
                assert page.is_first_page
            else:
                assert not page.is_first_page
            assert page.is_first_page_confidence == 1
        assert pred == test_document

    def test_suggest_first_pages(self):
        """Test Splitting AI's suggesting first Pages."""
        splitting_ai = SplittingAI(self.file_splitting_model)
        test_document = self.file_splitting_model.tokenizer.tokenize(deepcopy(self.test_document))
        pred = splitting_ai.propose_split_documents(test_document, return_pages=True)[0]
        for page in pred.pages():
            if page.number in (1, 3, 5):
                assert page.is_first_page
            else:
                assert not page.is_first_page
            assert page.is_first_page_confidence == 1
        pathlib.Path(self.file_splitting_model.path).unlink()


TEST_WITH_FULL_DATASET = False


class TestMultimodalFileSplittingModel(unittest.TestCase):
    """Test Multimodal File Splitting Model."""

    @classmethod
    def setUpClass(cls) -> None:
        """Initialize the tested class."""
        cls.project = Project(id_=46)
        cls.file_splitting_model = MultimodalFileSplittingModel(categories=cls.project.categories)
        if not TEST_WITH_FULL_DATASET:
<<<<<<< HEAD
            cls.file_splitting_model.documents = [
                document for category in cls.file_splitting_model.categories for document in category.documents()
            ][:1]
=======
            cls.file_splitting_model.documents = [cls.file_splitting_model.categories[0].documents()[0]]
>>>>>>> a78b0795
        cls.test_document = cls.file_splitting_model.test_documents[-1]

    def test_model_training(self):
        """Test model's fit() method."""
        self.file_splitting_model.fit(epochs=2)
        assert self.file_splitting_model.model

    def test_run_page_prediction(self):
        """Test model's prediction."""
        for doc in self.file_splitting_model.test_documents:
            for page in doc.pages():
                page.is_first_page = None
                page = self.file_splitting_model.predict(page)
                assert page.is_first_page
                assert page.is_first_page_confidence

    def test_run_splitting_ai_prediction(self):
        """Test Splitting AI integration with the Multimodal File Splitting Model."""
        splitting_ai = SplittingAI(self.file_splitting_model)
        pred = splitting_ai.propose_split_documents(self.test_document)
        assert len(pred) == 1
        for page in pred[0].pages():
            if page.number == 1:
                assert page.is_first_page
<<<<<<< HEAD
                assert page.is_first_page_confidence > 0.5
=======
                assert page.is_first_page_confidence > 0.51
>>>>>>> a78b0795
            else:
                assert not page.is_first_page
                assert page.is_first_page_confidence

    @pytest.mark.skip(reason="Takes too long to test upon pushing; skipping can be removed for local testing.")
    def test_save_load_model(self):
        """Test saving and loading pickle file of the model."""
        path = self.file_splitting_model.save()
        loaded = load_model(path)
        splitting_ai = SplittingAI(model=loaded)
        assert isinstance(splitting_ai.model, MultimodalFileSplittingModel)
        pathlib.Path(path).unlink()

    def test_splitting_ai_evaluate_full_on_training(self):
        """Test Splitting AI's evaluate_full on training Documents."""
        splitting_ai = SplittingAI(self.file_splitting_model)
        splitting_ai.evaluate_full(use_training_docs=True)
        if TEST_WITH_FULL_DATASET:
            assert splitting_ai.full_evaluation.tp() == 25
        else:
            assert splitting_ai.full_evaluation.tp() == 1
        assert splitting_ai.full_evaluation.fp() == 0
        assert splitting_ai.full_evaluation.fn() == 0
        assert splitting_ai.full_evaluation.tn() == 0
        assert splitting_ai.full_evaluation.precision() == 1.0
        assert splitting_ai.full_evaluation.recall() == 1.0
        assert splitting_ai.full_evaluation.f1() == 1.0

    def test_splitting_ai_evaluate_full_on_testing(self):
        """Test Splitting AI's evaluate_full on testing Documents."""
        splitting_ai = SplittingAI(self.file_splitting_model)
        splitting_ai.evaluate_full()
        print(splitting_ai.full_evaluation.evaluation_results)
        assert splitting_ai.full_evaluation.tp() == 3
        assert splitting_ai.full_evaluation.fp() == 0
        assert splitting_ai.full_evaluation.fn() == 0
        assert splitting_ai.full_evaluation.tn() == 0
        assert splitting_ai.full_evaluation.precision() == 1.0
        assert splitting_ai.full_evaluation.recall() == 1.0
        assert splitting_ai.full_evaluation.f1() == 1.0<|MERGE_RESOLUTION|>--- conflicted
+++ resolved
@@ -244,13 +244,7 @@
         cls.project = Project(id_=46)
         cls.file_splitting_model = MultimodalFileSplittingModel(categories=cls.project.categories)
         if not TEST_WITH_FULL_DATASET:
-<<<<<<< HEAD
-            cls.file_splitting_model.documents = [
-                document for category in cls.file_splitting_model.categories for document in category.documents()
-            ][:1]
-=======
             cls.file_splitting_model.documents = [cls.file_splitting_model.categories[0].documents()[0]]
->>>>>>> a78b0795
         cls.test_document = cls.file_splitting_model.test_documents[-1]
 
     def test_model_training(self):
@@ -275,11 +269,7 @@
         for page in pred[0].pages():
             if page.number == 1:
                 assert page.is_first_page
-<<<<<<< HEAD
-                assert page.is_first_page_confidence > 0.5
-=======
                 assert page.is_first_page_confidence > 0.51
->>>>>>> a78b0795
             else:
                 assert not page.is_first_page
                 assert page.is_first_page_confidence
