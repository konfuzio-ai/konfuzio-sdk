# -*- coding: utf-8 -*-
"""Test to train an Extraction AI."""
from copy import deepcopy
import linecache
import logging
import math
import tracemalloc
from pympler import asizeof
import unittest
import parameterized
import os
from requests import HTTPError

import pytest
import pandas as pd
from sklearn.datasets import make_classification
from sklearn.ensemble import RandomForestClassifier

from konfuzio_sdk.data import Project, Document, AnnotationSet
from konfuzio_sdk.trainer.information_extraction import (
    num_count,
    date_count,
    digit_count,
    space_count,
    special_count,
    vowel_count,
    upper_count,
    duplicate_count,
    substring_count,
    unique_char_count,
    strip_accents,
    count_string_differences,
    year_month_day_count,
    add_extractions_as_annotations,
    load_model,
    RFExtractionAI,
    Trainer,
)
from konfuzio_sdk.api import upload_ai_model
from konfuzio_sdk.tokenizer.regex import WhitespaceTokenizer, RegexTokenizer
from konfuzio_sdk.tokenizer.base import ListTokenizer
from tests.variables import OFFLINE_PROJECT, TEST_DOCUMENT_ID
from konfuzio_sdk.samples import LocalTextProject

logger = logging.getLogger(__name__)

FEATURE_COUNT = 49

TEST_WITH_FULL_DATASET = False


def display_top(snapshot, key_type='lineno', limit=30):
    """Trace memory allocations, see https://docs.python.org/3/library/tracemalloc.html."""
    snapshot = snapshot.filter_traces(
        (
            tracemalloc.Filter(False, "<frozen importlib._bootstrap>"),
            tracemalloc.Filter(False, "<unknown>"),
            tracemalloc.Filter(False, "<logging>"),
            tracemalloc.Filter(False, "<tracemalloc>"),
        )
    )
    top_stats = snapshot.statistics(key_type)

    logger.info("Top %s lines" % limit)
    for index, stat in enumerate(top_stats[:limit], 1):
        frame = stat.traceback[0]
        logger.info("#%s: %s:%s: %.1f KiB" % (index, frame.filename, frame.lineno, stat.size / 1024))
        line = linecache.getline(frame.filename, frame.lineno).strip()
        if line:
            logger.info('    %s' % line)

    other = top_stats[limit:]
    if other:
        size = sum(stat.size for stat in other)
        logger.info("%s other: %.1f KiB" % (len(other), size / 1024))
    total = sum(stat.size for stat in top_stats)
    logger.info("Total allocated size: %.1f KiB" % (total / 1024))


entity_results_data = [
    (0, ('Austellungsdatum', 159, 169)),
    (1, ('Personalausweis', 352, 357)),
    (2, ('Steuerklasse', 365, 366)),
    (3, ('Personalausweis', 1194, 1199)),
    (4, ('Gesamt-Brutto', 1498, 1504)),
    (5, ('Vorname', 1507, 1518)),
    (6, ('Nachname', 1519, 1527)),
    (7, ('Gesamt-Brutto', 1582, 1587)),
    (8, ('Lohnart', 1758, 1762)),
    (9, ('Bezeichnung', 1763, 1769)),
    (10, ('Betrag', 1831, 1839)),
    (11, ('Gesamt-Brutto', 2111, 2119)),
    (12, ('Sozialversicherung', 2255, 2262)),
    (13, ('Sozialversicherung', 2269, 2274)),
    (14, ('Sozialversicherung', 2281, 2285)),
    (15, ('Sozialversicherung', 2292, 2296)),
    (16, ('Steuerrechtliche Abzüge', 2324, 2330)),
    (17, ('Netto-Verdienst', 3004, 3012)),
    (18, ('Steuer-Brutto', 3141, 3149)),
    (19, ('Auszahlungsbetrag', 3777, 3785)),
]

clf_classes = [
    'Austellungsdatum',
    'Auszahlungsbetrag',
    'Bank inkl. IBAN',
    'Betrag',
    'Bezeichnung',
    'Faktor',
    'Gesamt-Brutto',
    'Lohnart',
    'Menge',
    'NO_LABEL',
    'Nachname',
    'Netto-Verdienst',
    'Personalausweis',
    'Sozialversicherung',
    'Steuer-Brutto',
    'Steuerklasse',
    'Steuerrechtliche Abzüge',
    'Vorname',
]

separate_labels_clf_classes = [
    'Brutto-Bezug__Betrag',
    'Brutto-Bezug__Bezeichnung',
    'Brutto-Bezug__Faktor',
    'Brutto-Bezug__Lohnart',
    'Brutto-Bezug__Menge',
    'Lohnabrechnung__Austellungsdatum',
    'Lohnabrechnung__Auszahlungsbetrag',
    'Lohnabrechnung__Bank inkl. IBAN',
    'Lohnabrechnung__Gesamt-Brutto',
    'Lohnabrechnung__Nachname',
    'Lohnabrechnung__Netto-Verdienst',
    'Lohnabrechnung__Personalausweis',
    'Lohnabrechnung__Steuerklasse',
    'Lohnabrechnung__Vorname',
    'NO_LABEL_SET__NO_LABEL',
    'Netto-Bezug__Lohnart',
    'Steuer__Sozialversicherung',
    'Steuer__Steuerrechtliche Abzüge',
    'Verdiensibescheinigung__Steuer-Brutto',
]

template_clf_classes = ['Brutto-Bezug', 'Lohnabrechnung', 'Netto-Bezug', 'No', 'Steuer', 'Verdiensibescheinigung']


@parameterized.parameterized_class(
    ('use_separate_labels', 'evaluate_full_result', 'data_quality_result', 'clf_quality_result'),
    [
        (
            False,
            0.8055555555555556,  # w/ full dataset: 0.9237668161434978
            0.9745762711864406,
            0.9705882352941176,
        ),
        (True, 0.8055555555555556, 0.9704641350210971, 0.967741935483871),  # w/ full dataset: 0.9783549783549783
    ],
)
class TestWhitespaceRFExtractionAI(unittest.TestCase):
    """Test New SDK Information Extraction."""

    @classmethod
    def setUpClass(cls) -> None:
        """Set up the Data and Pipeline."""
        cls.project = Project(id_=None, project_folder=OFFLINE_PROJECT)
        tokenizer = WhitespaceTokenizer()
        cls.pipeline = RFExtractionAI(use_separate_labels=cls.use_separate_labels, tokenizer=tokenizer)

        cls.tests_annotations_spans = list()

    def test_01_configure_pipeline(self):
        """Make sure the Data and Pipeline is configured."""
        self.pipeline.category = self.project.get_category_by_id(id_=63)

        if not TEST_WITH_FULL_DATASET:
            train_doc_ids = [44823, 44834, 44839, 44840, 44841]
            self.pipeline.documents = [self.project.get_document_by_id(doc_id) for doc_id in train_doc_ids]
        else:
            self.pipeline.documents = self.project.get_category_by_id(63).documents()

        if not TEST_WITH_FULL_DATASET:
            test_doc_ids = [44865]
            self.pipeline.test_documents = [self.project.get_document_by_id(doc_id) for doc_id in test_doc_ids]
        else:
            self.pipeline.test_documents = self.project.get_category_by_id(63).test_documents()

        # todo have a separate test case for calculating features of offline documents

    def test_02_make_features(self):
        """Make sure the Data and Pipeline is configured."""
        # we have intentional unrevised annotations in the Training set which will block feature calculation
        with pytest.raises(ValueError, match="is unrevised in this dataset and can't be used for training"):
            self.pipeline.df_train, self.pipeline.label_feature_list = self.pipeline.feature_function(
                documents=self.pipeline.documents, require_revised_annotations=True
            )
        # if we set them as revised and rejected, the features can be calculated again
        doc_with_unrevised_anns = self.project.get_document_by_id(44823)
        unrevised_annotations = [
            a
            for a in doc_with_unrevised_anns.annotations(use_correct=False)
            if not a.revised and not a.is_correct and a.confidence > 0.1
        ]
        expected_unrevised_ids = [9760937, 9647432]
        for i, a in enumerate(unrevised_annotations):
            assert a.id_ == expected_unrevised_ids[i]
            a.revised = True
        self.pipeline.df_train, self.pipeline.label_feature_list = self.pipeline.feature_function(
            documents=self.pipeline.documents, require_revised_annotations=True
        )

    def test_03_fit(self) -> None:
        """Start to train the Model."""
        self.pipeline.fit()

        if self.pipeline.use_separate_labels:
            assert len(self.pipeline.clf.classes_) == 19
            assert list(self.pipeline.clf.classes_) == separate_labels_clf_classes
        else:
            assert len(self.pipeline.clf.classes_) == 18
            assert list(self.pipeline.clf.classes_) == clf_classes

        assert list(self.pipeline.template_clf.classes_) == template_clf_classes

    def test_04_save_model(self):
        """Save the model."""
        with pytest.raises(MemoryError):
<<<<<<< HEAD
            self.pipeline.pipeline_path = self.pipeline.save(include_konfuzio=False, max_ram="5MB")

        self.project._max_ram = "5MB"
        with pytest.raises(MemoryError):
            self.pipeline.pipeline_path = self.pipeline.save(include_konfuzio=False)
        self.project._max_ram = None

        self.pipeline.pipeline_path = self.pipeline.save(output_dir=self.project.model_folder, include_konfuzio=False)
=======
            self.pipeline.pipeline_path = self.pipeline.save(
                include_konfuzio=False, reduce_weight=False, keep_documents=True, max_ram="5MB"
            )

        self.project._max_ram = "5MB"
        with pytest.raises(MemoryError):
            self.pipeline.pipeline_path = self.pipeline.save(
                include_konfuzio=False, reduce_weight=False, keep_documents=True
            )
        self.project._max_ram = None

        test_documents = self.pipeline.test_documents
        documents = self.pipeline.documents

        previous_size = asizeof.asizeof(self.pipeline)

        self.pipeline.pipeline_path = self.pipeline.save(
            output_dir=self.project.model_folder, include_konfuzio=False, reduce_weight=True, max_ram="5MB"
        )
>>>>>>> f8cc8f65
        assert os.path.isfile(self.pipeline.pipeline_path)

        assert self.pipeline.documents == []
        assert self.pipeline.test_documents == []
        assert self.pipeline.df_train is None
        assert self.pipeline.tokenizer.processing_steps == []

        self.pipeline.test_documents = test_documents
        self.pipeline.documents = documents
        self.pipeline.category.project._documents = test_documents + documents

        assert previous_size > asizeof.asizeof(self.pipeline)

    def test_05_upload_ai_model(self):
        """Upload the model."""
        assert os.path.isfile(self.pipeline.pipeline_path)

        try:
            upload_ai_model(ai_model_path=self.pipeline.pipeline_path, category_ids=[self.pipeline.category.id_])
        except HTTPError as e:
            assert '403' in str(e)

    def test_06_evaluate_full(self):
        """Evaluate Whitespace RFExtractionAI Model."""
        evaluation = self.pipeline.evaluate_full()

        assert evaluation.f1(None) == self.evaluate_full_result

    def test_07_data_quality(self):
        """Evaluate on training documents."""
        evaluation = self.pipeline.evaluate_full(use_training_docs=True)
        assert evaluation.f1(None) == self.data_quality_result

    def test_08_tokenizer_quality(self):
        """Evaluate the tokenizer quality."""
        evaluation = self.pipeline.evaluate_tokenizer()
        assert evaluation.tokenizer_f1(None) == 0.1694915254237288
        assert evaluation.tokenizer_tp() == 30
        assert evaluation.tokenizer_fp() == 289
        assert evaluation.tokenizer_fn() == 5

    def test_09_clf_quality(self):
        """Evaluate the Label classifier quality."""
        evaluation = self.pipeline.evaluate_clf()
        assert evaluation.clf_f1(None) == self.clf_quality_result

    def test_10_template_clf_quality(self):
        """Evaluate the LabelSet classifier quality."""
        evaluation = self.pipeline.evaluate_template_clf()

        assert evaluation.f1(None) == 0.9552238805970149

    def test_11_extract_test_document(self):
        """Extract a randomly selected Test Document."""
        test_document = self.project.get_document_by_id(TEST_DOCUMENT_ID)
        res_doc = self.pipeline.extract(document=test_document)
        view_annotations = res_doc.view_annotations()
        assert len(view_annotations) == 19
        view_spans = sorted([span for ann in view_annotations for span in ann.spans])
        self.tests_annotations_spans += view_spans
        assert len(self.tests_annotations_spans) == 20

    @parameterized.parameterized.expand(entity_results_data)
    def test_12_test_annotations(self, i, expected):
        """Test extracted annotations."""
        span = self.tests_annotations_spans[i]
        span_tuple = (span.annotation.label.name, span.start_offset, span.end_offset)
        assert span_tuple == expected

    def test_13_load_ai_model(self):
        """Test loading of trained model."""
        self.pipeline = load_model(self.pipeline.pipeline_path)
        test_document = self.project.get_document_by_id(TEST_DOCUMENT_ID)
        self.pipeline.category = test_document.category

        res_doc = self.pipeline.extract(document=test_document)
        assert len(res_doc.view_annotations()) == 19

    @classmethod
    def tearDownClass(cls) -> None:
        """Clear Project files."""
        if os.path.isfile(cls.pipeline.pipeline_path):
            os.remove(cls.pipeline.pipeline_path)  # cleanup


@parameterized.parameterized_class(
    ('use_separate_labels', 'evaluate_full_result'),
    [
        (False, 0.8266666666666667),  # w/ full dataset: 0.8930232558139535
        (True, 0.8266666666666667),  # w/ full dataset: 0.9596412556053812
    ],
)
class TestRegexRFExtractionAI(unittest.TestCase):
    """Test New SDK Information Extraction."""

    @classmethod
    def setUpClass(cls) -> None:
        """Set up the Data and Pipeline."""
        cls.project = Project(id_=None, project_folder=OFFLINE_PROJECT)
        cls.pipeline = RFExtractionAI(use_separate_labels=cls.use_separate_labels)

        cls.tests_annotations_spans = list()

    def test_01_configure_pipeline(self):
        """Make sure the Data and Pipeline is configured."""
        self.pipeline.tokenizer = ListTokenizer(tokenizers=[])
        self.pipeline.category = self.project.get_category_by_id(id_=63)

        for label in self.pipeline.category.labels:
            for regex in label.find_regex(category=self.pipeline.category):
                self.pipeline.tokenizer.tokenizers.append(RegexTokenizer(regex=regex))

        if not TEST_WITH_FULL_DATASET:
            train_doc_ids = [44823, 44834, 44839, 44840, 44841]
            self.pipeline.documents = [self.project.get_document_by_id(doc_id) for doc_id in train_doc_ids]
        else:
            self.pipeline.documents = self.project.get_category_by_id(63).documents()

        if not TEST_WITH_FULL_DATASET:
            test_doc_ids = [44865]
            self.pipeline.test_documents = [self.project.get_document_by_id(doc_id) for doc_id in test_doc_ids]
        else:
            self.pipeline.test_documents = self.project.get_category_by_id(63).test_documents()

        # todo have a separate test case for calculating features of offline documents

    def test_02_make_features(self):
        """Make sure the Data and Pipeline is configured."""
        # We have intentional unrevised annotations in the Training set which will block feature calculation,
        # unless we set require_revised_annotations=False (which is default), which we are doing here, so we ignore them
        # See TestWhitespaceRFExtractionAI::test_2_make_features for the case with require_revised_annotations=True
        self.pipeline.df_train, self.pipeline.label_feature_list = self.pipeline.feature_function(
            documents=self.pipeline.documents, retokenize=False, require_revised_annotations=False
        )

    def test_03_fit(self) -> None:
        """Start to train the Model."""
        self.pipeline.fit()

        if self.pipeline.use_separate_labels:
            assert len(self.pipeline.clf.classes_) == 19
            assert list(self.pipeline.clf.classes_) == separate_labels_clf_classes
        else:
            assert len(self.pipeline.clf.classes_) == 18
            assert list(self.pipeline.clf.classes_) == clf_classes

        assert list(self.pipeline.template_clf.classes_) == template_clf_classes

    def test_04_save_model(self):
        """Save the model."""
        with pytest.raises(MemoryError):
<<<<<<< HEAD
            self.pipeline.pipeline_path = self.pipeline.save(include_konfuzio=False, max_ram="5MB")

        self.project._max_ram = "5MB"
        with pytest.raises(MemoryError):
            self.pipeline.pipeline_path = self.pipeline.save(include_konfuzio=False)
        self.project._max_ram = None

        self.pipeline.pipeline_path = self.pipeline.save(include_konfuzio=False)
=======
            self.pipeline.pipeline_path = self.pipeline.save(
                include_konfuzio=False, max_ram="5MB", keep_documents=True, reduce_weight=False
            )

        self.project._max_ram = "5MB"
        with pytest.raises(MemoryError):
            self.pipeline.pipeline_path = self.pipeline.save(
                include_konfuzio=False, keep_documents=True, reduce_weight=False
            )
        self.project._max_ram = None

        test_documents = self.pipeline.test_documents
        documents = self.pipeline.documents

        previous_size = asizeof.asizeof(self.pipeline)

        self.pipeline.pipeline_path = self.pipeline.save(
            output_dir=self.project.model_folder, include_konfuzio=False, reduce_weight=True, max_ram="5MB"
        )
>>>>>>> f8cc8f65
        assert os.path.isfile(self.pipeline.pipeline_path)

        assert self.pipeline.documents == []
        assert self.pipeline.test_documents == []
        assert self.pipeline.df_train is None
        assert self.pipeline.tokenizer.processing_steps == []

        self.pipeline.test_documents = test_documents
        self.pipeline.documents = documents
        self.pipeline.category.project._documents = test_documents + documents

        assert previous_size > asizeof.asizeof(self.pipeline)

    def test_05_upload_ai_model(self):
        """Upload the model."""
        assert os.path.isfile(self.pipeline.pipeline_path)

        try:
            upload_ai_model(ai_model_path=self.pipeline.pipeline_path, category_ids=[self.pipeline.category.id_])
        except HTTPError as e:
            assert '403' in str(e)

    def test_06_evaluate_full(self):
        """Evaluate DocumentEntityMultiClassModel."""
        evaluation = self.pipeline.evaluate_full()

        assert evaluation.f1(None) == self.evaluate_full_result

    def test_07_data_quality(self):
        """Evaluate on training documents."""
        evaluation = self.pipeline.evaluate_full(use_training_docs=True)
        assert evaluation.f1(None) >= 0.94

    def test_08_tokenizer_quality(self):
        """Evaluate the tokenizer quality."""
        evaluation = self.pipeline.evaluate_tokenizer()
        assert evaluation.tokenizer_f1(None) == 0.7157894736842105
        assert evaluation.tokenizer_tp() == 34
        assert evaluation.tokenizer_fp() == 26
        assert evaluation.tokenizer_fn() == 1

    def test_09_clf_quality(self):
        """Evaluate the Label classifier quality."""
        evaluation = self.pipeline.evaluate_clf()
        assert evaluation.clf_f1(None) == 1.0

    def test_10_template_clf_quality(self):
        """Evaluate the LabelSet classifier quality."""
        evaluation = self.pipeline.evaluate_template_clf()
        assert evaluation.f1(None) == 0.9552238805970149

    def test_11_extract_test_document(self):
        """Extract a randomly selected Test Document."""
        test_document = self.project.get_document_by_id(TEST_DOCUMENT_ID)
        res_doc = self.pipeline.extract(document=test_document)
        view_annotations = res_doc.view_annotations()
        assert len(view_annotations) == 19
        view_spans = sorted([span for ann in view_annotations for span in ann.spans])
        self.tests_annotations_spans += view_spans
        assert len(self.tests_annotations_spans) == 20

    @parameterized.parameterized.expand(entity_results_data)
    def test_12_test_annotations(self, i, expected):
        """Test extracted annotations."""
        span = self.tests_annotations_spans[i]
        span_tuple = (span.annotation.label.name, span.start_offset, span.end_offset)
        assert span_tuple == expected

    def test_13_load_ai_model(self):
        """Test loading of trained model."""
        self.pipeline = load_model(self.pipeline.pipeline_path)
        test_document = self.project.get_document_by_id(TEST_DOCUMENT_ID)
        res_doc = self.pipeline.extract(document=test_document)
        assert len(res_doc.view_annotations()) == 19

    @classmethod
    def tearDownClass(cls) -> None:
        """Clear Project files."""
        dir = cls.project.regex_folder

        for f in os.listdir(dir):
            os.remove(os.path.join(dir, f))

        if os.path.isfile(cls.pipeline.pipeline_path):
            os.remove(cls.pipeline.pipeline_path)  # cleanup


class TestInformationExtraction(unittest.TestCase):
    """Test to train an extraction Model for Documents."""

    @classmethod
    def setUpClass(cls) -> None:
        """Set up the Data and Pipeline."""
        cls.project = Project(id_=None, project_folder=OFFLINE_PROJECT)

    def test_extraction_without_tokenizer(self):
        """Test extraction on a Document."""
        pipeline = RFExtractionAI()
        document = self.project.get_document_by_id(TEST_DOCUMENT_ID)
        with pytest.raises(AttributeError) as einfo:
            pipeline.extract(document)
        assert 'missing Tokenizer' in str(einfo.value)

    def test_extraction_without_clf(self):
        """Test extraction without classifier."""
        document = self.project.get_document_by_id(TEST_DOCUMENT_ID)
        pipeline = RFExtractionAI()
        pipeline.tokenizer = WhitespaceTokenizer()
        with pytest.raises(AttributeError, match='does not provide a Label Classifier'):
            pipeline.extract(document)

    def test_extraction_with_no_span_document(self):
        """Test empty extraction when no spans detected."""
        document = self.project.get_document_by_id(TEST_DOCUMENT_ID)
        pipeline = RFExtractionAI()
        pipeline.tokenizer = RegexTokenizer(r"qwerty")

        pipeline.clf = RandomForestClassifier(max_depth=5, n_estimators=10, max_features=1)
        X, y = make_classification(
            n_samples=1000, n_features=4, n_informative=2, n_redundant=0, random_state=0, shuffle=False
        )
        pipeline.clf.fit(X, y)

        virt_doc = pipeline.extract(document)

        assert virt_doc.annotations(use_correct=False) == []

    def test_extraction_with_empty_document(self):
        """Test extraction with completely empty document."""
        category = self.project.get_category_by_id(63)
        document = Document(text="", project=self.project, category=category)
        pipeline = RFExtractionAI()
        pipeline.tokenizer = RegexTokenizer(r"qwerty")

        pipeline.clf = RandomForestClassifier(max_depth=5, n_estimators=10, max_features=1)
        X, y = make_classification(
            n_samples=1000, n_features=4, n_informative=2, n_redundant=0, random_state=0, shuffle=False
        )
        pipeline.clf.fit(X, y)

        virt_doc = pipeline.extract(document)

        assert virt_doc.annotations(use_correct=False) == []

    def test_feature_function(self):
        """Test to generate features."""
        document = self.project.get_document_by_id(TEST_DOCUMENT_ID)
        pipeline = RFExtractionAI()
        pipeline.tokenizer = WhitespaceTokenizer()
        features, feature_names, errors = pipeline.features(document)
        assert len(feature_names) == 270  # todo investigate if all features are calculated correctly, see #9289
        # feature order should stay the same to get predictable results
        assert feature_names[-1] == 'first_word_y1'
        assert feature_names[42] == 'feat_substring_count_h'

    def test_extract_with_unfitted_clf(self):
        """Test to extract a Document."""
        document = self.project.get_document_by_id(TEST_DOCUMENT_ID)
        pipeline = RFExtractionAI()
        pipeline.tokenizer = WhitespaceTokenizer()
        pipeline.clf = RandomForestClassifier(max_depth=5, n_estimators=10, max_features=1)
        with pytest.raises(AttributeError, match='instance is not fitted yet'):
            _, _ = pipeline.extract(document)

    def test_extract_with_fitted_clf(self):
        """Test to extract a Document."""
        document = self.project.get_document_by_id(TEST_DOCUMENT_ID)
        pipeline = RFExtractionAI()
        pipeline.tokenizer = WhitespaceTokenizer()
        pipeline.clf = RandomForestClassifier(max_depth=5, n_estimators=10, max_features=1)
        X, y = make_classification(
            n_samples=1000, n_features=4, n_informative=2, n_redundant=0, random_state=0, shuffle=False
        )
        pipeline.clf.fit(X, y)
        with pytest.raises(KeyError, match='do not match the features of the pipeline'):
            pipeline.extract(document)

    def test_extract_with_correctly_fitted_clf(self):
        """Test to extract a Document."""
        document = self.project.get_document_by_id(TEST_DOCUMENT_ID)
        pipeline = RFExtractionAI()
        pipeline.tokenizer = WhitespaceTokenizer()
        pipeline.clf = RandomForestClassifier(max_depth=5, n_estimators=10, max_features=1)
        X, y = make_classification(
            n_samples=1000, n_features=2, n_informative=2, n_redundant=0, random_state=0, shuffle=False
        )
        pipeline.clf.fit(X, y)
        pipeline.label_feature_list = ['start_offset', 'end_offset']
        pipeline.category = document.category

        # todo
        # virtual_doc = pipeline.extract(document)
        # assert len(virtual_doc.annotations(use_correct=False)) > 0
        # assert len(virtual_doc.annotation_sets()) > 0

    def test_feature_function_with_label_limit(self):
        """Test to generate features with many spatial features.."""
        document = self.project.get_document_by_id(TEST_DOCUMENT_ID)
        pipeline = RFExtractionAI()
        pipeline.no_label_limit = 0.5
        pipeline.tokenizer = WhitespaceTokenizer()
        pipeline.n_nearest = 10
        features, feature_names, errors = pipeline.features(document)
        assert len(feature_names) == 1102  # todo investigate if all features are calculated correctly, see #9289
        assert features['is_correct'].sum() == 21
        assert features['revised'].sum() == 2

    def test_label_train_document(self):
        """Test label_train_document method for feature extraction."""
        project = LocalTextProject()
        pipeline = RFExtractionAI()
        pipeline.tokenizer = WhitespaceTokenizer()

        document = project.local_training_document

        virtual_doc = deepcopy(document)
        virtual_doc = pipeline.tokenizer.tokenize(virtual_doc)
        pipeline.label_train_document(virtual_doc, document)

        annotations = virtual_doc.annotations(use_correct=False)

        assert len(annotations) == 5
        assert " ".join(ann.offset_string[0] for ann in annotations) == "Hi all, I like fish."
        assert [ann.label.name for ann in annotations] == [
            'DefaultLabelName',
            'NO_LABEL',
            'LabelName 2',
            'NO_LABEL',
            'NO_LABEL',
        ]

    def test_horizontal_merge(self):
        """Test merge_horizontal method."""
        doc_text = """a1l1 a2l1    a3l1        a4l1 x a5l1
32   22 98
760°
89 76
        """

        res_dict = {
            'label1': pd.DataFrame(
                {
                    'label_name': ['label1', 'label1', 'label1', 'label1', 'label1'],
                    'start_offset': [0, 5, 13, 25, 32],
                    'end_offset': [4, 9, 17, 29, 36],
                    'offset_string': ['a1l1', 'a2l1', 'a3l1', 'a4l1', 'a5l1'],
                    'confidence': [0.2, 0.4, 0.6, 0.5, 0.7],
                    'data_type': ['Text', 'Text', 'Text', 'Text', 'Text'],
                    'label_threshold': [0.1, 0.1, 0.1, 0.1, 0.1],
                }
            ),
            'label2': pd.DataFrame(
                {
                    'label_name': ['label2', 'label2', 'label2', 'label2'],
                    'start_offset': [37, 42, 45, 48],
                    'end_offset': [39, 44, 47, 51],
                    'offset_string': ['32', '22', '98', '760'],
                    'confidence': [0.6, 0.7, 0.9, 0.4],
                    'data_type': ['Number', 'Number', 'Number', 'Number'],
                    'label_threshold': [0.1, 0.1, 0.1, 0.1],
                }
            ),
            'label3': pd.DataFrame(
                {
                    'label_name': ['label3', 'label3'],
                    'start_offset': [53, 56],
                    'end_offset': [55, 58],
                    'offset_string': ['89', '76'],
                    'confidence': [0.7, 0.6],
                    'data_type': ['Percentage', 'Percentage'],
                    'label_threshold': [0.1, 0.1],
                }
            ),
        }

        merged_res_dict = Trainer.merge_horizontal(res_dict=res_dict, doc_text=doc_text)

        assert len(merged_res_dict['label1']) == 3
        assert round(merged_res_dict['label1'].iloc[0]['confidence'], 1) == 0.4
        assert merged_res_dict['label1'].iloc[0]['end_offset'] == 17
        assert merged_res_dict['label1'].iloc[0]['offset_string'] == "a1l1 a2l1    a3l1"
        assert merged_res_dict['label1'].iloc[1]['start_offset'] == 25
        assert merged_res_dict['label1'].iloc[2]['start_offset'] == 32

        assert len(merged_res_dict['label2']) == 3
        assert merged_res_dict['label2'].iloc[0]['offset_string'] == "32"
        assert merged_res_dict['label2'].iloc[1]['offset_string'] == "22 98"
        assert round(merged_res_dict['label2'].iloc[1]['confidence'], 1) == 0.8
        assert merged_res_dict['label2'].iloc[2]['offset_string'] == "760"

        assert len(merged_res_dict['label3']) == 1
        assert merged_res_dict['label3'].iloc[0]['offset_string'] == "89 76"
        assert merged_res_dict['label3'].iloc[0]['start_offset'] == 53
        assert merged_res_dict['label3'].iloc[0]['end_offset'] == 58

    def test_separate_labels(self):
        """Test separate_labels method for res_dict when using use_separate_labels extraction model."""
        pipeline = RFExtractionAI(use_separate_labels=True)

        res_test_dict = {
            'Brutto-Bezug': [
                {
                    'Brutto-Bezug__Betrag': pd.DataFrame(),
                    'Brutto-Bezug__Bezeichnung': pd.DataFrame(),
                },
                {
                    'Brutto-Bezug__Betrag': pd.DataFrame(),
                    'Brutto-Bezug__Bezeichnung': pd.DataFrame(),
                    'Brutto-Bezug__Faktor': pd.DataFrame(),
                },
            ],
            'Steuer': [
                {'Steuer__Sozialversicherung': pd.DataFrame(), 'Steuer__Steuerrechtliche Abzüge': pd.DataFrame()}
            ],
            'Lohnabrechnung__Netto-Verdienst': pd.DataFrame(),
            'Lohnabrechnung__Nachname': pd.DataFrame(),
            'NO_LABEL_SET': {'NO_LABEL_SET__NO_LABEL': pd.DataFrame()},
        }

        res_test_reparate_dict = pipeline.separate_labels(res_test_dict)
        assert list(res_test_reparate_dict.keys()) == ['Brutto-Bezug', 'Steuer', 'Lohnabrechnung', 'NO_LABEL_SET']

        assert len(res_test_reparate_dict['Brutto-Bezug']) == 2
        assert list(res_test_reparate_dict['Brutto-Bezug'][0].keys()) == ['Betrag', 'Bezeichnung']
        assert list(res_test_reparate_dict['Brutto-Bezug'][1].keys()) == ['Betrag', 'Bezeichnung', 'Faktor']

        assert len(res_test_reparate_dict['Steuer']) == 1
        assert list(res_test_reparate_dict['Steuer'][0].keys()) == ['Sozialversicherung', 'Steuerrechtliche Abzüge']

        assert list(res_test_reparate_dict['Lohnabrechnung'].keys()) == ['Netto-Verdienst', 'Nachname']

        assert list(res_test_reparate_dict['NO_LABEL_SET'].keys()) == ['NO_LABEL']


class TestAddExtractionAsAnnotation(unittest.TestCase):
    """Test add an Extraction result as Annotation to a Document."""

    @classmethod
    def setUpClass(cls) -> None:
        """Set LocalTextProject with example prediction."""
        cls.project = LocalTextProject()
        cls.category = cls.project.get_category_by_id(1)
        cls.label_set = cls.project.get_label_set_by_id(3)
        cls.label = cls.project.get_label_by_id(4)
        cls.sample_document = cls.project.local_none_document
        # example of an extraction
        cls.extraction = {
            'start_offset': 15,
            'end_offset': 20,
            'confidence': 0.2,
            'page_index': 0,
            'x0': 10,
            'x1': 20,
            'y0': 10,
            'y1': 20,
            'top': 200,
            'bottom': 210,
        }
        cls.extraction_df = pd.DataFrame(data=[cls.extraction])

    def test_1_add_extraction_to_sample_document(self):
        """Test add extraction to the sample document."""
        annotation_set = AnnotationSet(id_=99, document=self.sample_document, label_set=self.label_set)

        add_extractions_as_annotations(
            extractions=self.extraction_df,
            document=self.sample_document,
            label=self.label,
            label_set=self.label_set,
            annotation_set=annotation_set,
        )

        assert len(self.sample_document.annotations(use_correct=False)) == 1

    def test_2_status_of_annotation_created(self):
        """Test status of te annotation created in the sample document."""
        annotation = self.sample_document.annotations(use_correct=False)[0]
        assert not annotation.is_correct
        assert not annotation.revised

    def test_3_number_of_spans_of_annotation_created(self):
        """Test number of Spans in the annotation created in the sample document."""
        annotation = self.sample_document.annotations(use_correct=False)[0]
        assert len(annotation.spans) == 1

    def test_4_span_attributes_of_annotation_created(self):
        """Test attributes of the span in the annotation created in the sample document."""
        annotation = self.sample_document.annotations(use_correct=False)[0]
        assert annotation.spans[0].start_offset == self.extraction_df.loc[0, 'start_offset']
        assert annotation.spans[0].end_offset == self.extraction_df.loc[0, 'end_offset']
        # The document used does not have bounding boxes, so we cannot have the coordinates
        assert annotation.spans[0].offset_string == 'pizza'
        assert annotation.spans[0].bbox() is None

    def test_add_empty_extraction_to_empty_document(self):
        """Test add empty extraction to an empty document - no text."""
        document = Document(text='', project=self.project, category=self.category)
        annotation_set_1 = AnnotationSet(id_=97, document=document, label_set=self.label_set)
        extraction_df = pd.DataFrame()

        add_extractions_as_annotations(
            extractions=extraction_df,
            document=document,
            label=self.label,
            label_set=self.label_set,
            annotation_set=annotation_set_1,
        )
        assert document.annotations(use_correct=False) == []

    def test_add_empty_extraction_to_document(self):
        """Test add empty extraction to a document."""
        document = Document(text='Hello', project=self.project, category=self.category)
        annotation_set_1 = AnnotationSet(id_=98, document=document, label_set=self.label_set)
        extraction_df = pd.DataFrame()

        add_extractions_as_annotations(
            extractions=extraction_df,
            document=document,
            label=self.label,
            label_set=self.label_set,
            annotation_set=annotation_set_1,
        )
        assert document.annotations(use_correct=False) == []

    def test_add_extraction_to_empty_document(self):
        """Test add extraction to an empty document - no text."""
        document = Document(text='', project=self.project, category=self.category)
        annotation_set_1 = AnnotationSet(id_=1, document=document, label_set=self.label_set)

        # The document used is an empty document, therefore it does not have text or bounding boxes,
        # so we cannot have the offset string or the coordinates and it shouldn't have been extracted at all
        with pytest.raises(NotImplementedError, match='does not have a correspondence in the text of Document'):
            add_extractions_as_annotations(
                extractions=self.extraction_df,
                document=document,
                label=self.label,
                label_set=self.label_set,
                annotation_set=annotation_set_1,
            )

    def test_add_invalid_extraction(self):
        """Test add an invalid extraction - missing fields."""
        document = Document(project=self.project, category=self.category, text='From 14.12.2021 to 1.1.2022.')
        annotation_set_1 = AnnotationSet(id_=1, document=document, label_set=self.label_set)
        extraction = {'start_offset': 5, 'end_offset': 10}

        extraction_df = pd.DataFrame(data=[extraction])

        with pytest.raises(ValueError, match='Extraction do not contain all required fields'):
            add_extractions_as_annotations(
                extractions=extraction_df,
                document=document,
                label=self.label,
                label_set=self.label_set,
                annotation_set=annotation_set_1,
            )


class TestExtractionToDocument(unittest.TestCase):
    """Test the conversion of the Extraction results from the AI to a Document."""

    @classmethod
    def setUpClass(cls) -> None:
        """Set LocalTextProject with example predictions."""
        cls.project = LocalTextProject()
        cls.pipeline = RFExtractionAI()
        cls.category = cls.project.get_category_by_id(1)
        cls.pipeline.category = cls.category
        cls.label_set_0 = cls.project.get_label_set_by_id(2)
        # cls.label_set_1 = cls.project.get_label_set_by_id(3)
        cls.label_0 = cls.project.get_label_by_id(4)
        cls.label_1 = cls.project.get_label_by_id(5)
        cls.sample_document = cls.project.local_none_document
        # label_set_1 = LabelSet(id_=10, name='label set name', project=project, categories=[category])

        # example 1 of an extraction
        cls.extraction_1 = {
            'start_offset': 5,
            'end_offset': 10,
            'confidence': 0.2,
            'page_index': 0,
            'x0': 10,
            'x1': 20,
            'y0': 10,
            'y1': 20,
            'top': 200,
            'bottom': 210,
        }

        # example 2 of an extraction
        cls.extraction_2 = {
            'start_offset': 15,
            'end_offset': 20,
            'confidence': 0.2,
            'page_index': 0,
            'x0': 20,
            'x1': 30,
            'y0': 20,
            'y1': 30,
            'top': 200,
            'bottom': 210,
        }

    def test_empty_extraction_result_to_document(self):
        """Test conversion of an empty AI output to a Document."""
        virtual_doc = self.pipeline.extraction_result_to_document(self.sample_document, extraction_result={})
        assert virtual_doc.annotations(use_correct=False) == []

    def test_empty_extraction_result_to_empty_document(self):
        """Test conversion of an empty AI output to an empty Document."""
        document = Document(text='', project=self.project, category=self.category)
        virtual_doc = self.pipeline.extraction_result_to_document(document, extraction_result={})
        assert virtual_doc.annotations(use_correct=False) == []

    def test_extraction_result_with_empty_dataframe_to_document(self):
        """Test conversion of an AI output with an empty dataframe to a Document."""
        document = Document(project=self.project, category=self.category, text='From 14.12.2021 to 1.1.2022.')
        virtual_doc = self.pipeline.extraction_result_to_document(
            document, extraction_result={'label in category label set': pd.DataFrame()}
        )
        assert virtual_doc.annotations(use_correct=False) == []

    def test_extraction_result_with_empty_dictionary_to_document(self):
        """Test conversion of an AI output with an empty dictionary to a Document."""
        virtual_doc = self.pipeline.extraction_result_to_document(
            self.sample_document, extraction_result={'LabelSetName': {}}
        )
        assert virtual_doc.annotations(use_correct=False) == []

    def test_extraction_result_with_empty_list_to_document(self):
        """Test conversion of an AI output with an empty list to a Document."""
        virtual_doc = self.pipeline.extraction_result_to_document(
            self.sample_document, extraction_result={'LabelSetName': []}
        )
        assert virtual_doc.annotations(use_correct=False) == []

    def test_extraction_result_with_empty_list_to_empty_document(self):
        """Test conversion of an AI output with an empty list to an empty Document."""
        virtual_doc = self.pipeline.extraction_result_to_document(
            self.sample_document, extraction_result={'LabelSetName': []}
        )
        assert virtual_doc.annotations(use_correct=False) == []

    def test_extraction_result_for_category_label_set(self):
        """Test conversion of an AI output with an extraction for a label in the Category Label Set."""
        extraction_result = {'DefaultLabelName': pd.DataFrame(data=[self.extraction_1])}
        virtual_doc = self.pipeline.extraction_result_to_document(
            self.sample_document, extraction_result=extraction_result
        )
        assert len(virtual_doc.annotations(use_correct=False)) == 1
        annotation = virtual_doc.annotations(use_correct=False)[0]
        assert annotation.label.name == 'DefaultLabelName'
        assert annotation.label_set == self.project.get_label_set_by_name('CategoryName')

    def test_extraction_result_for_label_set_with_single_annotation_set(self):
        """Test conversion of an AI output with multiple extractions for a label in a Label Set - 1 Annotation Set."""
        extraction_result = {'LabelSetName': {'LabelName': pd.DataFrame(data=[self.extraction_1, self.extraction_2])}}
        virtual_doc = self.pipeline.extraction_result_to_document(
            self.sample_document, extraction_result=extraction_result
        )
        assert len(virtual_doc.annotations(use_correct=False)) == 2
        annotation_1 = virtual_doc.annotations(use_correct=False)[0]
        annotation_2 = virtual_doc.annotations(use_correct=False)[1]
        assert annotation_1.label.name == annotation_2.label.name == 'LabelName'
        assert annotation_1.label_set == annotation_2.label_set == self.project.get_label_set_by_name('LabelSetName')
        assert annotation_1.annotation_set.id_ == annotation_2.annotation_set.id_

    def test_extraction_result_for_label_set_with_multiple_annotation_sets(self):
        """Test conversion of an AI output with extractions for a label in a Label Set for different Annotation Sets."""
        extraction_result = {
            'LabelSetName': [
                {'LabelName': pd.DataFrame(data=[self.extraction_1])},
                {'LabelName': pd.DataFrame(data=[self.extraction_2])},
            ]
        }
        virtual_doc = self.pipeline.extraction_result_to_document(
            self.sample_document, extraction_result=extraction_result
        )
        assert len(virtual_doc.annotations(use_correct=False)) == 2
        annotation_1 = virtual_doc.annotations(use_correct=False)[0]
        annotation_2 = virtual_doc.annotations(use_correct=False)[1]
        assert annotation_1.label.name == annotation_2.label.name == 'LabelName'
        assert annotation_1.label_set == annotation_2.label_set == self.project.get_label_set_by_name('LabelSetName')
        assert annotation_1.annotation_set.id_ != annotation_2.annotation_set.id_

    def test_extraction_result_for_non_existing_label(self):
        """Test conversion of an AI output with extractions for a label that does not exist in the doc's category."""
        extraction_result = {
            'LabelSetName': [
                {'LabelName': pd.DataFrame(data=[self.extraction_1])},
                {'NonExistingLabelName': pd.DataFrame(data=[self.extraction_2])},
            ]
        }
        with pytest.raises(IndexError):
            self.pipeline.extraction_result_to_document(self.sample_document, extraction_result=extraction_result)

    def test_extraction_result_for_non_existing_label_set(self):
        """Test conversion of an AI output with extractions for a labelset that does not exist in the doc's category."""
        extraction_result = {
            'LabelSetName': [{'LabelName': pd.DataFrame(data=[self.extraction_1])}],
            'NonExistingLabelSet': [{'LabelName': pd.DataFrame(data=[self.extraction_2])}],
        }
        with pytest.raises(IndexError):
            self.pipeline.extraction_result_to_document(self.sample_document, extraction_result=extraction_result)

    def test_extraction_result_with_non_dataframe_object(self):
        """Test conversion of an AI output with extractions containing objects that are not Dataframes."""
        extraction_result = {'LabelSetName': [{'LabelName': self.extraction_1}]}
        with pytest.raises(TypeError, match='Provided extraction object should be a Dataframe, got a'):
            self.pipeline.extraction_result_to_document(self.sample_document, extraction_result=extraction_result)

    def test_extraction_result_with_invalid_dataframe(self):
        """Test conversion of an AI output with extractions invalid Dataframe columns."""
        invalid_df = pd.DataFrame(data=[self.extraction_2])
        invalid_df = invalid_df.drop(columns=["start_offset"])
        extraction_result = {'LabelSetName': [{'LabelName': invalid_df}]}
        with pytest.raises(ValueError, match='Extraction do not contain all required fields'):
            self.pipeline.extraction_result_to_document(self.sample_document, extraction_result=extraction_result)


class TestGetExtractionResults(unittest.TestCase):
    """Test the conversion of the Extraction results from the AI to a Document."""

    @classmethod
    def setUpClass(cls) -> None:
        """Set LocalTextProject with example predictions."""
        cls.project = Project(id_=None, project_folder=OFFLINE_PROJECT)
        cls.pipeline = RFExtractionAI()
        cls.document = cls.project.get_document_by_id(44867)
        cls.result_dict = {
            'Lohnabrechnung': {
                'Vorname': pd.DataFrame(
                    data={
                        'Candidate': ['Simon-Muster'],
                        'Translated_Candidate': ['Simon-Muster'],
                        'confidence': [0.94],
                        'start_offset': [1273],
                        'end_offset': [1285],
                    }
                ),
                'Nachname': pd.DataFrame(
                    data={
                        'Candidate': ['Merlot'],
                        'Translated_Candidate': ['Merlot'],
                        'confidence': [0.67],
                        'start_offset': [1287],
                        'end_offset': [1293],
                    }
                ),
            }
        }

    def test_get_extraction_results_with_virtual_doc(self):
        """Get back the extractions from our virtual doc."""
        self.pipeline.category = self.document.category
        virtual_doc = self.pipeline.extraction_result_to_document(self.document, self.result_dict)
        ann1, ann2 = virtual_doc.annotations(use_correct=False)
        assert ann1.bboxes[0] == {
            'bottom': 212.84699999999998,
            'end_offset': 1285,
            'line_number': 22,
            'offset_string': 'Simon-Muster',
            'offset_string_original': 'Simon-Muster',
            'page_index': 0,
            'start_offset': 1273,
            'top': 204.84699999999998,
            'x0': 66.0,
            'x1': 137.04,
            'y0': 628.833,
            'y1': 636.833,
        }
        assert ann2.bboxes[0] == {
            'bottom': 212.84699999999998,
            'end_offset': 1293,
            'line_number': 22,
            'offset_string': 'Merlot',
            'offset_string_original': 'Merlot',
            'page_index': 0,
            'start_offset': 1287,
            'top': 204.84699999999998,
            'x0': 143.28,
            'x1': 178.56,
            'y0': 628.833,
            'y1': 636.833,
        }


def test_load_model_no_file():
    """Test loading of model with invalid path."""
    path = "nhtbgrved"
    with pytest.raises(FileNotFoundError, match="Invalid pickle file path"):
        load_model(path)


def test_load_model_corrupt_file():
    """Test loading of corrupted model file."""
    path = "trainer/corrupt.pkl"
    with pytest.raises(OSError, match="data is invalid."):
        load_model(path)


def test_load_model_wrong_pickle_data():
    """Test loading of wrong pickle data."""
    path = "trainer/list_test.pkl"
    with pytest.raises(TypeError, match="needs to be a Konfuzio Trainer instance"):
        load_model(path)


def test_load_ai_model():
    """Test loading of trained model."""
    project = Project(id_=None, project_folder=OFFLINE_PROJECT)
    path = "trainer/2022-09-27-18-45-41_lohnabrechnung.pkl"
    pipeline = load_model(path)

    test_document = project.get_document_by_id(TEST_DOCUMENT_ID)
    res_doc = pipeline.extract(document=test_document)
    assert len(res_doc.annotations(use_correct=False)) == 20


def test_load_old_ai_model():
    """Test loading of an old trained model."""
    path = "trainer/2022-03-10-15-14-51_lohnabrechnung_old_model.pkl"
    pipeline = load_model(path)

    assert pipeline.name == 'DocumentAnnotationMultiClassModel'


def test_feat_num_count():
    """Test string conversion."""
    # Debug code for df: df[df[self.label_feature_list].isin([np.nan, np.inf, -np.inf]).any(1)]
    error_string_1 = '10042020200917e747'
    res = num_count(error_string_1)
    assert not math.isinf(res)

    error_string_2 = '26042020081513e749'
    res = num_count(error_string_2)
    assert not math.isinf(res)


def test_date_count():
    """Test string conversion."""
    result = date_count("01.01.2010")
    assert result == 1


def test_date_count_right_format_wrong_date():
    """Test string conversion."""
    date_count("aa.dd.dhsfkbhsdf")


def test_date_count_index_error():
    """Test string conversion."""
    date_count("ad")


def test_digit_count():
    """Test string conversion."""
    result = digit_count("123456789ABC")
    assert result == 9


def test_num_count_wrong_format():
    """Test string conversion."""
    num_count("word")


def test_space_count():
    """Test string conversion."""
    result = space_count("1 2 3 4 5 ")
    assert result == 5


def test_space_count_with_tabs():
    """Test string conversion."""
    result = space_count("\t")
    assert result == 4


def test_special_count():
    """Test string conversion."""
    result = special_count("!_:ThreeSpecialChars")
    assert result == 3


def test_vowel_count():
    """Test string conversion."""
    result = vowel_count("vowel")
    assert result == 2


def test_upper_count():
    """Test string conversion."""
    result = upper_count("UPPERlower!")
    assert result == 5


def test_num_count():
    """Test string conversion."""
    result = num_count("1.500,34")
    assert result == 1500.34


def test_duplicate_count():
    """Test string conversion."""
    result = duplicate_count("AAABBCCDDE")
    assert result == 9


def test_substring_count():
    """Test string conversion."""
    result = substring_count(["Apple", "Annaconda"], "a")
    assert result == [1, 3]


def test_unique_char_count():
    """Test string conversion."""
    result = unique_char_count("12345678987654321")
    assert result == 9


def test_accented_char_strip_and_count():
    """Test string conversion."""
    l_test = ['Hallà', 'àèìòùé', 'Nothing']

    l_stripped = [strip_accents(s) for s in l_test]
    assert l_stripped[0] == 'Halla'
    assert l_stripped[1] == 'aeioue'
    assert l_stripped[2] == 'Nothing'

    l_diff = [count_string_differences(s1, s2) for s1, s2 in zip(l_test, l_stripped)]
    assert l_diff[0] == 1
    assert l_diff[1] == 6
    assert l_diff[2] == 0


test_data_year_month_day_count = [
    (['1. November 2019'], ([2019], [11], [1]), 51453),
    (['1.Oktober2019 '], ([2019], [10], [1]), 51452),
    (['1. September 2019'], ([2019], [9], [1]), 51451),
    (['1.August2019'], ([2019], [8], [1]), 51450),
    (['23.0919'], ([2019], [9], [23]), 51449),
    (['011019'], ([2019], [10], [1]), 51449),
    (['0210.19'], ([2019], [10], [2]), 51449),
    (['1. Mai 2019'], ([2019], [5], [1]), 51448),
    (['16.122019'], ([2019], [12], [16]), 50954),
    (['07092012'], ([2012], [9], [7]), 0),
    (['14132020'], ([0], [0], [0]), 0),
    (['250785'], ([1985], [7], [25]), 0),
    (['1704.2020'], ([2020], [4], [17]), 0),
    (['/04.12.'], ([0], [12], [4]), 47776),
    (['04.12./'], ([0], [12], [4]), 47776),
    (['02-05-2019'], ([2019], [5], [2]), 54858),
    (['1. Oktober2019'], ([2019], [10], [1]), 0),
    (['13 Mar 2020'], ([2020], [3], [13]), 37527),
    (['30, Juni'], ([0], [6], [30]), 53921),
    (['2019-06-01'], ([2019], [6], [1]), 38217),
    (['30 Sep 2019'], ([2019], [9], [30]), 39970),
    (['July 1, 2019'], ([2019], [7], [1]), 38208),
    (['(29.03.2018)'], ([2018], [3], [29]), 51432),
    (['03,12.'], ([0], [12], [3]), 51439),
    (['23,01.'], ([0], [1], [23]), 51430),
    (['03,07,'], ([0], [0], [0]), 51435),
    (['05.09;'], ([0], [9], [5]), 51436),
    (['24,01.'], ([0], [1], [24]), 51430),
    (['15.02.‚2019'], ([2019], [2], [15]), 54970),
]


@pytest.mark.parametrize("test_input, expected, document_id", test_data_year_month_day_count)
def test_dates(test_input, expected, document_id):
    """Test string conversion."""
    res = year_month_day_count(test_input)
    assert res[0][0] == expected[0][0]
    assert res[1][0] == expected[1][0]
    assert res[2][0] == expected[2][0]


test_data_num = [
    ('3,444, 40+', 3444.4, 51438),
    ('5.473,04S', -5473.04, 51443),
    (' 362,85H', 362.85, 51443),
    ('3,288,50', 3288.50, 45551),
    ('1,635,74', 1635.74, 51426),
    ('0,00', 0, 514449),
    ('331.500', 331500, 57398),
    ('4.361.163', 4361163, 57268),
    ('4.361.163-', -4361163, 0),
    ('aghdabh', 0, 0),
    ('2019-20-12', 20192012.0, 0),
]


@pytest.mark.parametrize("test_input, expected, document_id", test_data_num)
def test_num(test_input, expected, document_id):
    """Test string conversion."""
    assert num_count(test_input) == expected


#
# """Test models in models_labels_multiclass."""
# import logging
# import unittest
#
# import pandas
# import pandas as pd
# import pytest
# from konfuzio_sdk.data import Project, Category, Document, Label, LabelSet, AnnotationSet, Annotation, Span
# from pympler import asizeof
#
# from konfuzio.wrapper import get_bboxes, is_valid_extraction_dataframe
#
# from konfuzio_sdk.pipelines.extraction_ai import DocumentAnnotationMultiClassModel
#
# logger = logging.getLogger(__name__)
#
#
# # 1) dataset creation/cleaning (458).
# # 2) Searching existing testcases and writing the module/name to this file
# # 3) Complete testcases, what is missing.
#
# # Tests should inside the functions and test should indicate which variables are changed.
# # Tests should verify that overall for TestProject (46, Payslip / Trainticket) is correct (e.g. 100% Quality)
#
#
# @unittest.skip("Empty document crashes n-nearest.")
# def test_build_with_labels_only_associated_with_category():
#     """Test training with a document where the labels belong to the Category Label Set - no other Label Sets."""
#     project = Project(id_=46)
#     category = project.get_category_by_id(63)
#     category.label_sets = [project.get_label_set_by_id(63)]
#     label = category.label_sets[0].labels[0]
#
#     project._documents = [x for x in project._documents if x.id_ == 44834]
#
#     # Training documents only with Annotations for Label "label"
#     for document in category.documents():
#         document._annotations = document.annotations(use_correct=True, label=label)
#
#     extraction_ai = DocumentAnnotationMultiClassModel(category=category)
#     extraction_ai.build()
#     result = extraction_ai.extract(text=document.text, bbox=document.get_bbox(), pages=document.pages)
#
#     assert set(extraction_ai.df_train.label_text.unique()) == set([label.name, extraction_ai.no_label.name])
#     assert len(result.keys()) == 1
#     assert isinstance(result[label.name], pd.DataFrame)
#
#
# def test_build_with_label_set_without_multiple_annotation_sets():
#     """Test training with a document where the labels belong to a Label Set without multiple Annotation Sets."""
#     project = Project(id_=46)
#     category = project.get_category_by_id(63)
#     label_set = project.get_label_set_by_id(3707)
#     category.label_sets = [label_set]
#     label = project.get_label_by_id(12503)
#     assert label in category.label_sets[0].labels
#
#     project._documents = [x for x in project._documents if x.id_ == 44834]
#
#     # Training documents only with Annotations for Label "label"
#     for document in category.documents():
#         document._annotations = document.annotations(use_correct=True, label=label)
#
#     extraction_ai = DocumentAnnotationMultiClassModel(category=category)
#     extraction_ai.build()
#     result = extraction_ai.extract(text=document.text, bbox=document.get_bbox(), pages=document.pages)
#
#     assert len(result.keys()) == 1
#     assert isinstance(result[label_set.name], dict)
#     assert label.name in result[label_set.name].keys()
#     assert isinstance(result[label_set.name][label.name], pd.DataFrame)
#
#
# def test_build_label_set_with_multiple_annotation_sets():
#     """Test training with a document where the labels belong to a Label Set with multiple Annotation Sets."""
#     project = Project(id_=46)
#     category = project.get_category_by_id(63)
#     label_set = project.get_label_set_by_id(64)
#     category.label_sets = [label_set]
#     label = project.get_label_by_id(861)
#     assert label in category.label_sets[0].labels
#
#     project._documents = [x for x in project._documents if x.id_ == 44834]
#
#     # Training documents only with Annotations for Label "label"
#     for document in category.documents():
#         document._annotations = document.annotations(use_correct=True, label=label)
#
#     extraction_ai = DocumentAnnotationMultiClassModel(category=category)
#     extraction_ai.build()
#     result = extraction_ai.extract(text=document.text, bbox=document.get_bbox(), pages=document.pages)
#
#     assert len(result.keys()) == 1
#     assert isinstance(result[label_set.name], list)
#     assert isinstance(result[label_set.name][0], dict)
#     assert isinstance(result[label_set.name][0][label.name], pd.DataFrame)
#
#
# @unittest.skip("Needs revision and implementation.")
# def test_build_label_sets_with_shared_labels():
#     """
#     Test training with a document where a Label is shared between 2 Label Sets.
#
#     The first Label Set (first ID) does not have the option for multiple Annotation Sets and the second has the option
#     for multiple Annotation Sets.
#     The order is important.
#
#     Both Label Sets should have results.
#     TODO: atm the first Label Set without the option for multiple Annotation Sets,
#      takes all the results for the shared
#         Label.
#     """
#     project = Project(id_=46)
#     category = project.get_category_by_id(63)
#     label_set_1 = project.get_label_set_by_id(64)
#     label_set_1.has_multiple_annotation_sets = False
#     label_set_2 = project.get_label_set_by_id(3706)
#     category.label_sets = [label_set_1, label_set_2]
#     label = project.get_label_by_id(861)
#     assert label in category.label_sets[0].labels
#
#     # Training documents only with Annotations for Label "label"
#     for document in category.documents():
#         document._annotations = document.annotations(use_correct=True, label=label)
#
#     extraction_ai = DocumentAnnotationMultiClassModel(category=category)
#     extraction_ai.build()
#     result = extraction_ai.extract(text=document.text, bbox=document.get_bbox(), pages=document.pages)
#
#     assert len(result.keys()) == 2
#     assert isinstance(result[label_set_1.name], dict)
#     assert isinstance(result[label_set_2.name], list)
#     assert not result[label_set_1.name][label.name].empty
#     assert len(result[label_set_2.name]) > 0
#     assert set(extraction_ai.label_set_clf.classes_.tolist()) == set([label_set_1.name, label_set_2.name, 'No'])
#
#
# @unittest.skip("Separate labels not supported")
# class SeparateLabelsTestDocumentEntityMulticlassModel(unittest.TestCase):
#     """
#     Test separate_labels function.
#
#     Existing test cases:
#
#     test_data.TestAPIDataSetup.test_separate_labels
#     => Tests training and the number of labels after separation using project 46
#
#     Missing test:
#     - number of annotations per label after separation
#     - Test label IDs or names instead of length of label list
#     - Test annotation_set label IDs or names instead of length of annotation_set label list
#     - Test new instances created by separations have negative ids
#
#     test_models_labels_multiclass.TestSeparateLabelsEntityMultiClassModel.test_training
#     => Tests training and the number of labels after separation using project 458
#
#     Missing test:
#     - content of extract() result
#     - No leakage of annotations from shared labels across categories and within categories (Nachname)
#     """
#
#     @classmethod
#     def setUpClass(cls) -> None:
#         """Set the test data (Project 1100)."""
#         cls.prj = Project(id_=1199)
#
#     def test_separate_labels(self):
#         # res = separate_labels(project=self.prj)
#         # assert....
#         pass
#
#
# class TestDocumentModelInitialization(unittest.TestCase):
#     @classmethod
#     def setUpClass(cls) -> None:
#         """Set the test data (Project 1199)."""
#         # TODO: use emtpy project
#         cls.prj = Project(id_=46)
#         cls.category = cls.prj.categories[0]
#         cls.document_id = 196137
#         cls.document = cls.prj.get_document_by_id(cls.document_id)
#         cls.extraction_ai = DocumentAnnotationMultiClassModel(category=cls.category)
#
#     def test_category(self):
#         """Test Extraction AI has Category."""
#         assert self.extraction_ai.category == self.category
#
#     def test_label_sets_with_ids(self):
#         """Test Extraction AI has Label Sets from category."""
#         assert set(filter(lambda x: x.id_, self.extraction_ai.label_sets)) == set(
#             filter(lambda x: x.id_, self.category.label_sets)
#         )
#
#     def test_labels_with_ids(self):
#         """Test Extraction AI has Labels from category."""
#         assert set(filter(lambda x: x.id_, self.extraction_ai.labels)) == set(
#             filter(lambda x: x.id_ and set(x.label_sets).issubset(self.category.label_sets), self.prj.labels)
#         )
#
#     @unittest.skip('Tokenizer creates new NO_Label')
#     def test_labels(self):
#         # TODO: NO LABEL is not added to the extraction AI but is added to the project
#         assert self.extraction_ai.labels == self.prj.labels
#
#     @unittest.skip('Tokenizer creates new NO_Label')
#     def test_label_sets(self):
#         # TODO: Label Set for NO LABEL is added to extraction AI but not to the project
#         assert self.extraction_ai.label_sets == self.prj.label_sets
#
#
# class TestLabelSetClfBasicProject(unittest.TestCase):
#     """Test fit of the Label Set classifier."""
#
#     # WIP: tests need to be completed
#
#     @classmethod
#     def setUpClass(cls) -> None:
#         """Set the test data."""
#         cls.prj = Project(id_=None)
#         cls.category = Category(project=cls.prj, id_=1)
#         cls.prj.add_category(cls.category)
#
#         label_set = LabelSet(
#             project=cls.prj, name='LabelSet1', categories=[cls.category], id_=2, has_multiple_annotation_sets=True
#         )
#         label = Label(project=cls.prj, label_sets=[label_set], text='FirstName', id_=3)
#
#         cls.document = Document(project=cls.prj, category=cls.category, text='A\nB')
#
#         # TODO: we need to add annotation even if we pass df_train
#         span = Span(start_offset=0, end_offset=1)
#         annotation_set = AnnotationSet(document=cls.document, label_set=label_set)
#         _ = Annotation(
#             label=label, annotation_set=annotation_set, label_set=label_set, document=cls.document, spans=[span]
#         )
#
#         cls.extraction_ai = DocumentAnnotationMultiClassModel(category=cls.category)
#
#     def test_fit_document_not_belonging_to_category(self):
#         """Test fit() the Label Set classifier with an invalid document - not belonging to the category."""
#         self.extraction_ai.label_feature_list = ['dummy_feat_1']
#         self.extraction_ai.df_train = pandas.DataFrame([{'document_id': 1, 'label_text': 'test', 'dummy_feat_1': 1}])
#         self.extraction_ai.df_valid = pandas.DataFrame()
#         with self.assertRaises(IndexError):
#             self.extraction_ai.fit_label_set_clf()
#
#     def test_fit_document_without_id(self):
#         """Test fit() the Label Set classifier with an invalid document - without ID."""
#         self.extraction_ai.label_feature_list = ['dummy_feat_1']
#         self.extraction_ai.df_train = \
#         pandas.DataFrame([{'document_id': None, 'label_text': 'test', 'dummy_feat_1': 1}])
#         self.extraction_ai.df_valid = pandas.DataFrame()
#         with self.assertRaises(ValueError) as context:
#             self.extraction_ai.fit_label_set_clf()
#             assert 'No objects to concatenate' in context
#
#     @unittest.skip(reason='Suggestion for change.')
#     def test_fit_document_without_label_classifier(self):
#         """Test fit() the Label Set classifier without having fitted the Label classifier."""
#         self.extraction_ai.label_feature_list = ['dummy_feat_1']
#         self.extraction_ai.df_train = pandas.DataFrame([{'document_id': 4, 'label_text': 'test', 'dummy_feat_1': 1}])
#         self.extraction_ai.df_valid = pandas.DataFrame()
#         # TODO: fit should e possible without label clf (8857)
#         self.extraction_ai.fit_label_set_clf()
#         # TODO: add assert
#
#     @unittest.skip(reason='Suggestion for change.')
#     def test_fit_document_without_label_features(self):
#         """Test fit() the Label Set classifier without Label features."""
#         self.extraction_ai.label_feature_list = []
#         self.extraction_ai.df_train = pandas.DataFrame([{'document_id': 4, 'label_text': 'test'}])
#         self.extraction_ai.df_valid = pandas.DataFrame()
#         self.extraction_ai.fit()
#         # TODO: fit should e possible without label features (8857)
#         self.extraction_ai.fit_label_set_clf()
#         # TODO: add assert
#
#     @unittest.skip(reason='Suggestion for change.')
#     def test_fit_document_without_label_features_list(self):
#         """Test fit() the Label Set classifier without the Label features list."""
#         self.extraction_ai.label_feature_list = []
#         self.extraction_ai.df_train = pandas.DataFrame([{'document_id': 4, 'label_text': 'test', 'dummy_feat_1': 1}])
#         self.extraction_ai.df_valid = pandas.DataFrame()
#         self.extraction_ai.fit()
#         # TODO: fit should be possible without label features (8857)
#         self.extraction_ai.fit_label_set_clf()
#         # TODO: add assert
#
#     @unittest.skip(reason='Suggestion for change.')
#     def test_fit_document_complete_features(self):
#         """Test fit() the Label Set classifier with complete features."""
#         self.extraction_ai.label_feature_list = ['dummy_feat_1']
#         span_dict = {
#             'document_id': 4,
#             'label_text': 'FirstName',
#             'dummy_feat_1': 1,
#             'label_id': 3,
#             'start_offset': 0,
#             'end_offset': 1,
#             'line_index': 0,
#         }
#         self.extraction_ai.df_train = pandas.DataFrame([span_dict])
#         self.extraction_ai.df_valid = pandas.DataFrame()
#         self.extraction_ai.fit()
#         # TODO: fit should be possible with offline document if we have df_train (already with span info)
#         self.extraction_ai.fit_label_set_clf()
#         # TODO: add assert
#
#     @unittest.skip(reason='Suggestion for change.')
#     def test_fit_document_without_offsets_features(self):
#         """Test fit() the Label Set classifier without offset featuers."""
#         self.extraction_ai.label_feature_list = ['dummy_feat_1']
#         span_dict = {'document_id': 4, 'label_text': 'FirstName', 'dummy_feat_1': 1, 'label_id': 3, 'line_index': 0}
#         self.extraction_ai.df_train = pandas.DataFrame([span_dict])
#         self.extraction_ai.df_valid = pandas.DataFrame()
#         self.extraction_ai.fit()
#         # TODO: fit should be possible with offline document if we have df_train (already with span info) (8856)
#         self.extraction_ai.fit_label_set_clf()
#         # TODO: add assert
#
#
# class TestLabelSetClfExtractDefaultOnly(unittest.TestCase):
#     """Test Label Set classifier extract method when the only Label Set is the Category."""
#
#     @classmethod
#     def setUpClass(cls) -> None:
#         """Set the test data."""
#         cls.project = Project(id_=46)
#         category = cls.project.get_category_by_id(63)
#         cls.label_set = cls.project.get_label_set_by_id(63)  # default
#         category.label_sets = [cls.label_set]
#         cls.test_document = category.documents()[0]
#
#         for document in category.documents():
#             filtered_annotations = [
#                 annot for annot in document.annotations(use_correct=True) if annot.label_set == cls.label_set
#             ]
#             document._annotations = filtered_annotations
#
#         cls.extraction_ai = DocumentAnnotationMultiClassModel(category=category)
#
#     def test_1_build_project_with_default_label_set_only(self):
#         """Test training with a Document where there are no Label Sets other than the default one."""
#         self.extraction_ai.build()
#         assert self.extraction_ai.label_set_clf is None
#         result = self.extraction_ai.extract(
#             text=self.test_document.text, bbox=self.test_document.get_bbox(), pages=self.test_document.pages
#         )
#
#         assert len(result.keys()) == 9
#         for label_name in result.keys():
#             assert label_name in [label.name for label in self.label_set.labels]
#             assert isinstance(result[label_name], pd.DataFrame)
#
#     def test_2_extract_label_set_with_clf(self):
#         """Test result of extract of Label Set clf with no Label Sets other than the default one."""
#         res_dict = {
#             # label from default Label Set
#             'Vorname': pd.DataFrame(
#                 [
#                     {'label_text': 'Vorname', 'confidence': 0.4, 'line_index': 1},
#                     {'label_text': 'Vorname', 'confidence': 0.6, 'line_index': 2},
#                 ]
#             )
#         }
#
#         self.assertIsNone(self.extraction_ai.label_set_clf)
#         extract_result = self.extraction_ai.extract_label_set_with_clf(self.test_document, pd.DataFrame(), res_dict)
#         assert extract_result == res_dict
#
#
# class TestLabelSetClfExtractMultipleFalseOnly(unittest.TestCase):
#     """Test Label Set classifier extract method when the only Label Set has no option for multiple Annotation Sets."""
#
#     @classmethod
#     def setUpClass(cls) -> None:
#         """Project with 1 Label Set with multiple=False."""
#         cls.project = Project(id_=46)
#         category = cls.project.get_category_by_id(63)
#         cls.label_set1 = cls.project.get_label_set_by_id(63)  # default
#         cls.label_set2 = cls.project.get_label_set_by_id(3707)  # multiple false
#         category.label_sets = [cls.label_set1, cls.label_set2]
#         cls.test_document = category.documents()[0]
#
#         for document in category.documents():
#             filtered_annotations = [
#                 annot
#                 for annot in document.annotations(use_correct=True)
#                 if annot.label_set in [cls.label_set1, cls.label_set2]
#             ]
#             document._annotations = filtered_annotations
#
#         cls.extraction_ai = DocumentAnnotationMultiClassModel(category=category)
#
#     def test_1_extract_method_default_label_set_prediction(self):
#         """Test extract with default predictions from the Label Set Classifier."""
#         res_dict = {
#             # label from default Label Set
#             'Vorname': pd.DataFrame(
#                 [
#                     {'label_text': 'Vorname', 'confidence': 0.4, 'line_index': 1},
#                     {'label_text': 'Vorname', 'confidence': 0.6, 'line_index': 2},
#                 ]
#             ),
#             # Label from Label Set with multiple False
#             'Steuer-Brutto': pd.DataFrame(
#                 [
#                     {'label_text': 'Steuer-Brutto', 'confidence': 0.2, 'line_index': 3},
#                     {'label_text': 'Steuer-Brutto', 'confidence': 0.4, 'line_index': 4},
#                 ]
#             ),
#         }
#
#         res_label_sets = pd.DataFrame(['No', 'No', 'No', 'No'])
#
#         result = self.extraction_ai.extract_from_label_set_output(res_dict, res_label_sets)
#         assert all(result['Vorname'] == res_dict['Vorname'])
#         assert all(result['Verdiensibescheinigung']['Steuer-Brutto'] == res_dict['Steuer-Brutto'])
#
#     def test_2_extract_method_correct_label_cls_correct_label_set_clf(self):
#         """Test extract with correct predictions from the Label Classifier and Label Set Classifier."""
#         res_dict = {
#             # label from default Label Set
#             'Vorname': pd.DataFrame(
#                 [
#                     {'label_text': 'Vorname', 'confidence': 0.4, 'line_index': 1},
#                     {'label_text': 'Vorname', 'confidence': 0.6, 'line_index': 2},
#                 ]
#             ),
#             # Label from Label Set with multiple False
#             'Steuer-Brutto': pd.DataFrame(
#                 [
#                     {'label_text': 'Steuer-Brutto', 'confidence': 0.2, 'line_index': 3},
#                     {'label_text': 'Steuer-Brutto', 'confidence': 0.4, 'line_index': 4},
#                 ]
#             ),
#         }
#         res_label_sets = pd.DataFrame(['Lohnabrechnung', 'No', 'Verdiensibescheinigung', 'No'])
#
#         result = self.extraction_ai.extract_from_label_set_output(res_dict, res_label_sets)
#         assert all(result['Vorname'] == res_dict['Vorname'])
#         assert all(result['Verdiensibescheinigung']['Steuer-Brutto'] == res_dict['Steuer-Brutto'])
#
#     @unittest.skip(reason="Not currently using the choose_top option, which also needs revision.")
#     def test_3_extract_method_correct_label_cls_correct_label_set_clf_choose_top(self):
#         """Test extract with correct predictions from the Label Classifier and Label Set Classifier and choose top."""
#         res_dict = {
#             # label from default Label Set
#             'Vorname': pd.DataFrame(
#                 [
#                     {'label_text': 'Vorname', 'confidence': 0.4, 'line_index': 1},
#                     {'label_text': 'Vorname', 'confidence': 0.6, 'line_index': 2},
#                 ]
#             ),
#             # Label from Label Set with multiple False
#             'Steuer-Brutto': pd.DataFrame(
#                 [
#                     {'label_text': 'Steuer-Brutto', 'confidence': 0.2, 'line_index': 3},
#                     {'label_text': 'Steuer-Brutto', 'confidence': 0.4, 'line_index': 4},
#                 ]
#             ),
#         }
#         res_label_sets = pd.DataFrame(['Lohnabrechnung', 'No', 'Verdiensibescheinigung', 'No'])
#
#         result = self.extraction_ai.extract_from_label_set_output(res_dict, res_label_sets, choose_top=True)
#         assert (
#             result['Vorname']
#             .reset_index(drop=True)
#             .equals(pd.DataFrame([{'label_text': 'Vorname', 'confidence': 0.6, 'line_index': 2}]))
#         )
#         assert (
#             result['Verdiensibescheinigung']['Steuer-Brutto']
#             .reset_index(drop=True)
#             .equals(pd.DataFrame([{'label_text': 'Steuer-Brutto', 'confidence': 0.4, 'line_index': 4}]))
#         )
#
#     def test_4_extract_method_incorrect_label_cls_correct_label_set_clf(self):
#         """Test extract with missing Label predictions and correct Label Set predictions."""
#         res_dict = {
#             # label from default Label Set
#             'Vorname': pd.DataFrame(
#                 [
#                     {'label_text': 'Vorname', 'confidence': 0.4, 'line_index': 1},
#                     {'label_text': 'Vorname', 'confidence': 0.6, 'line_index': 2},
#                 ]
#             ),
#         }
#         res_label_sets = pd.DataFrame(['No', 'No'])
#         result = self.extraction_ai.extract_from_label_set_output(res_dict.copy(), res_label_sets)
#         assert all(result['Vorname'] == res_dict['Vorname'])
#
#     def test_5_extract_method_incorrect_label_cls_incorrect_label_set_clf(self):
#         """Test extract with missing Label predictions and incorrect Label Set predictions."""
#         res_dict = {
#             # label from default Label Set
#             'Vorname': pd.DataFrame(
#                 [
#                     {'label_text': 'Vorname', 'confidence': 0.4, 'line_index': 1},
#                     {'label_text': 'Vorname', 'confidence': 0.6, 'line_index': 2},
#                 ]
#             ),
#         }
#         res_label_sets = pd.DataFrame(['No', 'Verdiensibescheinigung'])
#         result = self.extraction_ai.extract_from_label_set_output(res_dict, res_label_sets)
#         assert all(result['Vorname'] == res_dict['Vorname'])
#
#     def test_6_extract_method_correct_label_cls_incorrect_label_set_clf(self):
#         """Test extract with correct Label predictions and incorrect Label Set predictions."""
#         res_dict = {
#             # label from default Label Set
#             'Vorname': pd.DataFrame(
#                 [
#                     {'label_text': 'Vorname', 'confidence': 0.4, 'line_index': 1},
#                     {'label_text': 'Vorname', 'confidence': 0.6, 'line_index': 2},
#                 ]
#             ),
#             # Label from Label Set with multiple False
#             'Steuer-Brutto': pd.DataFrame(
#                 [
#                     {'label_text': 'Steuer-Brutto', 'confidence': 0.2, 'line_index': 3},
#                     {'label_text': 'Steuer-Brutto', 'confidence': 0.4, 'line_index': 4},
#                 ]
#             ),
#         }
#         res_label_sets = pd.DataFrame(['No', 'No', 'No', 'No'])
#         result = self.extraction_ai.extract_from_label_set_output(res_dict.copy(), res_label_sets)
#         assert all(result['Vorname'] == res_dict['Vorname'])
#         assert all(result['Verdiensibescheinigung']['Steuer-Brutto'] == res_dict['Steuer-Brutto'])
#
#     def test_7_build_project_with_multiple_false_label_sets_only(self):
#         """Test training with a Document where there are no Label Sets other than multiple=False ones."""
#         self.extraction_ai.build()
#         assert self.extraction_ai.label_set_clf is not None
#         result = self.extraction_ai.extract(
#             text=self.test_document.text, bbox=self.test_document.get_bbox(), pages=self.test_document.pages
#         )
#
#         labels_names_1 = [label.name for label in self.label_set1.labels]
#
#         for key in result.keys():
#             assert key in labels_names_1 + [self.label_set2.name]
#
#
# class TestLabelSetClfExtractMultipleTrueOnly(unittest.TestCase):
#     """Test Label Set classifier extract method when the only Label Set has option for multiple Annotation Sets."""
#
#     @classmethod
#     def setUpClass(cls) -> None:
#         """Project with 1 Label Set with multiple=False."""
#         cls.project = Project(id_=46)
#         category = cls.project.get_category_by_id(63)
#         cls.label_set1 = cls.project.get_label_set_by_id(63)  # default
#         cls.label_set2 = cls.project.get_label_set_by_id(64)  # multiple true
#         category.label_sets = [cls.label_set1, cls.label_set2]
#         cls.test_document = category.documents()[0]
#
#         for document in category.documents():
#             filtered_annotations = [
#                 annot
#                 for annot in document.annotations(use_correct=True)
#                 if annot.label_set in [cls.label_set1, cls.label_set2]
#             ]
#             document._annotations = filtered_annotations
#
#         cls.extraction_ai = DocumentAnnotationMultiClassModel(category=category)
#
#     def test_1_extract_method_default_label_set_prediction(self):
#         """Test extract with default predictions from the Label Set Classifier."""
#         res_dict = {
#             # label from default Label Set
#             'Vorname': pd.DataFrame([{'label_text': 'Vorname', 'confidence': 0.4, 'line_index': 1}]),
#             # Label from Label Set with multiple True
#             'Betrag': pd.DataFrame(
#                 [
#                     {'label_text': 'Betrag', 'confidence': 0.2, 'line_index': 3},
#                     {'label_text': 'Betrag', 'confidence': 0.4, 'line_index': 4},
#                     {'label_text': 'Betrag', 'confidence': 0.3, 'line_index': 5},
#                 ]
#             ),
#         }
#
#         res_label_sets = pd.DataFrame(['No', 'No', 'No', 'No', 'No'])
#
#         result = self.extraction_ai.extract_from_label_set_output(res_dict, res_label_sets)
#         assert all(result['Vorname'] == res_dict['Vorname'])
#         assert len(result['Brutto-Bezug']) == 1
#         assert all(result['Brutto-Bezug'][0]['Betrag'] == res_dict['Betrag'])
#
#     def test_2_extract_method_correct_label_cls_correct_label_set_clf(self):
#         """Test extract with correct predictions from the Label Classifier and Label Set Classifier."""
#         res_dict = {
#             # label from default Label Set
#             'Vorname': pd.DataFrame([{'label_text': 'Vorname', 'confidence': 0.4, 'line_index': 1}]),
#             # Label from Label Set with multiple True
#             'Betrag': pd.DataFrame(
#                 [
#                     {'label_text': 'Betrag', 'confidence': 0.2, 'line_index': 3},
#                     {'label_text': 'Betrag', 'confidence': 0.4, 'line_index': 4},
#                     {'label_text': 'Betrag', 'confidence': 0.3, 'line_index': 5},
#                 ]
#             ),
#         }
#         res_label_sets = pd.DataFrame(['Lohnabrechnung', 'No', 'Brutto-Bezug', 'Brutto-Bezug', 'Brutto-Bezug'])
#
#         result = self.extraction_ai.extract_from_label_set_output(res_dict, res_label_sets)
#         assert all(result['Vorname'] == res_dict['Vorname'])
#         assert len(result['Brutto-Bezug']) == 3
#         assert all(result['Brutto-Bezug'][0]['Betrag'] == res_dict['Betrag'].loc[0, :])
#         assert all(result['Brutto-Bezug'][1]['Betrag'] == res_dict['Betrag'].loc[1, :])
#         assert all(result['Brutto-Bezug'][2]['Betrag'] == res_dict['Betrag'].loc[2, :])
#
#     @unittest.skip(reason="Not currently using the choose_top option, which also needs revision.")
#     def test_3_extract_method_correct_label_cls_correct_label_set_clf_choose_top(self):
#         """Test extract with correct predictions from the Label Classifier and Label Set Classifier and choose top."""
#         res_dict = {
#             # label from default Label Set
#             'Vorname': pd.DataFrame([{'label_text': 'Vorname', 'confidence': 0.4, 'line_index': 1}]),
#             # Label from Label Set with multiple True
#             'Betrag': pd.DataFrame(
#                 [
#                     {'label_text': 'Betrag', 'confidence': 0.2, 'line_index': 3},
#                     {'label_text': 'Betrag', 'confidence': 0.4, 'line_index': 4},
#                     {'label_text': 'Betrag', 'confidence': 0.3, 'line_index': 5},
#                 ]
#             ),
#         }
#         res_label_sets = pd.DataFrame(['Lohnabrechnung', 'No', 'Brutto-Bezug', 'Brutto-Bezug', 'Brutto-Bezug'])
#
#         result = self.extraction_ai.extract_from_label_set_output(res_dict, res_label_sets, choose_top=True)
#         assert all(result['Vorname'] == res_dict['Vorname'])
#         assert len(result['Brutto-Bezug']) == 3
#         assert all(result['Brutto-Bezug'][0]['Betrag'] == res_dict['Betrag'].loc[0, :])
#         assert all(result['Brutto-Bezug'][1]['Betrag'] == res_dict['Betrag'].loc[1, :])
#         assert all(result['Brutto-Bezug'][2]['Betrag'] == res_dict['Betrag'].loc[2, :])
#
#     def test_4_extract_method_incorrect_label_cls_correct_label_set_clf(self):
#         """Test extract with missing Label predictions and correct Label Set predictions."""
#         res_dict = {
#             # label from default Label Set
#             'Vorname': pd.DataFrame([{'label_text': 'Vorname', 'confidence': 0.4, 'line_index': 1}]),
#             # Label from Label Set with multiple True
#             'Betrag': pd.DataFrame([{'label_text': 'Betrag', 'confidence': 0.3, 'line_index': 5}]),
#         }
#         res_label_sets = pd.DataFrame(['No', 'No', 'No', 'No', 'Brutto-Bezug'])
#         result = self.extraction_ai.extract_from_label_set_output(res_dict.copy(), res_label_sets)
#
#         assert all(result['Vorname'] == res_dict['Vorname'])
#         assert len(result['Brutto-Bezug']) == 1
#         assert all(result['Brutto-Bezug'][0]['Betrag'] == res_dict['Betrag'])
#
#     def test_5_extract_method_incorrect_label_cls_incorrect_label_set_clf(self):
#         """Test extract with missing Label predictions and incorrect Label Set predictions."""
#         res_dict = {
#             # label from default Label Set
#             'Vorname': pd.DataFrame([{'label_text': 'Vorname', 'confidence': 0.4, 'line_index': 1}]),
#             # Label from Label Set with multiple True
#             'Betrag': pd.DataFrame([{'label_text': 'Betrag', 'confidence': 0.3, 'line_index': 5}]),
#         }
#         res_label_sets = pd.DataFrame(['Brutto-Bezug', 'No', 'No', 'No', 'No'])
#         result = self.extraction_ai.extract_from_label_set_output(res_dict, res_label_sets)
#         assert all(result['Vorname'] == pd.DataFrame([{'label_text': 'Vorname', 'confidence': 0.4, 'line_index': 1}]))
#         assert len(result['Brutto-Bezug']) == 1
#         assert all(result['Brutto-Bezug'][0]['Betrag'] == res_dict['Betrag'])
#
#     def test_6_extract_method_correct_label_cls_incorrect_label_set_clf(self):
#         """Test extract with correct Label predictions and incorrect Label Set predictions."""
#         res_dict = {
#             # label from default Label Set
#             'Vorname': pd.DataFrame([{'label_text': 'Vorname', 'confidence': 0.4, 'line_index': 1}]),
#             # Label from Label Set with multiple True
#             'Betrag': pd.DataFrame(
#                 [
#                     {'label_text': 'Betrag', 'confidence': 0.2, 'line_index': 3},
#                     {'label_text': 'Betrag', 'confidence': 0.4, 'line_index': 4},
#                     {'label_text': 'Betrag', 'confidence': 0.3, 'line_index': 5},
#                 ]
#             ),
#         }
#         res_label_sets = pd.DataFrame(['Lohnabrechnung', 'No', 'No', 'No', 'No'])
#         result = self.extraction_ai.extract_from_label_set_output(res_dict.copy(), res_label_sets)
#         assert all(result['Vorname'] == res_dict['Vorname'])
#         assert len(result['Brutto-Bezug']) == 1
#         assert all(result['Brutto-Bezug'][0]['Betrag'] == res_dict['Betrag'])
#
#     def test_7_build_project_with_multiple_true_label_sets_only(self):
#         """Test training with a Document where there are no Label Sets other than multiple=True ones."""
#         self.extraction_ai.build()
#         assert self.extraction_ai.label_set_clf is not None
#         result = self.extraction_ai.extract(
#             text=self.test_document.text, bbox=self.test_document.get_bbox(), pages=self.test_document.pages
#         )
#
#         labels_names_1 = [label.name for label in self.label_set1.labels]
#
#         for key in result.keys():
#             assert key in labels_names_1 + [self.label_set2.name]
#
#
# class TestLabelSetClfExtractMultipleTrueAndMultipleFalse(unittest.TestCase):
#     """Test Label Set classifier extract method when the only Label Set is the Category."""
#
#     @classmethod
#     def setUpClass(cls) -> None:
#         """Set the test data."""
#         cls.project = Project(id_=46)
#         category = cls.project.get_category_by_id(63)
#         label_set0 = cls.project.get_label_set_by_id(63)  # default
#         label_set1 = cls.project.get_label_set_by_id(64)  # multiple true
#         label_set2 = cls.project.get_label_set_by_id(3707)  # multiple false
#         category.label_sets = [label_set0, label_set1, label_set2]
#         cls.test_document = category.documents()[0]
#
#         for document in category.documents():
#             filtered_annotations = [
#                 annot
#                 for annot in document.annotations(use_correct=True)
#                 if annot.label_set in [label_set0, label_set1, label_set2]
#             ]
#             document._annotations = filtered_annotations
#
#         cls.extraction_ai = DocumentAnnotationMultiClassModel(category=category)
#
#     def test_1_extract_method_default_label_set_prediction(self):
#         """Test extract with default predictions from the Label Set Classifier."""
#         res_dict = {
#             # label from default Label Set
#             'Vorname': pd.DataFrame([{'label_text': 'Vorname', 'confidence': 0.4, 'line_index': 1}]),
#             # Label from Label Set with multiple True
#             'Betrag': pd.DataFrame(
#                 [
#                     {'label_text': 'Betrag', 'confidence': 0.2, 'line_index': 3},
#                     {'label_text': 'Betrag', 'confidence': 0.4, 'line_index': 4},
#                     {'label_text': 'Betrag', 'confidence': 0.3, 'line_index': 5},
#                     {'label_text': 'Betrag', 'confidence': 0.3, 'line_index': 10},
#                 ]
#             ),
#             # Label from Label Set with multiple False
#             'Steuer-Brutto': pd.DataFrame(
#                 [
#                     {'label_text': 'Steuer-Brutto', 'confidence': 0.2, 'line_index': 7},
#                     {'label_text': 'Steuer-Brutto', 'confidence': 0.4, 'line_index': 8},
#                 ]
#             ),
#         }
#
#         res_label_sets = pd.DataFrame(['No', 'No', 'No', 'No', 'No', 'No', 'No', 'No', 'No'])
#
#         result = self.extraction_ai.extract_from_label_set_output(res_dict, res_label_sets)
#         assert all(result['Vorname'] == res_dict['Vorname'])
#         assert len(result['Brutto-Bezug']) == 1
#         assert all(result['Brutto-Bezug'][0]['Betrag'] == res_dict['Betrag'])
#         assert all(result['Verdiensibescheinigung']['Steuer-Brutto'] == res_dict['Steuer-Brutto'])
#
#     def test_2_extract_method_correct_label_cls_correct_label_set_clf(self):
#         """Test extract with correct predictions from the Label Classifier and Label Set Classifier."""
#         res_dict = {
#             # label from default Label Set
#             'Vorname': pd.DataFrame([{'label_text': 'Vorname', 'confidence': 0.4, 'line_index': 1}]),
#             # Label from Label Set with multiple True
#             'Betrag': pd.DataFrame(
#                 [
#                     {'label_text': 'Betrag', 'confidence': 0.2, 'line_index': 3},
#                     {'label_text': 'Betrag', 'confidence': 0.4, 'line_index': 4},
#                     {'label_text': 'Betrag', 'confidence': 0.3, 'line_index': 5},
#                     {'label_text': 'Betrag', 'confidence': 0.3, 'line_index': 10},
#                 ]
#             ),
#             # Label from Label Set with multiple False
#             'Steuer-Brutto': pd.DataFrame(
#                 [
#                     {'label_text': 'Steuer-Brutto', 'confidence': 0.2, 'line_index': 7},
#                     {'label_text': 'Steuer-Brutto', 'confidence': 0.4, 'line_index': 8},
#                 ]
#             ),
#         }
#         res_label_sets = pd.DataFrame(
#             [
#                 'Lohnabrechnung',
#                 'No',
#                 'Brutto-Bezug',
#                 'Brutto-Bezug',
#                 'Brutto-Bezug',
#                 'No',
#                 'Verdiensibescheinigung',
#                 'No',
#                 'No',
#                 'Brutto-Bezug',
#             ]
#         )
#
#         result = self.extraction_ai.extract_from_label_set_output(res_dict, res_label_sets)
#         assert all(result['Vorname'] == res_dict['Vorname'])
#         assert len(result['Brutto-Bezug']) == 4
#         assert all(result['Brutto-Bezug'][0]['Betrag'] == res_dict['Betrag'].loc[0, :])
#         assert all(result['Brutto-Bezug'][1]['Betrag'] == res_dict['Betrag'].loc[1, :])
#         assert all(result['Brutto-Bezug'][2]['Betrag'] == res_dict['Betrag'].loc[2, :])
#         assert all(result['Brutto-Bezug'][3]['Betrag'] == res_dict['Betrag'].loc[3, :])
#         assert all(result['Verdiensibescheinigung']['Steuer-Brutto'] == res_dict['Steuer-Brutto'])
#
#     @unittest.skip(reason="Not currently using the choose_top option, which also needs revision.")
#     def test_3_extract_method_correct_label_cls_correct_label_set_clf_choose_top(self):
#         """Test extract with correct predictions from the Label Classifier and Label Set Classifier and choose top."""
#         res_dict = {
#             # label from default Label Set
#             'Vorname': pd.DataFrame([{'label_text': 'Vorname', 'confidence': 0.4, 'line_index': 1}]),
#             # Label from Label Set with multiple True
#             'Betrag': pd.DataFrame(
#                 [
#                     {'label_text': 'Betrag', 'confidence': 0.2, 'line_index': 3},
#                     {'label_text': 'Betrag', 'confidence': 0.4, 'line_index': 4},
#                     {'label_text': 'Betrag', 'confidence': 0.3, 'line_index': 5},
#                 ]
#             ),
#         }
#         res_label_sets = pd.DataFrame(['Lohnabrechnung', 'Brutto-Bezug', 'Brutto-Bezug', 'Brutto-Bezug'])
#
#         result = self.extraction_ai.extract_from_label_set_output(res_dict, res_label_sets, choose_top=True)
#         assert all(result['Vorname'] == res_dict['Vorname'])
#         assert len(result['Brutto-Bezug']) == 3
#         assert all(result['Brutto-Bezug'][0]['Betrag'] == res_dict['Betrag'].loc[0, :])
#         assert all(result['Brutto-Bezug'][1]['Betrag'] == res_dict['Betrag'].loc[1, :])
#         assert all(result['Brutto-Bezug'][2]['Betrag'] == res_dict['Betrag'].loc[2, :])
#
#     def test_4_extract_method_incorrect_label_cls_correct_label_set_clf(self):
#         """Test extract with missing Label predictions and correct Label Set predictions."""
#         res_dict = {
#             # label from default Label Set
#             'Vorname': pd.DataFrame([{'label_text': 'Vorname', 'confidence': 0.4, 'line_index': 1}]),
#             # Label from Label Set with multiple True
#             'Betrag': pd.DataFrame(
#                 [
#                     {'label_text': 'Betrag', 'confidence': 0.3, 'line_index': 5},
#                     {'label_text': 'Betrag', 'confidence': 0.3, 'line_index': 10},
#                 ]
#             ),
#             # Label from Label Set with multiple False
#             'Steuer-Brutto': pd.DataFrame(
#                 [
#                     {'label_text': 'Steuer-Brutto', 'confidence': 0.2, 'line_index': 7},
#                 ]
#             ),
#         }
#         res_label_sets = pd.DataFrame(
#             [
#                 'Lohnabrechnung',
#                 'No',
#                 'No',
#                 'No',
#                 'Brutto-Bezug',
#                 'No',
#                 'Verdiensibescheinigung',
#                 'No',
#                 'No',
#                 'Brutto-Bezug',
#             ]
#         )
#
#         result = self.extraction_ai.extract_from_label_set_output(res_dict.copy(), res_label_sets)
#         assert all(result['Vorname'] == res_dict['Vorname'])
#         assert len(result['Brutto-Bezug']) == 2
#         assert all(result['Brutto-Bezug'][0]['Betrag'] == res_dict['Betrag'].loc[0, :])
#         assert all(result['Brutto-Bezug'][1]['Betrag'] == res_dict['Betrag'].loc[1, :])
#         assert all(result['Verdiensibescheinigung']['Steuer-Brutto'] == res_dict['Steuer-Brutto'])
#
#     def test_5_extract_method_incorrect_label_cls_incorrect_label_set_clf(self):
#         """Test extract with missing Label predictions and incorrect Label Set predictions."""
#         res_dict = {
#             # label from default Label Set
#             'Vorname': pd.DataFrame([{'label_text': 'Vorname', 'confidence': 0.4, 'line_index': 1}]),
#             # Label from Label Set with multiple True
#             'Betrag': pd.DataFrame(
#                 [
#                     {'label_text': 'Betrag', 'confidence': 0.3, 'line_index': 5},
#                     {'label_text': 'Betrag', 'confidence': 0.3, 'line_index': 10},
#                 ]
#             ),
#             # Label from Label Set with multiple False
#             'Steuer-Brutto': pd.DataFrame(
#                 [
#                     {'label_text': 'Steuer-Brutto', 'confidence': 0.2, 'line_index': 7},
#                 ]
#             ),
#         }
#         res_label_sets = pd.DataFrame(
#             ['Brutto-Bezug', 'No', 'No', 'No', 'Verdiensibescheinigung', 'No', 'Lohnabrechnung', 'No', 'No', 'No']
#         )
#
#         result = self.extraction_ai.extract_from_label_set_output(res_dict, res_label_sets)
#         assert all(result['Vorname'] == pd.DataFrame([{'label_text': 'Vorname', 'confidence': 0.4, 'line_index': 1}]))
#         assert len(result['Brutto-Bezug']) == 1
#         assert all(result['Brutto-Bezug'][0]['Betrag'] == res_dict['Betrag'])
#         assert all(result['Verdiensibescheinigung']['Steuer-Brutto'] == res_dict['Steuer-Brutto'])
#
#     def test_6_build_project_with_all_label_set_types(self):
#         """Test training with a document where there are all label set types."""
#         self.extraction_ai.build()
#         assert self.extraction_ai.label_set_clf is not None
#         result = self.extraction_ai.extract(
#             text=self.test_document.text, bbox=self.test_document.get_bbox(), pages=self.test_document.pages
#         )
#         assert len(result.keys()) == 10
#
#
# class TestLabelSetClf(unittest.TestCase):
#     # TODO: use empty project? (TestLabelSetClfBasicProject)
#
#     @classmethod
#     def setUpClass(cls) -> None:
#         """Set the test data (Project 1199)."""
#         cls.prj = Project(id_=46, update=True)
#         cls.category = cls.prj.categories[0]
#         cls.document_id = 196137
#         cls.document = cls.prj.get_document_by_id(cls.document_id)
#         cls.extraction_ai = DocumentAnnotationMultiClassModel(category=cls.category)
#
#     def test_1_fit_invalid_document(self):
#         """Test fit() the Label Set classifier with an invalid document - not belonging to the category."""
#         self.extraction_ai.label_feature_list = ['dummy_feat_1']
#         self.extraction_ai.df_train = pandas.DataFrame([{'document_id': 1, 'label_text': 'test', 'dummy_feat_1': 1}])
#         self.extraction_ai.df_valid = pandas.DataFrame()
#         with self.assertRaises(IndexError):
#             self.extraction_ai.fit()
#             self.extraction_ai.fit_label_set_clf()
#
#     def test_2_fit_label_clf(self):
#         """Minimal setup to do the fitting."""
#         self.extraction_ai.label_feature_list = ['dummy_feat_1']
#         document_id = self.category.documents()[0].id_
#         self.extraction_ai.df_train = pandas.DataFrame(
#             [
#                 {
#                     'document_id': document_id,
#                     'start_offset': 0,
#                     'end_offset': 1,
#                     'line_index': 0,
#                     'label_text': 'Vorname',
#                     'dummy_feat_1': 1,
#                 },
#                 {
#                     'document_id': document_id,
#                     'start_offset': 0,
#                     'end_offset': 1,
#                     'line_index': 0,
#                     'label_text': 'Nachname',
#                     'dummy_feat_1': 1,
#                 },
#             ]
#         )
#         self.extraction_ai.df_valid = pandas.DataFrame()
#         self.extraction_ai.fit()
#         self.extraction_ai.fit_label_set_clf()
#         assert len(self.extraction_ai.label_set_feature_list) == len(self.extraction_ai.labels)
#
#     def test_3_fit_label_extract(self):
#         """Minimal setup to do the fitting."""
#         document = self.category.documents()[0]
#         self.extraction_ai.build()
#         assert sorted(self.extraction_ai.label_set_feature_list) == sorted(
#             [
#                 'EMPTY_LABEL',
#                 'Vorname',
#                 'Betrag',
#                 'Faktor',
#                 'Menge',
#                 'Netto-Verdienst',
#                 'Steuerrechtliche Abzüge',
#                 'Nachname',
#                 'Steuer-Brutto',
#                 'Gesamt-Brutto',
#                 'Auszahlungsbetrag',
#                 'Austellungsdatum',
#                 'Bezeichnung',
#                 'Lohnart',
#                 'Bank inkl. IBAN',
#                 'Personalausweis',
#                 'Steuerklasse',
#                 'Sozialversicherung',
#             ]
#         )
#         self.extraction_ai.extract(text=document.text, bbox=document.get_bbox(), pages=document.pages)
#
#     def test_8_fit_label_set_clf_is_skipped(self):
#         """Test if the fit of the Label Set Classifier is skipped if there are only default Label Sets."""
#         for label_set in self.category.label_sets:
#             label_set.is_default = True
#         extraction_ai = DocumentAnnotationMultiClassModel(category=self.category)
#         extraction_ai.build()
#         # restore project status
#         for label_set in self.category.label_sets:
#             if label_set.id_ != 63:
#                 label_set.is_default = False
#         assert extraction_ai.label_set_clf is None
#
#     def test_7_fit_label_set_clf_is_skipped_wrong_behaviour(self):
#         """Test if the fit of the Label Set Classifier happens if there are only Label Sets with multiple False."""
#         for label_set in self.category.label_sets:
#             label_set.has_multiple_annotation_sets = False
#         extraction_ai = DocumentAnnotationMultiClassModel(category=self.category)
#         extraction_ai.build()
#         # restore project status
#         for label_set in self.category.label_sets:
#             if label_set.id_ in [64, 3706, 3606]:
#                 label_set.has_multiple_annotation_sets = True
#         assert extraction_ai.label_set_clf is not None
#
#     def test_6_extract_method_both_predictions_empty(self):
#         """Test extract with empty predictions from Label Classifier and Label Set Classifier."""
#         with self.assertRaises(ValueError) as context:
#             _ = self.extraction_ai.extract_from_label_set_output({}, pd.DataFrame())
#             assert (
#                 'Label Set Classifier result is empty and it should have the default value "No".' in context.exception
#             )
#
#     def test_4_extract_method_empty_label_prediction(self):
#         """Test extract with empty predictions from the Label Classifier."""
#         res_dict = {}
#         res_label_sets = pd.DataFrame(['No', 'No', 'Verdiensibescheinigung', 'No'])
#         result = self.extraction_ai.extract_from_label_set_output(res_dict, res_label_sets)
#         assert result == {}
#
#     def test_5_extract_method_empty_label_set_prediction(self):
#         """Test extract with empty predictions from the Label Set Classifier."""
#         res_dict = {
#             # label from default Label Set
#             'Vorname': pd.DataFrame(
#                 [
#                     {'label_text': 'Vorname', 'confidence': 0.4, 'line_index': 1},
#                     {'label_text': 'Vorname', 'confidence': 0.6, 'line_index': 2},
#                 ]
#             ),
#         }
#         res_label_sets = pd.DataFrame()
#         with self.assertRaises(ValueError) as context:
#             _ = self.extraction_ai.extract_from_label_set_output(res_dict, res_label_sets)
#
#             assert (
#                 'Label Set Classifier result is empty and it should have the default value "No".' in context.exception
#             )
#
#
# class CreateCandidatesDatasetTestDocumentAnnotationMultiClassModel(unittest.TestCase):
#     """Test for create_candidates_dataset."""
#
#     @classmethod
#     def setUpClass(cls) -> None:
#         """Set the test data (Project 46)."""
#         # TODO: use an empty Project
#         cls.prj = Project(id_=46, update=True)
#
#         cls.document_id = 44863  # 196137
#         # cls.document = cls.prj.get_document_by_id(cls.document_id)
#         cls.document = next(x for x in cls.prj.documents if x.id_ == cls.document_id)
#         # cls.document = next(x for x in cls.prj.no_status_documents if x.id_ == cls.document_id)
#         cls.category = cls.prj.categories[0]
#         extraction_ai = DocumentAnnotationMultiClassModel(category=cls.category)
#         cls.extraction_ai = extraction_ai.create_candidates_dataset()
#         cls.df = cls.extraction_ai.df_train
#
#     def test_length_df_train(self):
#         df = self.df.copy()
#         assert sum(len(x.spans) for x in self.document.annotations()) == \
#         df[df.document_id == self.document_id].shape[0]
#
#     def test_filter_feedback_required(self):
#         """All existing feedback required annotations (with ID) need to be filtered out."""
#         df = self.df.copy()
#         assert df[(~df['annotation_id'].isnull()) & (~df['revised']) & (~df['is_correct'])].shape[0] == 0
#
#     def test_filter_declined(self):
#         """All existing declined annotations (with ID) need to be filtered out."""
#         df = self.df.copy()
#         assert df[~df['id_'].isnull() & df['revised'] & ~df['is_correct']].shape[0] == 0
#
#     def test_document_id(self):
#         """All annotations must be of the category documents."""
#         df = self.df.copy()
#         assert list(df['document_id'].unique()) == list(set([doc.id_ for doc in self.category.documents()]))
#
#     def test_multiline_positional_attributes(self):
#         """Test splitting of annotations provide valid results."""
#         df = self.df.copy()
#
#         label = next(x for x in self.prj.labels if x.id_ == 12470)
#         multiline_annotations = [x for x in self.document.annotations() if x.label and x.label.id_ == label.id_]
#
#         for annotation in multiline_annotations:
#             # assert annotation.id
#             assert annotation.annotation_set
#             assert annotation.annotation_set.label_set.name
#             assert annotation.bboxes
#
#             for span in annotation._spans:
#                 box = get_bboxes(self.document.get_bbox(), span.start_offset, span.end_offset)[0]
#                 filter_df = df[(df['start_offset'] == span.start_offset) & (df['end_offset'] == span.end_offset)]
#
#                 assert filter_df['offset_string'].iat[0] == span.offset_string
#                 assert filter_df['l_dist0'].iat[0] >= 0
#                 assert filter_df['l_dist1'].iat[0] >= 0
#                 assert filter_df['r_dist0'].iat[0] >= 0
#                 assert filter_df['r_dist1'].iat[0] >= 0
#
#             for attribute in ['page_index', 'x0', 'x1', 'y0', 'y1']:
#                 logger.info(f'Check {attribute} for annotation {annotation}.')
#                 assert abs(box[attribute] - filter_df[attribute].iat[0]) < 0.1
#
#     @unittest.skip(reason="Needs revision/ implementation. - we are getting a negative 'l_dist0'")
#     def test_positional_attributes(self):
#         df = self.df.copy()
#         df = df[df['document_id'] == self.document_id]
#
#         label = next(x for x in self.prj.labels if x.id_ == 12470)
#         not_multiline_annotations = [x for x in self.document.annotations() if x.label and x.label.id_ != label.id_]
#         for annotation in not_multiline_annotations:
#             for span in annotation._spans:
#                 assert annotation.id_
#                 assert annotation.annotation_set
#                 assert annotation.annotation_set.label_set.name
#                 assert annotation.bboxes
#
#                 box = get_bboxes(annotation.document.get_bbox(), annotation.start_offset, annotation.end_offset)[0]
#                 filter_df = df[
#                     (df['start_offset'] == annotation.start_offset) & (df['end_offset'] == annotation.end_offset)
#                 ]
#
#                 assert filter_df['offset_string'].iat[0] == span.offset_string
#                 assert filter_df['l_dist0'].iat[0] >= 0
#                 assert filter_df['l_dist1'].iat[0] >= 0
#                 assert filter_df['r_dist0'].iat[0] >= 0
#                 assert filter_df['r_dist1'].iat[0] >= 0
#
#                 for attribute in ['page_index', 'x0', 'x1', 'y0', 'y1']:
#                     logger.info(f'Check {attribute} for annotation {annotation}.')
#                     assert abs(box[attribute] - filter_df[attribute].iat[0]) < 0.1
#
#     def test_feature_function_number_of_features(self):
#         """
#         Test feature function.
#
#         feature_list consists of:
#         - string_feature_column_order
#             Generated by convert_to_feat() in multiclass_clf.py, generates 51 features.
#             builds on:
#             - strip_accents()
#             - vowel_count()
#             - special_count()
#             - space_count()
#             - digit_count()
#             - upper_count()
#             - date_count()
#             - num_count()
#             - normalize_to_python_float()
#             - unique_char_count()
#             - duplicate_count()
#             - count_string_differences()
#             - year_month_day_count()
#             - substring_count()
#             - starts_with_substring()
#             - ends_with_substring()
#         - abs_pos_feature_list
#             Uses ["x0", "y0", "x1", "y1", "page_index", "area"] which are direct annotation attributes
#         - l_keys
#             Defined by n_left_nearest:
#             l_dist_n distance to nth left neighbour
#             if n_nearest_across_lines is more keys are present: why?
#         - r_keys
#             Defined by n_right_nearest:
#             r_dist_n distance to nth right neighbour
#             if n_nearest_across_lines is more keys are present: why?
#         - relative_string_feature_list
#             for each left and right neighbour take the full 51 features.
#         - relative_pos_feature_list
#             "relative_position_in_page" page index as percentage of page length.
#         - word_on_page_feature_name_list
#         - first_word_features (if first_word)
#             uses 4 features ['first_word_x0', 'first_word_y0', 'first_word_x1', 'first_word_y1']
#             51 string features are generated but no used
#
#         """
#         # We use
#         string_features = [
#             'accented_char_count',
#             # 'feat_as_float', Deactivated as we already have normalize_to_float.
#             'feat_day_count',
#             'feat_digit_len',
#             'feat_duplicate_count',
#             'feat_ends_with_minus',
#             'feat_ends_with_plus',
#             'feat_len',
#             'feat_month_count',
#             'feat_num_count',
#             'feat_space_len',
#             'feat_special_len',
#             'feat_starts_with_minus',
#             'feat_starts_with_plus',
#             'feat_substring_count_a',
#             'feat_substring_count_ae',
#             'feat_substring_count_c',
#             'feat_substring_count_ch',
#             'feat_substring_count_comma',
#             'feat_substring_count_e',
#             'feat_substring_count_ei',
#             'feat_substring_count_en',
#             'feat_substring_count_er',
#             'feat_substring_count_f',
#             'feat_substring_count_g',
#             'feat_substring_count_h',
#             'feat_substring_count_i',
#             'feat_substring_count_j',
#             'feat_substring_count_k',
#             'feat_substring_count_m',
#             'feat_substring_count_minus',
#             'feat_substring_count_n',
#             'feat_substring_count_oe',
#             'feat_substring_count_ohn',
#             'feat_substring_count_on',
#             'feat_substring_count_percent',
#             'feat_substring_count_period',
#             'feat_substring_count_plus',
#             'feat_substring_count_r',
#             'feat_substring_count_s',
#             'feat_substring_count_sch',
#             'feat_substring_count_slash',
#             'feat_substring_count_str',
#             'feat_substring_count_u',
#             'feat_substring_count_ue',
#             'feat_substring_count_y',
#             'feat_unique_char_count',
#             'feat_upper_len',
#             'feat_vowel_len',
#             'feat_year_count',
#         ]
#
#         abs_pos_feature = [
#             "x0",
#             "y0",
#             "x1",
#             "y1",
#             "x0_relative",
#             "y0_relative",
#             "x1_relative",
#             "y1_relative",
#             "page_index",
#             "page_index_relative"
#             # "area"
#         ]
#         # relative_position_on_page = ["relative_position_in_page"]
#
#         neighbours_distances = 4
#         neighbours_features = 4 * len(string_features)
#         first_page_features = 0  # Deactivated
#         word_on_page_features = 0  # Deactivated
#
#         assert set(string_features).issubset(set(self.extraction_ai.label_feature_list))
#         assert set(abs_pos_feature).issubset(set(self.extraction_ai.label_feature_list))
#         # assert set(relative_position_on_page).issubset(set(self.extraction_ai.label_feature_list))
#
#         expected_feature_count = (
#             len(string_features)
#             + len(abs_pos_feature)
#             + neighbours_distances
#             + neighbours_features
#             + first_page_features
#             + word_on_page_features
#         )
#         assert len(self.extraction_ai.label_feature_list) == expected_feature_count
#
#     def test_non_feature_columns(self):
#         expected_unused_dataframe_columns = {
#             'label_text',
#             'start_offset',
#             'end_offset',
#             'annotation_id',
#             'document_id',
#             'line_index',
#             'offset_string',
#             'r_offset_string0',
#             'r_offset_string1',
#             'l_offset_string0',
#             'l_offset_string1',
#             'confidence',
#             'normalized',
#             'is_correct',
#             'revised',
#             # 'top',
#             # 'bottom',
#             'id_',
#         }
#         unused_dataframe_column = set(list(self.df)) - set(self.extraction_ai.label_feature_list)
#         assert expected_unused_dataframe_columns == unused_dataframe_column
#
#
# class FitTestDocumentAnnotationMultiClassModel(unittest.TestCase):
#     """Test fit() method."""
#
#     @classmethod
#     def setUpClass(cls) -> None:
#         """Set the test data (Project 1100)."""
#         cls.prj = Project(id_=46)
#         cls.category = cls.prj.get_category_by_id(63)
#         cls.extraction_ai = DocumentAnnotationMultiClassModel(category=cls.category)
#
#     def test_fit(self):
#         """Minimal setup to do the fitting."""
#         self.extraction_ai.label_feature_list = ['dummy_feat_1']
#         document_id = self.category.documents()[0].id_
#         self.extraction_ai.df_train = pandas.DataFrame(
#             [{'document_id': document_id, 'label_text': 'test', 'dummy_feat_1': 1}]
#         )
#         self.extraction_ai.df_valid = pandas.DataFrame()
#         self.extraction_ai.fit()
#
#
# class TestExtractDocumentAnnotationMultiClassModel(unittest.TestCase):
#     """Test extract() method."""
#
#     @classmethod
#     def setUpClass(cls) -> None:
#         """Set the test data (Project 46)."""
#         cls.prj = Project(id_=46)
#         cls.category = cls.prj.get_category_by_id(63)
#         cls.documents = cls.category.documents()
#         cls.extraction_ai = DocumentAnnotationMultiClassModel(category=cls.category)
#         cls.extraction_ai = cls.extraction_ai.build()  # TODO why do we need build() here this makes test slow.
#
#     def test_extract_output_format(self):
#         """Test output format of the extract method."""
#         document = self.documents[0]
#         ai_result = self.extraction_ai.extract(text=document.text, bbox=document.get_bbox(), pages=document.pages)
#         assert isinstance(ai_result, dict)
#         for key, value in ai_result.items():
#             assert isinstance(value, pd.DataFrame) or isinstance(value, dict) or isinstance(value, list)
#
#     def test_extract_labels_and_label_sets(self):
#         """Test labels and label sets in the result keys."""
#         document = self.documents[0]
#         ai_result = self.extraction_ai.extract(text=document.text, bbox=document.get_bbox(), pages=document.pages)
#         category_labels_names = [
#             label.name for label in self.prj.labels if self.extraction_ai.category in label.label_sets
#         ]
#         category_label_sets_names = [label_set.name for label_set in self.extraction_ai.category.label_sets]
#
#         assert len(ai_result.keys()) > 0
#         for key, value in ai_result.items():
#             # key needs to be either a label or label set from the category
#             assert key in category_labels_names or key in category_label_sets_names
#
#     def test_extract_on_empty_document(self):
#         """Test extract() on an empty Document - no text."""
#         document = Document(text='', project=self.prj, category=self.extraction_ai.category)
#         ai_result = self.extraction_ai.extract(text=document.text, bbox=document.get_bbox(), pages=document.pages)
#         assert ai_result == {}
#
#     def test_extract_result_is_valid(self):
#         document = Document(text='', project=self.prj, category=self.extraction_ai.category)
#         ai_result = self.extraction_ai.extract(text=document.text, bbox=document.get_bbox(), pages=document.pages)
#
#         for _, value in ai_result.items():
#             if isinstance(value, pd.DataFrame):
#                 assert is_valid_extraction_dataframe(ai_result, n_features_columns=260)
#
#             elif isinstance(value, list) or isinstance(value, dict):
#                 if not isinstance(value, list):
#                     value = [value]
#
#                 for entry in value:
#                     for _, extraction in entry.items():
#                         assert is_valid_extraction_dataframe(extraction, n_features_columns=260)
#
#
# class EvaluateTestDocumentAnnotationMultiClassModel(unittest.TestCase):
#     """Test evaluate() method."""
#
#     @classmethod
#     def setUpClass(cls) -> None:
#         """Set the test data (Project 1100)."""
#         # TODO: use empty Project
#         cls.prj = Project(id_=46)
#         cls.category = cls.prj.get_category_by_id(63)
#         cls.extraction_ai = DocumentAnnotationMultiClassModel(category=cls.category)
#
#     def test_evaluate_empty_test_df(self):
#         self.extraction_ai.df_test = None
#         with self.assertRaises(AttributeError):
#             self.extraction_ai.evaluate()
#
#     def test_evaluate(self):
#         # Do minimal training
#         self.extraction_ai.label_feature_list = ['dummy_feat_1']
#         self.extraction_ai.df_train = pandas.DataFrame([{'label_text': 'test', 'dummy_feat_1': 1}])
#         self.extraction_ai.df_test = pandas.DataFrame(
#             [{'confidence': 0.1, 'is_correct': True, 'label_text': 'test', 'dummy_feat_1': 1}]
#         )
#         self.extraction_ai.fit()
#
#         self.extraction_ai.evaluate()
#         df = self.extraction_ai.df_prob.iloc[:, 1]
#         assert len(df[df[0] != df.isnull()]) == 1
#
#
# class TestLoseWeight(unittest.TestCase):
#     """Test lose_weight() method."""
#
#     def test_lose_weight_without_documents(self):
#         """Test lose_weight without loading the documents in the project."""
#         prj = Project(id_=46, update=True)
#         category = prj.get_category_by_id(63)
#         extraction_ai = DocumentAnnotationMultiClassModel(category=category)
#         extraction_ai.lose_weight()
#         size_in_mb = asizeof.asizeof(extraction_ai) / 1_000_000  # Convert to MB
#         self.assertTrue(size_in_mb < 0.25)  # 2.46 MB
#
#     def test_lose_weight(self):
#         """Test lose_weight after loading the documents in the project (with build())."""
#         prj = Project(id_=46, update=True)
#         category = prj.get_category_by_id(63)
#         extraction_ai = DocumentAnnotationMultiClassModel(category=category)
#         extraction_ai.build()
#         extraction_ai.lose_weight()
#         size_in_mb = asizeof.asizeof(extraction_ai) / 1_000_000  # Convert to MB
#         self.assertTrue(size_in_mb < 0.5)
#
#     def test_lose_weight_changes_in_category_documents(self):
#         """
#         Lose weight removes Documents in the Category.
#
#         It's necessary for running multiple training iterations (e.g. parameters search)
#         """
#         prj = Project(id_=46, update=True)
#         category = prj.get_category_by_id(63)
#         extraction_ai = DocumentAnnotationMultiClassModel(category=category)
#         extraction_ai.build()
#         extraction_ai.lose_weight()
#         assert category.documents() == []
#         assert category.test_documents() == []
#
#
# class TestSave(unittest.TestCase):
#     def test_save(self):
#         """The name of the saved file should contain the name of the Category."""
#         prj = Project(id_=46)
#         category = prj.get_category_by_id(63)
#         extraction_ai = DocumentAnnotationMultiClassModel(category=category)
#         file_name = extraction_ai.save()
#         self.assertTrue(category.name.lower() in file_name)
#
#     def test_saved_model_without_documents(self):
#         """Saved model does not include Documents."""
#         prj = Project(id_=46)
#         category = prj.get_category_by_id(63)
#         extraction_ai = DocumentAnnotationMultiClassModel(category=category)
#         extraction_ai.build()
#         file_name = extraction_ai.save()
#         model = load_pickle(file_name)
#         assert len(category.documents()) == 25
#         assert model.documents == []
#         assert model.test_documents == []
#
#     def test_not_possible_to_get_documents_from_category_of_saved_model(self):
#         """Saved model does not keep the Documents of the Category."""
#         prj = Project(id_=46)
#         category = prj.get_category_by_id(63)
#         extraction_ai = DocumentAnnotationMultiClassModel(category=category)
#         extraction_ai.build()
#         file_name = extraction_ai.save()
#         model = load_pickle(file_name)
#         assert len(category.documents()) == 25
#         assert model.category.project.documents == []
#         assert model.category.documents() == []
#
#     def test_model_size_after_save(self):
#         """Save should create a file with less than 0.5 MB."""
#         prj = Project(id_=46)
#         category = prj.get_category_by_id(63)
#         extraction_ai = DocumentAnnotationMultiClassModel(category=category)
#         extraction_ai.build()
#         file_name = extraction_ai.save()
#         model = load_pickle(file_name)
#         size_in_mb = asizeof.asizeof(model) / 1_000_000  # Convert to MB
#         self.assertTrue(size_in_mb < 0.5)
#
#
# def test_get_n_nearest_features_empty():
#     """Test calling get_n_nearest_features with empty annoation document."""
#
#     project = Project(id_=None)
#     category = Category(project=project, id_=1)
#     project.add_category(category)
#     document = Document(project=project, category=category)
#     assert len(project.virtual_documents) == 1
#
#     extraction_ai = DocumentAnnotationMultiClassModel(category=category)
#     extraction_ai.get_n_nearest_features(document=document, annotations=[])
#
#
# class TestNnearestFeatures(unittest.TestCase):
#     def setUp(self):
#         self.project = Project(id_=None)
#         self.category = Category(project=self.project, id_=1)
#         self.project.add_category(self.category)
#
#         self.label_set = LabelSet(id_=33, project=self.project, categories=[self.category])
#         self.label = Label(id_=22, text='LabelName', project=self.project, label_sets=[self.label_set], threshold=0.5)
#         document_bbox = {
#             '0': {'x0': 0, 'x1': 1, 'y0': 0, 'y1': 1, 'top': 10, 'bottom': 11, 'page_number': 1},
#             '1': {'x0': 2, 'x1': 3, 'y0': 0, 'y1': 1, 'top': 10, 'bottom': 11, 'page_number': 1},
#             '3': {'x0': 3, 'x1': 4, 'y0': 0, 'y1': 1, 'top': 10, 'bottom': 11, 'page_number': 1},
#             '4': {'x0': 4, 'x1': 5, 'y0': 0, 'y1': 1, 'top': 10, 'bottom': 11, 'page_number': 1},
#         }
#         self.document = Document(
#             project=self.project,
#             category=self.category,
#             text='hi ha',
#             bbox=document_bbox,
#             dataset_status=2,
#             pages=[{'original_size': (100, 100)}],
#         )
#
#     def test_get_n_nearest_features(self):
#
#         span_1 = Span(start_offset=0, end_offset=2)
#         span_2 = Span(start_offset=3, end_offset=5)
#         annotation_set_1 = AnnotationSet(id_=1, document=self.document, label_set=self.label_set)
#         annotation_1 = Annotation(
#             document=self.document,
#             is_correct=True,
#             annotation_set=annotation_set_1,
#             label=self.label,
#             label_set=self.label_set,
#             spans=[span_1],
#         )
#         annotation_2 = Annotation(
#             document=self.document,
#             is_correct=True,
#             annotation_set=annotation_set_1,
#             label=self.label,
#             label_set=self.label_set,
#             spans=[span_2],
#         )
#         assert annotation_1.offset_string == ['hi']
#         assert annotation_2.offset_string == ['ha']
#         extraction_ai = DocumentAnnotationMultiClassModel(category=self.category)
#         neighbours = extraction_ai.n_nearest_left + extraction_ai.n_nearest_right
#
#         df, feature_list = extraction_ai.get_n_nearest_features(
#             document=self.document, annotations=self.document.annotations()
#         )
#         assert len(feature_list) == FEATURE_COUNT * neighbours + len(['l_dist0', 'l_dist1', 'r_dist0', 'r_dist1'])
#         assert df.shape == (2, FEATURE_COUNT * neighbours + 4 + 4)
#         for key in ['l0', 'l1', 'r0', 'r1']:
#             assert len([x for x in df if x.startswith(key)]) == FEATURE_COUNT  # We have 49 feature entries.
#
#         assert (df['l_offset_string0'] == ['', 'hi']).all()
#         assert (df['r_offset_string0'] == ['ha', '']).all()
#         assert (df['l_offset_string1'] == ['', '']).all()
#         assert (df['r_offset_string1'] == ['', '']).all()
#         # in df but no feature
#         # {str} 'l_offset_string1'
#         # {str} 'r_offset_string1'
#         # {str} 'l_offset_string0'
#         # {str} 'r_offset_string0'
#
#     def test_get_n_nearest_features_partial(self):
#
#         span_1 = Span(start_offset=0, end_offset=2)
#         span_2 = Span(start_offset=3, end_offset=4)
#         annotation_set_1 = AnnotationSet(id_=1, document=self.document, label_set=self.label_set)
#         annotation_1 = Annotation(
#             document=self.document,
#             is_correct=True,
#             annotation_set=annotation_set_1,
#             label=self.label,
#             label_set=self.label_set,
#             spans=[span_1],
#         )
#         annotation_2 = Annotation(
#             document=self.document,
#             is_correct=True,
#             annotation_set=annotation_set_1,
#             label=self.label,
#             label_set=self.label_set,
#             spans=[span_2],
#         )
#         assert annotation_1.offset_string == ['hi']
#         assert annotation_2.offset_string == ['h']
#         extraction_ai = DocumentAnnotationMultiClassModel(category=self.category)
#         neighbours = extraction_ai.n_nearest_left + extraction_ai.n_nearest_right
#
#         df, feature_list = extraction_ai.get_n_nearest_features(
#             document=self.document, annotations=self.document.annotations()
#         )
#         assert len(feature_list) == FEATURE_COUNT * neighbours + len(['l_dist0', 'l_dist1', 'r_dist0', 'r_dist1'])
#         assert df.shape == (2, FEATURE_COUNT * neighbours + 4 + 4)
#         for key in ['l0', 'l1', 'r0', 'r1']:
#             assert len([x for x in df if x.startswith(key)]) == FEATURE_COUNT  # We have 49 feature entries.
#
#         assert (df['l_offset_string0'] == ['', 'hi']).all()
#         assert (df['r_offset_string0'] == ['ha', '']).all()
#         assert (df['l_offset_string1'] == ['', '']).all()
#         assert (df['r_offset_string1'] == ['', '']).all()
#         # in df but no feature
#         # {str} 'l_offset_string1'
#         # {str} 'r_offset_string1'
#         # {str} 'l_offset_string0'
#         # {str} 'r_offset_string0'
#
#
# FEATURE_COUNT = 49
#
#
# def test_get_span_features():
#     """Test calling get_n_nearest_features with empty annoation document."""
#
#     project = Project(id_=None)
#     category = Category(project=project, id_=1)
#     project.add_category(category)
#     document = Document(project=project, category=category)
#     assert len(project.virtual_documents) == 1
#
#     df, feature_list = get_span_features(
#         document=document,
#         annotations=document.annotations(),
#     )
#     assert df.shape == (0, 49)
#     assert len(feature_list) == FEATURE_COUNT
#
#
# class TestSpanFeatures(unittest.TestCase):
#     def setUp(self):
#         self.project = Project(id_=None)
#         self.category = Category(project=self.project, id_=1)
#         self.project.add_category(self.category)
#
#         self.label_set = LabelSet(id_=33, project=self.project, categories=[self.category])
#         self.label = Label(id_=22, text='LabelName', project=self.project, label_sets=[self.label_set], threshold=0.5)
#         document_bbox = {
#             '0': {'x0': 0, 'x1': 1, 'y0': 0, 'y1': 1, 'top': 10, 'bottom': 11, 'page_number': 1},
#             '1': {'x0': 2, 'x1': 3, 'y0': 0, 'y1': 1, 'top': 10, 'bottom': 11, 'page_number': 1},
#             '3': {'x0': 3, 'x1': 4, 'y0': 0, 'y1': 1, 'top': 10, 'bottom': 11, 'page_number': 1},
#             '4': {'x0': 4, 'x1': 5, 'y0': 0, 'y1': 1, 'top': 10, 'bottom': 11, 'page_number': 1},
#         }
#         self.document = Document(
#             project=self.project,
#             category=self.category,
#             text='hi ha',
#             bbox=document_bbox,
#             dataset_status=2,
#             pages=[{'original_size': (100, 100)}],
#         )
#
#     def test_get_span_features(self):
#         span_1 = Span(start_offset=0, end_offset=2)
#         span_2 = Span(start_offset=3, end_offset=5)
#         annotation_set_1 = AnnotationSet(id_=1, document=self.document, label_set=self.label_set)
#         annotation_1 = Annotation(
#             document=self.document,
#             is_correct=True,
#             annotation_set=annotation_set_1,
#             label=self.label,
#             label_set=self.label_set,
#             spans=[span_1],
#         )
#         annotation_2 = Annotation(
#             document=self.document,
#             is_correct=True,
#             annotation_set=annotation_set_1,
#             label=self.label,
#             label_set=self.label_set,
#             spans=[span_2],
#         )
#         assert annotation_1.offset_string == ['hi']
#         assert annotation_2.offset_string == ['ha']
#
#         [span.bbox() for annotation in self.document.annotations() for span in annotation.spans]
#
#         df, feature_list = get_span_features(
#             document=self.document,
#             annotations=self.document.annotations(),
#         )
#         assert DocumentAnnotationMultiClassModel._SPAN_FEATURE_LIST == feature_list
#         assert list(df) == feature_list
#
#     def test_get_n_nearest_features_partial(self):
#         span_1 = Span(start_offset=0, end_offset=2)
#         span_2 = Span(start_offset=3, end_offset=4)
#         annotation_set_1 = AnnotationSet(id_=1, document=self.document, label_set=self.label_set)
#         annotation_1 = Annotation(
#             document=self.document,
#             is_correct=True,
#             annotation_set=annotation_set_1,
#             label=self.label,
#             label_set=self.label_set,
#             spans=[span_1],
#         )
#         annotation_2 = Annotation(
#             document=self.document,
#             is_correct=True,
#             annotation_set=annotation_set_1,
#             label=self.label,
#             label_set=self.label_set,
#             spans=[span_2],
#         )
#         assert annotation_1.offset_string == ['hi']
#         assert annotation_2.offset_string == ['h']
#
#         [span.bbox() for annotation in self.document.annotations() for span in annotation.spans]
#
#         df, feature_list = get_span_features(
#             document=self.document,
#             annotations=self.document.annotations(),
#         )
#         assert DocumentAnnotationMultiClassModel._SPAN_FEATURE_LIST == feature_list
#         assert list(df) == feature_list
#
#
# def test_get_spatial_features_empty():
#     """Test calling get_n_nearest_features with empty annoation document."""
#
#     project = Project(id_=None)
#     category = Category(project=project, id_=1)
#     project.add_category(category)
#     document = Document(project=project, category=category)
#     assert len(project.virtual_documents) == 1
#
#     abs_pos_feature_list = DocumentAnnotationMultiClassModel._ABS_POS_FEATURE_LIST
#     meta_information_list = DocumentAnnotationMultiClassModel._META_INFORMATION_LIST
#     df, feature_list = get_spatial_features(
#         annotations=document.annotations(),
#         abs_pos_feature_list=abs_pos_feature_list,
#         meta_information_list=meta_information_list,
#     )
#     assert df.empty
#     assert feature_list == []
#
#
# class TestSpanFeatures(unittest.TestCase):
#     def setUp(self):
#         self.project = Project(id_=None)
#         self.category = Category(project=self.project, id_=1)
#         self.project.add_category(self.category)
#
#         self.label_set = LabelSet(id_=33, project=self.project, categories=[self.category])
#         self.label = Label(id_=22, text='LabelName', project=self.project, label_sets=[self.label_set], threshold=0.5)
#         document_bbox = {
#             '0': {'x0': 0, 'x1': 1, 'y0': 0, 'y1': 1, 'top': 10, 'bottom': 11, 'page_number': 1},
#             '1': {'x0': 2, 'x1': 3, 'y0': 0, 'y1': 1, 'top': 10, 'bottom': 11, 'page_number': 1},
#             '3': {'x0': 3, 'x1': 4, 'y0': 0, 'y1': 1, 'top': 10, 'bottom': 11, 'page_number': 1},
#             '4': {'x0': 4, 'x1': 5, 'y0': 0, 'y1': 1, 'top': 10, 'bottom': 11, 'page_number': 1},
#         }
#         self.document = Document(
#             project=self.project,
#             category=self.category,
#             text='hi ha',
#             bbox=document_bbox,
#             dataset_status=2,
#             pages=[{'original_size': (100, 100)}],
#         )
#
#     def test_get_span_features(self):
#         span_1 = Span(start_offset=0, end_offset=2)
#         span_2 = Span(start_offset=3, end_offset=5)
#         annotation_set_1 = AnnotationSet(id_=1, document=self.document, label_set=self.label_set)
#         annotation_1 = Annotation(
#             document=self.document,
#             is_correct=True,
#             annotation_set=annotation_set_1,
#             label=self.label,
#             label_set=self.label_set,
#             spans=[span_1],
#         )
#         annotation_2 = Annotation(
#             document=self.document,
#             is_correct=True,
#             annotation_set=annotation_set_1,
#             label=self.label,
#             label_set=self.label_set,
#             spans=[span_2],
#         )
#         assert annotation_1.offset_string == ['hi']
#         assert annotation_2.offset_string == ['ha']
#
#         abs_pos_feature_list = DocumentAnnotationMultiClassModel._ABS_POS_FEATURE_LIST
#         meta_information_list = DocumentAnnotationMultiClassModel._META_INFORMATION_LIST
#
#         [span.bbox() for annotation in self.document.annotations() for span in annotation.spans]
#
#         df, feature_list = get_spatial_features(
#             annotations=self.document.annotations(),
#             abs_pos_feature_list=abs_pos_feature_list,
#             meta_information_list=meta_information_list,
#         )
#         assert abs_pos_feature_list == feature_list
#         assert list(df) == [
#             'id_',
#             'confidence',
#             'offset_string',
#             'normalized',
#             'start_offset',
#             'end_offset',
#             'is_correct',
#             'revised',
#             'annotation_id',
#             'document_id',
#             'x0',
#             'x1',
#             'y0',
#             'y1',
#             'page_index',
#             'line_index',
#             'x0_relative',
#             'x1_relative',
#             'y0_relative',
#             'y1_relative',
#             'page_index_relative',
#         ]
#
#         assert (df['x0'] == [0, 3]).all()
#         assert (df['x1'] == [3, 5]).all()
#         assert (df['y0'] == [0, 0]).all()
#         assert (df['y1'] == [1, 1]).all()
#
#         assert (df['page_index'] == [0, 0]).all()
#         assert (df['page_index_relative'] == [0, 0]).all()
#         assert (df['line_index'] == [0, 0]).all()
#
#         assert (df['x0_relative'] == [0 / 100, 3 / 100]).all()
#         assert (df['x1_relative'] == [3 / 100, 5 / 100]).all()
#         assert (df['y0_relative'] == [0 / 100, 0 / 100]).all()
#         assert (df['y1_relative'] == [1 / 100, 1 / 100]).all()
#
#     def test_get_n_nearest_features_partial(self):
#         span_1 = Span(start_offset=0, end_offset=2)
#         span_2 = Span(start_offset=3, end_offset=4)
#         annotation_set_1 = AnnotationSet(id_=1, document=self.document, label_set=self.label_set)
#         annotation_1 = Annotation(
#             document=self.document,
#             is_correct=True,
#             annotation_set=annotation_set_1,
#             label=self.label,
#             label_set=self.label_set,
#             spans=[span_1],
#         )
#         annotation_2 = Annotation(
#             document=self.document,
#             is_correct=True,
#             annotation_set=annotation_set_1,
#             label=self.label,
#             label_set=self.label_set,
#             spans=[span_2],
#         )
#         assert annotation_1.offset_string == ['hi']
#         assert annotation_2.offset_string == ['h']
#
#         abs_pos_feature_list = DocumentAnnotationMultiClassModel._ABS_POS_FEATURE_LIST
#         meta_information_list = DocumentAnnotationMultiClassModel._META_INFORMATION_LIST
#
#         [span.bbox() for annotation in self.document.annotations() for span in annotation.spans]
#
#         df, feature_list = get_spatial_features(
#             annotations=self.document.annotations(),
#             abs_pos_feature_list=abs_pos_feature_list,
#             meta_information_list=meta_information_list,
#         )
#         assert abs_pos_feature_list == feature_list
#         assert list(df) == [
#             'id_',
#             'confidence',
#             'offset_string',
#             'normalized',
#             'start_offset',
#             'end_offset',
#             'is_correct',
#             'revised',
#             'annotation_id',
#             'document_id',
#             'x0',
#             'x1',
#             'y0',
#             'y1',
#             'page_index',
#             'line_index',
#             'x0_relative',
#             'x1_relative',
#             'y0_relative',
#             'y1_relative',
#             'page_index_relative',
#         ]
#
#         assert (df['x0'] == [0, 3]).all()
#         assert (df['x1'] == [3, 4]).all()
#         assert (df['y0'] == [0, 0]).all()
#         assert (df['y1'] == [1, 1]).all()
#
#         assert (df['page_index'] == [0, 0]).all()
#         assert (df['page_index_relative'] == [0, 0]).all()
#         assert (df['line_index'] == [0, 0]).all()
#
#         assert (df['x0_relative'] == [0 / 100, 3 / 100]).all()
#         assert (df['x1_relative'] == [3 / 100, 4 / 100]).all()
#         assert (df['y0_relative'] == [0 / 100, 0 / 100]).all()
#         assert (df['y1_relative'] == [1 / 100, 1 / 100]).all()<|MERGE_RESOLUTION|>--- conflicted
+++ resolved
@@ -226,16 +226,6 @@
     def test_04_save_model(self):
         """Save the model."""
         with pytest.raises(MemoryError):
-<<<<<<< HEAD
-            self.pipeline.pipeline_path = self.pipeline.save(include_konfuzio=False, max_ram="5MB")
-
-        self.project._max_ram = "5MB"
-        with pytest.raises(MemoryError):
-            self.pipeline.pipeline_path = self.pipeline.save(include_konfuzio=False)
-        self.project._max_ram = None
-
-        self.pipeline.pipeline_path = self.pipeline.save(output_dir=self.project.model_folder, include_konfuzio=False)
-=======
             self.pipeline.pipeline_path = self.pipeline.save(
                 include_konfuzio=False, reduce_weight=False, keep_documents=True, max_ram="5MB"
             )
@@ -255,7 +245,6 @@
         self.pipeline.pipeline_path = self.pipeline.save(
             output_dir=self.project.model_folder, include_konfuzio=False, reduce_weight=True, max_ram="5MB"
         )
->>>>>>> f8cc8f65
         assert os.path.isfile(self.pipeline.pipeline_path)
 
         assert self.pipeline.documents == []
@@ -407,16 +396,6 @@
     def test_04_save_model(self):
         """Save the model."""
         with pytest.raises(MemoryError):
-<<<<<<< HEAD
-            self.pipeline.pipeline_path = self.pipeline.save(include_konfuzio=False, max_ram="5MB")
-
-        self.project._max_ram = "5MB"
-        with pytest.raises(MemoryError):
-            self.pipeline.pipeline_path = self.pipeline.save(include_konfuzio=False)
-        self.project._max_ram = None
-
-        self.pipeline.pipeline_path = self.pipeline.save(include_konfuzio=False)
-=======
             self.pipeline.pipeline_path = self.pipeline.save(
                 include_konfuzio=False, max_ram="5MB", keep_documents=True, reduce_weight=False
             )
@@ -436,7 +415,6 @@
         self.pipeline.pipeline_path = self.pipeline.save(
             output_dir=self.project.model_folder, include_konfuzio=False, reduce_weight=True, max_ram="5MB"
         )
->>>>>>> f8cc8f65
         assert os.path.isfile(self.pipeline.pipeline_path)
 
         assert self.pipeline.documents == []
