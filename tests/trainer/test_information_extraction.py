# -*- coding: utf-8 -*-
"""Test to train an Extraction AI."""
from copy import deepcopy
import linecache
import logging
import math
import tracemalloc
import unittest
import parameterized
import os
from requests import HTTPError

import pytest
import pandas as pd
from sklearn.datasets import make_classification
from sklearn.ensemble import RandomForestClassifier

from konfuzio_sdk.data import Project, Document, AnnotationSet
from konfuzio_sdk.trainer.information_extraction import (
    num_count,
    date_count,
    digit_count,
    space_count,
    special_count,
    vowel_count,
    upper_count,
    duplicate_count,
    substring_count,
    unique_char_count,
    strip_accents,
    count_string_differences,
    year_month_day_count,
    add_extractions_as_annotations,
    RFExtractionAI,
)
from konfuzio_sdk.api import upload_ai_model
from konfuzio_sdk.tokenizer.regex import WhitespaceTokenizer, RegexTokenizer
from konfuzio_sdk.tokenizer.base import ListTokenizer
from tests.variables import OFFLINE_PROJECT, TEST_DOCUMENT_ID
from konfuzio_sdk.samples import LocalTextProject

logger = logging.getLogger(__name__)

FEATURE_COUNT = 49

TEST_WITH_FULL_DATASET = False


def display_top(snapshot, key_type='lineno', limit=30):
    """Trace memory allocations, see https://docs.python.org/3/library/tracemalloc.html."""
    snapshot = snapshot.filter_traces(
        (
            tracemalloc.Filter(False, "<frozen importlib._bootstrap>"),
            tracemalloc.Filter(False, "<unknown>"),
            tracemalloc.Filter(False, "<logging>"),
            tracemalloc.Filter(False, "<tracemalloc>"),
        )
    )
    top_stats = snapshot.statistics(key_type)

    logger.info("Top %s lines" % limit)
    for index, stat in enumerate(top_stats[:limit], 1):
        frame = stat.traceback[0]
        logger.info("#%s: %s:%s: %.1f KiB" % (index, frame.filename, frame.lineno, stat.size / 1024))
        line = linecache.getline(frame.filename, frame.lineno).strip()
        if line:
            logger.info('    %s' % line)

    other = top_stats[limit:]
    if other:
        size = sum(stat.size for stat in other)
        logger.info("%s other: %.1f KiB" % (len(other), size / 1024))
    total = sum(stat.size for stat in top_stats)
    logger.info("Total allocated size: %.1f KiB" % (total / 1024))


entity_results_data = [
    (0, ('Austellungsdatum', 159, 169)),
    (1, ('Personalausweis', 352, 357)),
    (2, ('Steuerklasse', 365, 366)),
    (3, ('Personalausweis', 1194, 1199)),
    (4, ('Gesamt-Brutto', 1498, 1504)),
    (5, ('Vorname', 1507, 1518)),
    (6, ('Nachname', 1519, 1527)),
    (7, ('Gesamt-Brutto', 1582, 1587)),
    (8, ('Lohnart', 1758, 1762)),
    (9, ('Bezeichnung', 1763, 1769)),
    (10, ('Betrag', 1831, 1839)),
    (11, ('Gesamt-Brutto', 2111, 2119)),
    (12, ('Sozialversicherung', 2255, 2262)),
    (13, ('Sozialversicherung', 2269, 2274)),
    (14, ('Sozialversicherung', 2281, 2285)),
    (15, ('Sozialversicherung', 2292, 2296)),
    (16, ('Steuerrechtliche Abzüge', 2324, 2330)),
    (17, ('Netto-Verdienst', 3004, 3012)),
    (18, ('Steuer-Brutto', 3141, 3149)),
    (19, ('Auszahlungsbetrag', 3777, 3785)),
]

clf_classes = [
    'Austellungsdatum',
    'Auszahlungsbetrag',
    'Bank inkl. IBAN',
    'Betrag',
    'Bezeichnung',
    'Faktor',
    'Gesamt-Brutto',
    'Lohnart',
    'Menge',
    'NO_LABEL',
    'Nachname',
    'Netto-Verdienst',
    'Personalausweis',
    'Sozialversicherung',
    'Steuer-Brutto',
    'Steuerklasse',
    'Steuerrechtliche Abzüge',
    'Vorname',
]

separate_labels_clf_classes = [
    'Brutto-Bezug__Betrag',
    'Brutto-Bezug__Bezeichnung',
    'Brutto-Bezug__Faktor',
    'Brutto-Bezug__Lohnart',
    'Brutto-Bezug__Menge',
    'Lohnabrechnung__Austellungsdatum',
    'Lohnabrechnung__Auszahlungsbetrag',
    'Lohnabrechnung__Bank inkl. IBAN',
    'Lohnabrechnung__Gesamt-Brutto',
    'Lohnabrechnung__Nachname',
    'Lohnabrechnung__Netto-Verdienst',
    'Lohnabrechnung__Personalausweis',
    'Lohnabrechnung__Steuerklasse',
    'Lohnabrechnung__Vorname',
    'NO_LABEL_SET__NO_LABEL',
    'Netto-Bezug__Lohnart',
    'Steuer__Sozialversicherung',
    'Steuer__Steuerrechtliche Abzüge',
    'Verdiensibescheinigung__Steuer-Brutto',
]

template_clf_classes = ['Brutto-Bezug', 'Lohnabrechnung', 'Netto-Bezug', 'No', 'Steuer', 'Verdiensibescheinigung']


@parameterized.parameterized_class(
    ('use_separate_labels', 'evaluate_full_result', 'data_quality_result', 'clf_quality_result'),
    [
<<<<<<< HEAD
        (
            False,
            0.7945205479452054,  # w/ full dataset: 0.9237668161434978
            0.9745762711864406,
            0.9705882352941176,
        ),
        (True, 0.7945205479452054, 0.9704641350210971, 0.967741935483871),  # w/ full dataset: 0.9783549783549783
=======
        (False, 0.8055555555555556),  # w/ full dataset: 0.9363636363636364
        (True, 0.8055555555555556),  # w/ full dataset: 0.9739130434782609
>>>>>>> 8acf4eba
    ],
)
class TestWhitespaceRFExtractionAI(unittest.TestCase):
    """Test New SDK Information Extraction."""

    @classmethod
    def setUpClass(cls) -> None:
        """Set up the Data and Pipeline."""
        cls.project = Project(id_=None, project_folder=OFFLINE_PROJECT)
        tokenizer = WhitespaceTokenizer()
        cls.pipeline = RFExtractionAI(use_separate_labels=cls.use_separate_labels, tokenizer=tokenizer)

        cls.tests_annotations = list()

    def test_01_configure_pipeline(self):
        """Make sure the Data and Pipeline is configured."""
        self.pipeline.category = self.project.get_category_by_id(id_=63)

        if not TEST_WITH_FULL_DATASET:
            train_doc_ids = [44823, 44834, 44839, 44840, 44841]
            self.pipeline.documents = [self.project.get_document_by_id(doc_id) for doc_id in train_doc_ids]
        else:
            self.pipeline.documents = self.project.get_category_by_id(63).documents()

        if not TEST_WITH_FULL_DATASET:
            test_doc_ids = [44865]
            self.pipeline.test_documents = [self.project.get_document_by_id(doc_id) for doc_id in test_doc_ids]
        else:
            self.pipeline.test_documents = self.project.get_category_by_id(63).test_documents()

        # todo have a separate test case for calculating features of offline documents

    def test_02_make_features(self):
        """Make sure the Data and Pipeline is configured."""
        # we have intentional unrevised annotations in the Training set which will block feature calculation
        with pytest.raises(ValueError, match="is unrevised in this dataset and can't be used for training"):
            self.pipeline.df_train, self.pipeline.label_feature_list = self.pipeline.feature_function(
                documents=self.pipeline.documents, require_revised_annotations=True
            )
        # if we set them as revised and rejected, the features can be calculated again
        doc_with_unrevised_anns = self.project.get_document_by_id(44823)
        unrevised_annotations = [
            a
            for a in doc_with_unrevised_anns.annotations(use_correct=False)
            if not a.revised and not a.is_correct and a.confidence > 0.1
        ]
        expected_unrevised_ids = [9760937, 9647432]
        for i, a in enumerate(unrevised_annotations):
            assert a.id_ == expected_unrevised_ids[i]
            a.revised = True
        self.pipeline.df_train, self.pipeline.label_feature_list = self.pipeline.feature_function(
            documents=self.pipeline.documents, require_revised_annotations=True
        )

    def test_03_fit(self) -> None:
        """Start to train the Model."""
        self.pipeline.fit()

        if self.pipeline.use_separate_labels:
            assert len(self.pipeline.clf.classes_) == 19
            assert list(self.pipeline.clf.classes_) == separate_labels_clf_classes
        else:
            assert len(self.pipeline.clf.classes_) == 18
            assert list(self.pipeline.clf.classes_) == clf_classes

        assert list(self.pipeline.template_clf.classes_) == template_clf_classes

    def test_04_save_model(self):
        """Save the model."""
        self.pipeline.pipeline_path = self.pipeline.save(output_dir=self.project.model_folder)
        assert os.path.isfile(self.pipeline.pipeline_path)
        # os.remove(self.pipeline.pipeline_path)  # cleanup

    def test_05_upload_ai_model(self):
        """Upload the model."""
        assert os.path.isfile(self.pipeline.pipeline_path)

        try:
            upload_ai_model(ai_model_path=self.pipeline.pipeline_path, category_ids=[self.pipeline.category.id_])
        except HTTPError as e:
            assert '403' in str(e)

    def test_06_evaluate_full(self):
        """Evaluate Whitespace RFExtractionAI Model."""
        evaluation = self.pipeline.evaluate_full()

        assert evaluation.f1(None) == self.evaluate_full_result

    def test_07_data_quality(self):
        """Evaluate on training documents."""
        evaluation = self.pipeline.evaluate_full(use_training_docs=True)
        assert evaluation.f1(None) == self.data_quality_result

    def test_08_tokenizer_quality(self):
        """Evaluate the tokenizer quality."""
        evaluation = self.pipeline.evaluate_tokenizer()
        assert evaluation.tokenizer_f1(None) == 0.1694915254237288
        assert evaluation.tokenizer_tp() == 30
        assert evaluation.tokenizer_fp() == 289
        assert evaluation.tokenizer_fn() == 5

    def test_09_clf_quality(self):
        """Evaluate the Label classifier quality."""
        evaluation = self.pipeline.evaluate_clf()
        assert evaluation.clf_f1(None) == self.clf_quality_result

    def test_10_template_clf_quality(self):
        """Evaluate the LabelSet classifier quality."""
        evaluation = self.pipeline.evaluate_template_clf()

        assert evaluation.f1(None) == 0.9552238805970149

    def test_11_extract_test_document(self):
        """Extract a randomly selected Test Document."""
        test_document = self.project.get_document_by_id(TEST_DOCUMENT_ID)
        res_doc = self.pipeline.extract(document=test_document)

        self.tests_annotations += res_doc.view_annotations()  # (use_correct=False)
        assert len(self.tests_annotations) == 20

    @parameterized.parameterized.expand(entity_results_data)
    def test_12_test_annotations(self, i, expected):
        """Test extracted annotations."""
        ann = self.tests_annotations[i]
        ann_tuple = (ann.label.name, ann.start_offset, ann.end_offset)
        assert ann_tuple == expected

    @classmethod
    def tearDownClass(cls) -> None:
        """Clear Project files."""
        if os.path.isfile(cls.pipeline.pipeline_path):
            os.remove(cls.pipeline.pipeline_path)  # cleanup


@parameterized.parameterized_class(
    ('use_separate_labels', 'evaluate_full_result'),
    [
        (False, 0.8266666666666667),  # w/ full dataset: 0.8930232558139535
        (True, 0.8266666666666667),  # w/ full dataset: 0.9596412556053812
    ],
)
class TestRegexRFExtractionAI(unittest.TestCase):
    """Test New SDK Information Extraction."""

    @classmethod
    def setUpClass(cls) -> None:
        """Set up the Data and Pipeline."""
        cls.project = Project(id_=None, project_folder=OFFLINE_PROJECT)
        cls.pipeline = RFExtractionAI(use_separate_labels=cls.use_separate_labels)

        cls.tests_annotations = list()

    def test_01_configure_pipeline(self):
        """Make sure the Data and Pipeline is configured."""
        self.pipeline.tokenizer = ListTokenizer(tokenizers=[])
        self.pipeline.category = self.project.get_category_by_id(id_=63)

        for label in self.pipeline.category.labels:
            for regex in label.find_regex(category=self.pipeline.category):
                self.pipeline.tokenizer.tokenizers.append(RegexTokenizer(regex=regex))

        if not TEST_WITH_FULL_DATASET:
            train_doc_ids = [44823, 44834, 44839, 44840, 44841]
            self.pipeline.documents = [self.project.get_document_by_id(doc_id) for doc_id in train_doc_ids]
        else:
            self.pipeline.documents = self.project.get_category_by_id(63).documents()

        if not TEST_WITH_FULL_DATASET:
            test_doc_ids = [44865]
            self.pipeline.test_documents = [self.project.get_document_by_id(doc_id) for doc_id in test_doc_ids]
        else:
            self.pipeline.test_documents = self.project.get_category_by_id(63).test_documents()

        # todo have a separate test case for calculating features of offline documents

    def test_02_make_features(self):
        """Make sure the Data and Pipeline is configured."""
        # We have intentional unrevised annotations in the Training set which will block feature calculation,
        # unless we set require_revised_annotations=False (which is default), which we are doing here, so we ignore them
        # See TestWhitespaceRFExtractionAI::test_2_make_features for the case with require_revised_annotations=True
        self.pipeline.df_train, self.pipeline.label_feature_list = self.pipeline.feature_function(
            documents=self.pipeline.documents, retokenize=False, require_revised_annotations=False
        )

    def test_03_fit(self) -> None:
        """Start to train the Model."""
        self.pipeline.fit()

        if self.pipeline.use_separate_labels:
            assert len(self.pipeline.clf.classes_) == 19
            assert list(self.pipeline.clf.classes_) == separate_labels_clf_classes
        else:
            assert len(self.pipeline.clf.classes_) == 18
            assert list(self.pipeline.clf.classes_) == clf_classes

        assert list(self.pipeline.template_clf.classes_) == template_clf_classes

    def test_04_save_model(self):
        """Save the model."""
        self.pipeline.pipeline_path = self.pipeline.save(output_dir=self.project.model_folder)
        assert os.path.isfile(self.pipeline.pipeline_path)

    def test_05_upload_ai_model(self):
        """Upload the model."""
        assert os.path.isfile(self.pipeline.pipeline_path)

        try:
            upload_ai_model(ai_model_path=self.pipeline.pipeline_path, category_ids=[self.pipeline.category.id_])
        except HTTPError as e:
            assert '403' in str(e)

    def test_06_evaluate_full(self):
        """Evaluate DocumentEntityMultiClassModel."""
        evaluation = self.pipeline.evaluate_full()

        assert evaluation.f1(None) == self.evaluate_full_result

    def test_07_data_quality(self):
        """Evaluate on training documents."""
        evaluation = self.pipeline.evaluate_full(use_training_docs=True)
        assert evaluation.f1(None) >= 0.94

    def test_08_tokenizer_quality(self):
        """Evaluate the tokenizer quality."""
        evaluation = self.pipeline.evaluate_tokenizer()
        assert evaluation.tokenizer_f1(None) == 0.7157894736842105
        assert evaluation.tokenizer_tp() == 34
        assert evaluation.tokenizer_fp() == 26
        assert evaluation.tokenizer_fn() == 1

    def test_09_clf_quality(self):
        """Evaluate the Label classifier quality."""
        evaluation = self.pipeline.evaluate_clf()
        assert evaluation.clf_f1(None) == 1.0

    def test_10_template_clf_quality(self):
        """Evaluate the LabelSet classifier quality."""
        evaluation = self.pipeline.evaluate_template_clf()
        assert evaluation.f1(None) == 0.9552238805970149

    def test_11_extract_test_document(self):
        """Extract a randomly selected Test Document."""
        test_document = self.project.get_document_by_id(TEST_DOCUMENT_ID)
        res_doc = self.pipeline.extract(document=test_document)

        self.tests_annotations += res_doc.view_annotations()  # annotations(use_correct=False)
        assert len(self.tests_annotations) == 20

    @parameterized.parameterized.expand(entity_results_data)
    def test_12_test_annotations(self, i, expected):
        """Test extracted annotations."""
        ann = self.tests_annotations[i]
        ann_tuple = (ann.label.name, ann.start_offset, ann.end_offset)
        assert ann_tuple == expected

    @classmethod
    def tearDownClass(cls) -> None:
        """Clear Project files."""
        dir = cls.project.regex_folder

        for f in os.listdir(dir):
            os.remove(os.path.join(dir, f))

        if os.path.isfile(cls.pipeline.pipeline_path):
            os.remove(cls.pipeline.pipeline_path)  # cleanup


class TestInformationExtraction(unittest.TestCase):
    """Test to train an extraction Model for Documents."""

    @classmethod
    def setUpClass(cls) -> None:
        """Set up the Data and Pipeline."""
        cls.project = Project(id_=None, project_folder=OFFLINE_PROJECT)

    def test_extraction_without_tokenizer(self):
        """Test extraction on a Document."""
        pipeline = RFExtractionAI()
        document = self.project.get_document_by_id(TEST_DOCUMENT_ID)
        with pytest.raises(AttributeError) as einfo:
            pipeline.extract(document)
        assert 'missing Tokenizer' in str(einfo.value)

    def test_extraction_without_clf(self):
        """Test extraction without classifier."""
        document = self.project.get_document_by_id(TEST_DOCUMENT_ID)
        pipeline = RFExtractionAI()
        pipeline.tokenizer = WhitespaceTokenizer()
        with pytest.raises(AttributeError, match='does not provide a Label Classifier'):
            pipeline.extract(document)

    def test_feature_function(self):
        """Test to generate features."""
        document = self.project.get_document_by_id(TEST_DOCUMENT_ID)
        pipeline = RFExtractionAI()
        pipeline.tokenizer = WhitespaceTokenizer()
        features, feature_names, errors = pipeline.features(document)
        assert len(feature_names) == 270  # todo investigate if all features are calculated correctly, see #9289
        # feature order should stay the same to get predictable results
        assert feature_names[-1] == 'first_word_y1'
        assert feature_names[42] == 'feat_substring_count_h'

    def test_extract_with_unfitted_clf(self):
        """Test to extract a Document."""
        document = self.project.get_document_by_id(TEST_DOCUMENT_ID)
        pipeline = RFExtractionAI()
        pipeline.tokenizer = WhitespaceTokenizer()
        pipeline.clf = RandomForestClassifier(max_depth=5, n_estimators=10, max_features=1)
        with pytest.raises(AttributeError, match='instance is not fitted yet'):
            _, _ = pipeline.extract(document)

    def test_extract_with_fitted_clf(self):
        """Test to extract a Document."""
        document = self.project.get_document_by_id(TEST_DOCUMENT_ID)
        pipeline = RFExtractionAI()
        pipeline.tokenizer = WhitespaceTokenizer()
        pipeline.clf = RandomForestClassifier(max_depth=5, n_estimators=10, max_features=1)
        X, y = make_classification(
            n_samples=1000, n_features=4, n_informative=2, n_redundant=0, random_state=0, shuffle=False
        )
        pipeline.clf.fit(X, y)
        with pytest.raises(KeyError, match='do not match the features of the pipeline'):
            pipeline.extract(document)

    def test_extract_with_correctly_fitted_clf(self):
        """Test to extract a Document."""
        document = self.project.get_document_by_id(TEST_DOCUMENT_ID)
        pipeline = RFExtractionAI()
        pipeline.tokenizer = WhitespaceTokenizer()
        pipeline.clf = RandomForestClassifier(max_depth=5, n_estimators=10, max_features=1)
        X, y = make_classification(
            n_samples=1000, n_features=2, n_informative=2, n_redundant=0, random_state=0, shuffle=False
        )
        pipeline.clf.fit(X, y)
        pipeline.label_feature_list = ['start_offset', 'end_offset']
        pipeline.category = document.category

        # todo
        # virtual_doc = pipeline.extract(document)
        # assert len(virtual_doc.annotations(use_correct=False)) > 0
        # assert len(virtual_doc.annotation_sets()) > 0

    def test_feature_function_with_label_limit(self):
        """Test to generate features with many spatial features.."""
        document = self.project.get_document_by_id(TEST_DOCUMENT_ID)
        pipeline = RFExtractionAI()
        pipeline.no_label_limit = 0.5
        pipeline.tokenizer = WhitespaceTokenizer()
        pipeline.n_nearest = 10
        features, feature_names, errors = pipeline.features(document)
        assert len(feature_names) == 1102  # todo investigate if all features are calculated correctly, see #9289
        assert features['is_correct'].sum() == 21
        assert features['revised'].sum() == 2

    def test_label_train_document(self):
        """Test label_train_document method for feature extraction."""
        project = LocalTextProject()
        pipeline = RFExtractionAI()
        pipeline.tokenizer = WhitespaceTokenizer()

        document = project.local_training_document

        virtual_doc = deepcopy(document)
        virtual_doc = pipeline.tokenizer.tokenize(virtual_doc)
        pipeline.label_train_document(virtual_doc, document)

        annotations = virtual_doc.annotations(use_correct=False)

        assert len(annotations) == 5
        assert " ".join(ann.offset_string[0] for ann in annotations) == "Hi all, I like fish."
        assert [ann.label.name for ann in annotations] == [
            'DefaultLabelName',
            'NO_LABEL',
            'LabelName 2',
            'NO_LABEL',
            'NO_LABEL',
        ]

    def test_separate_labels(self):
        """Test separate_labels method for res_dict when using use_separate_labels extraction model."""
        pipeline = RFExtractionAI(use_separate_labels=True)

        res_test_dict = {
            'Brutto-Bezug': [
                {
                    'Brutto-Bezug__Betrag': pd.DataFrame(),
                    'Brutto-Bezug__Bezeichnung': pd.DataFrame(),
                },
                {
                    'Brutto-Bezug__Betrag': pd.DataFrame(),
                    'Brutto-Bezug__Bezeichnung': pd.DataFrame(),
                    'Brutto-Bezug__Faktor': pd.DataFrame(),
                },
            ],
            'Steuer': [
                {'Steuer__Sozialversicherung': pd.DataFrame(), 'Steuer__Steuerrechtliche Abzüge': pd.DataFrame()}
            ],
            'Lohnabrechnung__Netto-Verdienst': pd.DataFrame(),
            'Lohnabrechnung__Nachname': pd.DataFrame(),
            'NO_LABEL_SET': {'NO_LABEL_SET__NO_LABEL': pd.DataFrame()},
        }

        res_test_reparate_dict = pipeline.separate_labels(res_test_dict)
        list(res_test_reparate_dict.keys()) == ['Brutto-Bezug', 'Steuer', 'Lohnabrechnung', 'NO_LABEL_SET']

        len(res_test_reparate_dict['Brutto-Bezug']) == 2
        list(res_test_reparate_dict['Brutto-Bezug'][0].keys()) == ['Betrag', 'Bezeichnung']
        list(res_test_reparate_dict['Brutto-Bezug'][1].keys()) == ['Betrag', 'Bezeichnung', 'Faktor']

        len(res_test_reparate_dict['Steuer']) == 1
        list(res_test_reparate_dict['Steuer'][0].keys()) == ['Sozialversicherung', 'Steuerrechtliche Abzüge']

        list(res_test_reparate_dict['Lohnabrechnung'].keys()) == ['Netto-Verdienst', 'Nachname']

        list(res_test_reparate_dict['NO_LABEL_SET'].keys()) == ['NO_LABEL']


class TestAddExtractionAsAnnotation(unittest.TestCase):
    """Test add an Extraction result as Annotation to a Document."""

    @classmethod
    def setUpClass(cls) -> None:
        """Set LocalTextProject with example prediction."""
        cls.project = LocalTextProject()
        cls.category = cls.project.get_category_by_id(1)
        cls.label_set = cls.project.get_label_set_by_id(3)
        cls.label = cls.project.get_label_by_id(4)
        cls.sample_document = cls.project.local_none_document
        # example of an extraction
        cls.extraction = {
            'start_offset': 15,
            'end_offset': 20,
            'confidence': 0.2,
            'page_index': 0,
            'x0': 10,
            'x1': 20,
            'y0': 10,
            'y1': 20,
            'top': 200,
            'bottom': 210,
        }
        cls.extraction_df = pd.DataFrame(data=[cls.extraction])

    def test_1_add_extraction_to_sample_document(self):
        """Test add extraction to the sample document."""
        annotation_set = AnnotationSet(id_=99, document=self.sample_document, label_set=self.label_set)

        add_extractions_as_annotations(
            extractions=self.extraction_df,
            document=self.sample_document,
            label=self.label,
            label_set=self.label_set,
            annotation_set=annotation_set,
        )

        assert len(self.sample_document.annotations(use_correct=False)) == 1

    def test_2_status_of_annotation_created(self):
        """Test status of te annotation created in the sample document."""
        annotation = self.sample_document.annotations(use_correct=False)[0]
        assert not annotation.is_correct
        assert not annotation.revised

    def test_3_number_of_spans_of_annotation_created(self):
        """Test number of Spans in the annotation created in the sample document."""
        annotation = self.sample_document.annotations(use_correct=False)[0]
        assert len(annotation.spans) == 1

    def test_4_span_attributes_of_annotation_created(self):
        """Test attributes of the span in the annotation created in the sample document."""
        annotation = self.sample_document.annotations(use_correct=False)[0]
        assert annotation.spans[0].start_offset == self.extraction_df.loc[0, 'start_offset']
        assert annotation.spans[0].end_offset == self.extraction_df.loc[0, 'end_offset']
        # The document used does not have bounding boxes, so we cannot have the coordinates
        assert annotation.spans[0].offset_string == 'pizza'
        assert annotation.spans[0].bbox() is None

    def test_add_empty_extraction_to_empty_document(self):
        """Test add empty extraction to an empty document - no text."""
        document = Document(text='', project=self.project, category=self.category)
        annotation_set_1 = AnnotationSet(id_=97, document=document, label_set=self.label_set)
        extraction_df = pd.DataFrame()

        add_extractions_as_annotations(
            extractions=extraction_df,
            document=document,
            label=self.label,
            label_set=self.label_set,
            annotation_set=annotation_set_1,
        )
        assert document.annotations(use_correct=False) == []

    def test_add_empty_extraction_to_document(self):
        """Test add empty extraction to a document."""
        document = Document(text='Hello', project=self.project, category=self.category)
        annotation_set_1 = AnnotationSet(id_=98, document=document, label_set=self.label_set)
        extraction_df = pd.DataFrame()

        add_extractions_as_annotations(
            extractions=extraction_df,
            document=document,
            label=self.label,
            label_set=self.label_set,
            annotation_set=annotation_set_1,
        )
        assert document.annotations(use_correct=False) == []

    def test_add_extraction_to_empty_document(self):
        """Test add extraction to an empty document - no text."""
        document = Document(text='', project=self.project, category=self.category)
        annotation_set_1 = AnnotationSet(id_=1, document=document, label_set=self.label_set)

        # The document used is an empty document, therefore it does not have text or bounding boxes,
        # so we cannot have the offset string or the coordinates and it shouldn't have been extracted at all
        with pytest.raises(NotImplementedError, match='does not have a correspondence in the text of Document'):
            add_extractions_as_annotations(
                extractions=self.extraction_df,
                document=document,
                label=self.label,
                label_set=self.label_set,
                annotation_set=annotation_set_1,
            )

    def test_add_invalid_extraction(self):
        """Test add an invalid extraction - missing fields."""
        document = Document(project=self.project, category=self.category, text='From 14.12.2021 to 1.1.2022.')
        annotation_set_1 = AnnotationSet(id_=1, document=document, label_set=self.label_set)
        extraction = {'start_offset': 5, 'end_offset': 10}

        extraction_df = pd.DataFrame(data=[extraction])

        with pytest.raises(ValueError, match='Extraction do not contain all required fields'):
            add_extractions_as_annotations(
                extractions=extraction_df,
                document=document,
                label=self.label,
                label_set=self.label_set,
                annotation_set=annotation_set_1,
            )


class TestExtractionToDocument(unittest.TestCase):
    """Test the conversion of the Extraction results from the AI to a Document."""

    @classmethod
    def setUpClass(cls) -> None:
        """Set LocalTextProject with example predictions."""
        cls.project = LocalTextProject()
        cls.category = cls.project.get_category_by_id(1)
        cls.label_set_0 = cls.project.get_label_set_by_id(2)
        # cls.label_set_1 = cls.project.get_label_set_by_id(3)
        cls.label_0 = cls.project.get_label_by_id(4)
        cls.label_1 = cls.project.get_label_by_id(5)
        cls.sample_document = cls.project.local_none_document
        # label_set_1 = LabelSet(id_=10, name='label set name', project=project, categories=[category])

        # example 1 of an extraction
        cls.extraction_1 = {
            'start_offset': 5,
            'end_offset': 10,
            'confidence': 0.2,
            'page_index': 0,
            'x0': 10,
            'x1': 20,
            'y0': 10,
            'y1': 20,
            'top': 200,
            'bottom': 210,
        }

        # example 2 of an extraction
        cls.extraction_2 = {
            'start_offset': 15,
            'end_offset': 20,
            'confidence': 0.2,
            'page_index': 0,
            'x0': 20,
            'x1': 30,
            'y0': 20,
            'y1': 30,
            'top': 200,
            'bottom': 210,
        }

    def test_empty_extraction_result_to_document(self):
        """Test conversion of an empty AI output to a Document."""
        virtual_doc = RFExtractionAI().extraction_result_to_document(self.sample_document, extraction_result={})
        assert virtual_doc.annotations(use_correct=False) == []

    def test_empty_extraction_result_to_empty_document(self):
        """Test conversion of an empty AI output to an empty Document."""
        document = Document(text='', project=self.project, category=self.category)
        virtual_doc = RFExtractionAI().extraction_result_to_document(document, extraction_result={})
        assert virtual_doc.annotations(use_correct=False) == []

    def test_extraction_result_with_empty_dataframe_to_document(self):
        """Test conversion of an AI output with an empty dataframe to a Document."""
        document = Document(project=self.project, category=self.category, text='From 14.12.2021 to 1.1.2022.')
        virtual_doc = RFExtractionAI().extraction_result_to_document(
            document, extraction_result={'label in category label set': pd.DataFrame()}
        )
        assert virtual_doc.annotations(use_correct=False) == []

    def test_extraction_result_with_empty_dictionary_to_document(self):
        """Test conversion of an AI output with an empty dictionary to a Document."""
        virtual_doc = RFExtractionAI().extraction_result_to_document(
            self.sample_document, extraction_result={'LabelSetName': {}}
        )
        assert virtual_doc.annotations(use_correct=False) == []

    def test_extraction_result_with_empty_list_to_document(self):
        """Test conversion of an AI output with an empty list to a Document."""
        virtual_doc = RFExtractionAI().extraction_result_to_document(
            self.sample_document, extraction_result={'LabelSetName': []}
        )
        assert virtual_doc.annotations(use_correct=False) == []

    def test_extraction_result_with_empty_list_to_empty_document(self):
        """Test conversion of an AI output with an empty list to an empty Document."""
        virtual_doc = RFExtractionAI().extraction_result_to_document(
            self.sample_document, extraction_result={'LabelSetName': []}
        )
        assert virtual_doc.annotations(use_correct=False) == []

    def test_extraction_result_for_category_label_set(self):
        """Test conversion of an AI output with an extraction for a label in the Category Label Set."""
        extraction_result = {'DefaultLabelName': pd.DataFrame(data=[self.extraction_1])}
        virtual_doc = RFExtractionAI().extraction_result_to_document(
            self.sample_document, extraction_result=extraction_result
        )
        assert len(virtual_doc.annotations(use_correct=False)) == 1
        annotation = virtual_doc.annotations(use_correct=False)[0]
        assert annotation.label.name == 'DefaultLabelName'
        assert annotation.label_set == self.project.get_label_set_by_name('CategoryName')

    def test_extraction_result_for_label_set_with_single_annotation_set(self):
        """Test conversion of an AI output with multiple extractions for a label in a Label Set - 1 Annotation Set."""
        extraction_result = {'LabelSetName': {'LabelName': pd.DataFrame(data=[self.extraction_1, self.extraction_2])}}
        virtual_doc = RFExtractionAI().extraction_result_to_document(
            self.sample_document, extraction_result=extraction_result
        )
        assert len(virtual_doc.annotations(use_correct=False)) == 2
        annotation_1 = virtual_doc.annotations(use_correct=False)[0]
        annotation_2 = virtual_doc.annotations(use_correct=False)[1]
        assert annotation_1.label.name == annotation_2.label.name == 'LabelName'
        assert annotation_1.label_set == annotation_2.label_set == self.project.get_label_set_by_name('LabelSetName')
        assert annotation_1.annotation_set.id_ == annotation_2.annotation_set.id_

    def test_extraction_result_for_label_set_with_multiple_annotation_sets(self):
        """Test conversion of an AI output with extractions for a label in a Label Set for different Annotation Sets."""
        extraction_result = {
            'LabelSetName': [
                {'LabelName': pd.DataFrame(data=[self.extraction_1])},
                {'LabelName': pd.DataFrame(data=[self.extraction_2])},
            ]
        }
        virtual_doc = RFExtractionAI().extraction_result_to_document(
            self.sample_document, extraction_result=extraction_result
        )
        assert len(virtual_doc.annotations(use_correct=False)) == 2
        annotation_1 = virtual_doc.annotations(use_correct=False)[0]
        annotation_2 = virtual_doc.annotations(use_correct=False)[1]
        assert annotation_1.label.name == annotation_2.label.name == 'LabelName'
        assert annotation_1.label_set == annotation_2.label_set == self.project.get_label_set_by_name('LabelSetName')
        assert annotation_1.annotation_set.id_ != annotation_2.annotation_set.id_

    def test_extraction_result_for_non_existing_label(self):
        """Test conversion of an AI output with extractions for a label that does not exist in the doc's category."""
        extraction_result = {
            'LabelSetName': [
                {'LabelName': pd.DataFrame(data=[self.extraction_1])},
                {'NonExistingLabelName': pd.DataFrame(data=[self.extraction_2])},
            ]
        }
        with pytest.raises(IndexError):
            RFExtractionAI().extraction_result_to_document(self.sample_document, extraction_result=extraction_result)

    def test_extraction_result_for_non_existing_label_set(self):
        """Test conversion of an AI output with extractions for a labelset that does not exist in the doc's category."""
        extraction_result = {
            'LabelSetName': [{'LabelName': pd.DataFrame(data=[self.extraction_1])}],
            'NonExistingLabelSet': [{'LabelName': pd.DataFrame(data=[self.extraction_2])}],
        }
        with pytest.raises(IndexError):
            RFExtractionAI().extraction_result_to_document(self.sample_document, extraction_result=extraction_result)

    def test_extraction_result_with_non_dataframe_object(self):
        """Test conversion of an AI output with extractions containing objects that are not Dataframes."""
        extraction_result = {'LabelSetName': [{'LabelName': self.extraction_1}]}
        with pytest.raises(TypeError, match='Provided extraction object should be a Dataframe, got a'):
            RFExtractionAI().extraction_result_to_document(self.sample_document, extraction_result=extraction_result)

    def test_extraction_result_with_invalid_dataframe(self):
        """Test conversion of an AI output with extractions invalid Dataframe columns."""
        invalid_df = pd.DataFrame(data=[self.extraction_2])
        invalid_df = invalid_df.drop(columns=["start_offset"])
        extraction_result = {'LabelSetName': [{'LabelName': invalid_df}]}
        with pytest.raises(ValueError, match='Extraction do not contain all required fields'):
            RFExtractionAI().extraction_result_to_document(self.sample_document, extraction_result=extraction_result)


class TestGetExtractionResults(unittest.TestCase):
    """Test the conversion of the Extraction results from the AI to a Document."""

    @classmethod
    def setUpClass(cls) -> None:
        """Set LocalTextProject with example predictions."""
        cls.project = Project(id_=None, project_folder=OFFLINE_PROJECT)
        cls.document = cls.project.get_document_by_id(44867)
        cls.result_dict = {
            'Lohnabrechnung': {
                'Vorname': pd.DataFrame(
                    data={
                        'Candidate': ['Simon-Muster'],
                        'Translated_Candidate': ['Simon-Muster'],
                        'confidence': [0.94],
                        'start_offset': [1273],
                        'end_offset': [1285],
                    }
                ),
                'Nachname': pd.DataFrame(
                    data={
                        'Candidate': ['Merlot'],
                        'Translated_Candidate': ['Merlot'],
                        'confidence': [0.67],
                        'start_offset': [1287],
                        'end_offset': [1293],
                    }
                ),
            }
        }

    def test_get_extraction_results_with_virtual_doc(self):
        """Get back the extractions from our virtual doc."""
        virtual_doc = RFExtractionAI().extraction_result_to_document(self.document, self.result_dict)
        ann1, ann2 = virtual_doc.annotations(use_correct=False)
        assert ann1.bboxes[0] == {
            'bottom': 212.84699999999998,
            'end_offset': 1285,
            'line_number': 22,
            'offset_string': 'Simon-Muster',
            'offset_string_original': 'Simon-Muster',
            'page_index': 0,
            'start_offset': 1273,
            'top': 204.84699999999998,
            'x0': 66.0,
            'x1': 137.04,
            'y0': 628.833,
            'y1': 636.833,
        }
        assert ann2.bboxes[0] == {
            'bottom': 212.84699999999998,
            'end_offset': 1293,
            'line_number': 22,
            'offset_string': 'Merlot',
            'offset_string_original': 'Merlot',
            'page_index': 0,
            'start_offset': 1287,
            'top': 204.84699999999998,
            'x0': 143.28,
            'x1': 178.56,
            'y0': 628.833,
            'y1': 636.833,
        }


def test_feat_num_count():
    """Test string conversion."""
    # Debug code for df: df[df[self.label_feature_list].isin([np.nan, np.inf, -np.inf]).any(1)]
    error_string_1 = '10042020200917e747'
    res = num_count(error_string_1)
    assert not math.isinf(res)

    error_string_2 = '26042020081513e749'
    res = num_count(error_string_2)
    assert not math.isinf(res)


def test_date_count():
    """Test string conversion."""
    result = date_count("01.01.2010")
    assert result == 1


def test_date_count_right_format_wrong_date():
    """Test string conversion."""
    date_count("aa.dd.dhsfkbhsdf")


def test_date_count_index_error():
    """Test string conversion."""
    date_count("ad")


def test_digit_count():
    """Test string conversion."""
    result = digit_count("123456789ABC")
    assert result == 9


def test_num_count_wrong_format():
    """Test string conversion."""
    num_count("word")


def test_space_count():
    """Test string conversion."""
    result = space_count("1 2 3 4 5 ")
    assert result == 5


def test_space_count_with_tabs():
    """Test string conversion."""
    result = space_count("\t")
    assert result == 4


def test_special_count():
    """Test string conversion."""
    result = special_count("!_:ThreeSpecialChars")
    assert result == 3


def test_vowel_count():
    """Test string conversion."""
    result = vowel_count("vowel")
    assert result == 2


def test_upper_count():
    """Test string conversion."""
    result = upper_count("UPPERlower!")
    assert result == 5


def test_num_count():
    """Test string conversion."""
    result = num_count("1.500,34")
    assert result == 1500.34


def test_duplicate_count():
    """Test string conversion."""
    result = duplicate_count("AAABBCCDDE")
    assert result == 9


def test_substring_count():
    """Test string conversion."""
    result = substring_count(["Apple", "Annaconda"], "a")
    assert result == [1, 3]


def test_unique_char_count():
    """Test string conversion."""
    result = unique_char_count("12345678987654321")
    assert result == 9


def test_accented_char_strip_and_count():
    """Test string conversion."""
    l_test = ['Hallà', 'àèìòùé', 'Nothing']

    l_stripped = [strip_accents(s) for s in l_test]
    assert l_stripped[0] == 'Halla'
    assert l_stripped[1] == 'aeioue'
    assert l_stripped[2] == 'Nothing'

    l_diff = [count_string_differences(s1, s2) for s1, s2 in zip(l_test, l_stripped)]
    assert l_diff[0] == 1
    assert l_diff[1] == 6
    assert l_diff[2] == 0


test_data_year_month_day_count = [
    (['1. November 2019'], ([2019], [11], [1]), 51453),
    (['1.Oktober2019 '], ([2019], [10], [1]), 51452),
    (['1. September 2019'], ([2019], [9], [1]), 51451),
    (['1.August2019'], ([2019], [8], [1]), 51450),
    (['23.0919'], ([2019], [9], [23]), 51449),
    (['011019'], ([2019], [10], [1]), 51449),
    (['0210.19'], ([2019], [10], [2]), 51449),
    (['1. Mai 2019'], ([2019], [5], [1]), 51448),
    (['16.122019'], ([2019], [12], [16]), 50954),
    (['07092012'], ([2012], [9], [7]), 0),
    (['14132020'], ([0], [0], [0]), 0),
    (['250785'], ([1985], [7], [25]), 0),
    (['1704.2020'], ([2020], [4], [17]), 0),
    (['/04.12.'], ([0], [12], [4]), 47776),
    (['04.12./'], ([0], [12], [4]), 47776),
    (['02-05-2019'], ([2019], [5], [2]), 54858),
    (['1. Oktober2019'], ([2019], [10], [1]), 0),
    (['13 Mar 2020'], ([2020], [3], [13]), 37527),
    (['30, Juni'], ([0], [6], [30]), 53921),
    (['2019-06-01'], ([2019], [6], [1]), 38217),
    (['30 Sep 2019'], ([2019], [9], [30]), 39970),
    (['July 1, 2019'], ([2019], [7], [1]), 38208),
    (['(29.03.2018)'], ([2018], [3], [29]), 51432),
    (['03,12.'], ([0], [12], [3]), 51439),
    (['23,01.'], ([0], [1], [23]), 51430),
    (['03,07,'], ([0], [0], [0]), 51435),
    (['05.09;'], ([0], [9], [5]), 51436),
    (['24,01.'], ([0], [1], [24]), 51430),
    (['15.02.‚2019'], ([2019], [2], [15]), 54970),
]


@pytest.mark.parametrize("test_input, expected, document_id", test_data_year_month_day_count)
def test_dates(test_input, expected, document_id):
    """Test string conversion."""
    res = year_month_day_count(test_input)
    assert res[0][0] == expected[0][0]
    assert res[1][0] == expected[1][0]
    assert res[2][0] == expected[2][0]


test_data_num = [
    ('3,444, 40+', 3444.4, 51438),
    ('5.473,04S', -5473.04, 51443),
    (' 362,85H', 362.85, 51443),
    ('3,288,50', 3288.50, 45551),
    ('1,635,74', 1635.74, 51426),
    ('0,00', 0, 514449),
    ('331.500', 331500, 57398),
    ('4.361.163', 4361163, 57268),
    ('4.361.163-', -4361163, 0),
    ('aghdabh', 0, 0),
    ('2019-20-12', 20192012.0, 0),
]


@pytest.mark.parametrize("test_input, expected, document_id", test_data_num)
def test_num(test_input, expected, document_id):
    """Test string conversion."""
    assert num_count(test_input) == expected


#
# """Test models in models_labels_multiclass."""
# import logging
# import unittest
#
# import pandas
# import pandas as pd
# import pytest
# from konfuzio_sdk.data import Project, Category, Document, Label, LabelSet, AnnotationSet, Annotation, Span
# from pympler import asizeof
#
# from konfuzio.wrapper import get_bboxes, is_valid_extraction_dataframe
#
# from konfuzio_sdk.pipelines.extraction_ai import DocumentAnnotationMultiClassModel
#
# logger = logging.getLogger(__name__)
#
#
# # 1) dataset creation/cleaning (458).
# # 2) Searching existing testcases and writing the module/name to this file
# # 3) Complete testcases, what is missing.
#
# # Tests should inside the functions and test should indicate which variables are changed.
# # Tests should verify that overall for TestProject (46, Payslip / Trainticket) is correct (e.g. 100% Quality)
#
#
# @unittest.skip("Empty document crashes n-nearest.")
# def test_build_with_labels_only_associated_with_category():
#     """Test training with a document where the labels belong to the Category Label Set - no other Label Sets."""
#     project = Project(id_=46)
#     category = project.get_category_by_id(63)
#     category.label_sets = [project.get_label_set_by_id(63)]
#     label = category.label_sets[0].labels[0]
#
#     project._documents = [x for x in project._documents if x.id_ == 44834]
#
#     # Training documents only with Annotations for Label "label"
#     for document in category.documents():
#         document._annotations = document.annotations(use_correct=True, label=label)
#
#     extraction_ai = DocumentAnnotationMultiClassModel(category=category)
#     extraction_ai.build()
#     result = extraction_ai.extract(text=document.text, bbox=document.get_bbox(), pages=document.pages)
#
#     assert set(extraction_ai.df_train.label_text.unique()) == set([label.name, extraction_ai.no_label.name])
#     assert len(result.keys()) == 1
#     assert isinstance(result[label.name], pd.DataFrame)
#
#
# def test_build_with_label_set_without_multiple_annotation_sets():
#     """Test training with a document where the labels belong to a Label Set without multiple Annotation Sets."""
#     project = Project(id_=46)
#     category = project.get_category_by_id(63)
#     label_set = project.get_label_set_by_id(3707)
#     category.label_sets = [label_set]
#     label = project.get_label_by_id(12503)
#     assert label in category.label_sets[0].labels
#
#     project._documents = [x for x in project._documents if x.id_ == 44834]
#
#     # Training documents only with Annotations for Label "label"
#     for document in category.documents():
#         document._annotations = document.annotations(use_correct=True, label=label)
#
#     extraction_ai = DocumentAnnotationMultiClassModel(category=category)
#     extraction_ai.build()
#     result = extraction_ai.extract(text=document.text, bbox=document.get_bbox(), pages=document.pages)
#
#     assert len(result.keys()) == 1
#     assert isinstance(result[label_set.name], dict)
#     assert label.name in result[label_set.name].keys()
#     assert isinstance(result[label_set.name][label.name], pd.DataFrame)
#
#
# def test_build_label_set_with_multiple_annotation_sets():
#     """Test training with a document where the labels belong to a Label Set with multiple Annotation Sets."""
#     project = Project(id_=46)
#     category = project.get_category_by_id(63)
#     label_set = project.get_label_set_by_id(64)
#     category.label_sets = [label_set]
#     label = project.get_label_by_id(861)
#     assert label in category.label_sets[0].labels
#
#     project._documents = [x for x in project._documents if x.id_ == 44834]
#
#     # Training documents only with Annotations for Label "label"
#     for document in category.documents():
#         document._annotations = document.annotations(use_correct=True, label=label)
#
#     extraction_ai = DocumentAnnotationMultiClassModel(category=category)
#     extraction_ai.build()
#     result = extraction_ai.extract(text=document.text, bbox=document.get_bbox(), pages=document.pages)
#
#     assert len(result.keys()) == 1
#     assert isinstance(result[label_set.name], list)
#     assert isinstance(result[label_set.name][0], dict)
#     assert isinstance(result[label_set.name][0][label.name], pd.DataFrame)
#
#
# @unittest.skip("Needs revision and implementation.")
# def test_build_label_sets_with_shared_labels():
#     """
#     Test training with a document where a Label is shared between 2 Label Sets.
#
#     The first Label Set (first ID) does not have the option for multiple Annotation Sets and the second has the option
#     for multiple Annotation Sets.
#     The order is important.
#
#     Both Label Sets should have results.
#     TODO: atm the first Label Set without the option for multiple Annotation Sets,
#      takes all the results for the shared
#         Label.
#     """
#     project = Project(id_=46)
#     category = project.get_category_by_id(63)
#     label_set_1 = project.get_label_set_by_id(64)
#     label_set_1.has_multiple_annotation_sets = False
#     label_set_2 = project.get_label_set_by_id(3706)
#     category.label_sets = [label_set_1, label_set_2]
#     label = project.get_label_by_id(861)
#     assert label in category.label_sets[0].labels
#
#     # Training documents only with Annotations for Label "label"
#     for document in category.documents():
#         document._annotations = document.annotations(use_correct=True, label=label)
#
#     extraction_ai = DocumentAnnotationMultiClassModel(category=category)
#     extraction_ai.build()
#     result = extraction_ai.extract(text=document.text, bbox=document.get_bbox(), pages=document.pages)
#
#     assert len(result.keys()) == 2
#     assert isinstance(result[label_set_1.name], dict)
#     assert isinstance(result[label_set_2.name], list)
#     assert not result[label_set_1.name][label.name].empty
#     assert len(result[label_set_2.name]) > 0
#     assert set(extraction_ai.label_set_clf.classes_.tolist()) == set([label_set_1.name, label_set_2.name, 'No'])
#
#
# @unittest.skip("Separate labels not supported")
# class SeparateLabelsTestDocumentEntityMulticlassModel(unittest.TestCase):
#     """
#     Test separate_labels function.
#
#     Existing test cases:
#
#     test_data.TestAPIDataSetup.test_separate_labels
#     => Tests training and the number of labels after separation using project 46
#
#     Missing test:
#     - number of annotations per label after separation
#     - Test label IDs or names instead of length of label list
#     - Test annotation_set label IDs or names instead of length of annotation_set label list
#     - Test new instances created by separations have negative ids
#
#     test_models_labels_multiclass.TestSeparateLabelsEntityMultiClassModel.test_training
#     => Tests training and the number of labels after separation using project 458
#
#     Missing test:
#     - content of extract() result
#     - No leakage of annotations from shared labels across categories and within categories (Nachname)
#     """
#
#     @classmethod
#     def setUpClass(cls) -> None:
#         """Set the test data (Project 1100)."""
#         cls.prj = Project(id_=1199)
#
#     def test_separate_labels(self):
#         # res = separate_labels(project=self.prj)
#         # assert....
#         pass
#
#
# class TestDocumentModelInitialization(unittest.TestCase):
#     @classmethod
#     def setUpClass(cls) -> None:
#         """Set the test data (Project 1199)."""
#         # TODO: use emtpy project
#         cls.prj = Project(id_=46)
#         cls.category = cls.prj.categories[0]
#         cls.document_id = 196137
#         cls.document = cls.prj.get_document_by_id(cls.document_id)
#         cls.extraction_ai = DocumentAnnotationMultiClassModel(category=cls.category)
#
#     def test_category(self):
#         """Test Extraction AI has Category."""
#         assert self.extraction_ai.category == self.category
#
#     def test_label_sets_with_ids(self):
#         """Test Extraction AI has Label Sets from category."""
#         assert set(filter(lambda x: x.id_, self.extraction_ai.label_sets)) == set(
#             filter(lambda x: x.id_, self.category.label_sets)
#         )
#
#     def test_labels_with_ids(self):
#         """Test Extraction AI has Labels from category."""
#         assert set(filter(lambda x: x.id_, self.extraction_ai.labels)) == set(
#             filter(lambda x: x.id_ and set(x.label_sets).issubset(self.category.label_sets), self.prj.labels)
#         )
#
#     @unittest.skip('Tokenizer creates new NO_Label')
#     def test_labels(self):
#         # TODO: NO LABEL is not added to the extraction AI but is added to the project
#         assert self.extraction_ai.labels == self.prj.labels
#
#     @unittest.skip('Tokenizer creates new NO_Label')
#     def test_label_sets(self):
#         # TODO: Label Set for NO LABEL is added to extraction AI but not to the project
#         assert self.extraction_ai.label_sets == self.prj.label_sets
#
#
# class TestLabelSetClfBasicProject(unittest.TestCase):
#     """Test fit of the Label Set classifier."""
#
#     # WIP: tests need to be completed
#
#     @classmethod
#     def setUpClass(cls) -> None:
#         """Set the test data."""
#         cls.prj = Project(id_=None)
#         cls.category = Category(project=cls.prj, id_=1)
#         cls.prj.add_category(cls.category)
#
#         label_set = LabelSet(
#             project=cls.prj, name='LabelSet1', categories=[cls.category], id_=2, has_multiple_annotation_sets=True
#         )
#         label = Label(project=cls.prj, label_sets=[label_set], text='FirstName', id_=3)
#
#         cls.document = Document(project=cls.prj, category=cls.category, text='A\nB')
#
#         # TODO: we need to add annotation even if we pass df_train
#         span = Span(start_offset=0, end_offset=1)
#         annotation_set = AnnotationSet(document=cls.document, label_set=label_set)
#         _ = Annotation(
#             label=label, annotation_set=annotation_set, label_set=label_set, document=cls.document, spans=[span]
#         )
#
#         cls.extraction_ai = DocumentAnnotationMultiClassModel(category=cls.category)
#
#     def test_fit_document_not_belonging_to_category(self):
#         """Test fit() the Label Set classifier with an invalid document - not belonging to the category."""
#         self.extraction_ai.label_feature_list = ['dummy_feat_1']
#         self.extraction_ai.df_train = pandas.DataFrame([{'document_id': 1, 'label_text': 'test', 'dummy_feat_1': 1}])
#         self.extraction_ai.df_valid = pandas.DataFrame()
#         with self.assertRaises(IndexError):
#             self.extraction_ai.fit_label_set_clf()
#
#     def test_fit_document_without_id(self):
#         """Test fit() the Label Set classifier with an invalid document - without ID."""
#         self.extraction_ai.label_feature_list = ['dummy_feat_1']
#         self.extraction_ai.df_train = \
#         pandas.DataFrame([{'document_id': None, 'label_text': 'test', 'dummy_feat_1': 1}])
#         self.extraction_ai.df_valid = pandas.DataFrame()
#         with self.assertRaises(ValueError) as context:
#             self.extraction_ai.fit_label_set_clf()
#             assert 'No objects to concatenate' in context
#
#     @unittest.skip(reason='Suggestion for change.')
#     def test_fit_document_without_label_classifier(self):
#         """Test fit() the Label Set classifier without having fitted the Label classifier."""
#         self.extraction_ai.label_feature_list = ['dummy_feat_1']
#         self.extraction_ai.df_train = pandas.DataFrame([{'document_id': 4, 'label_text': 'test', 'dummy_feat_1': 1}])
#         self.extraction_ai.df_valid = pandas.DataFrame()
#         # TODO: fit should e possible without label clf (8857)
#         self.extraction_ai.fit_label_set_clf()
#         # TODO: add assert
#
#     @unittest.skip(reason='Suggestion for change.')
#     def test_fit_document_without_label_features(self):
#         """Test fit() the Label Set classifier without Label features."""
#         self.extraction_ai.label_feature_list = []
#         self.extraction_ai.df_train = pandas.DataFrame([{'document_id': 4, 'label_text': 'test'}])
#         self.extraction_ai.df_valid = pandas.DataFrame()
#         self.extraction_ai.fit()
#         # TODO: fit should e possible without label features (8857)
#         self.extraction_ai.fit_label_set_clf()
#         # TODO: add assert
#
#     @unittest.skip(reason='Suggestion for change.')
#     def test_fit_document_without_label_features_list(self):
#         """Test fit() the Label Set classifier without the Label features list."""
#         self.extraction_ai.label_feature_list = []
#         self.extraction_ai.df_train = pandas.DataFrame([{'document_id': 4, 'label_text': 'test', 'dummy_feat_1': 1}])
#         self.extraction_ai.df_valid = pandas.DataFrame()
#         self.extraction_ai.fit()
#         # TODO: fit should be possible without label features (8857)
#         self.extraction_ai.fit_label_set_clf()
#         # TODO: add assert
#
#     @unittest.skip(reason='Suggestion for change.')
#     def test_fit_document_complete_features(self):
#         """Test fit() the Label Set classifier with complete features."""
#         self.extraction_ai.label_feature_list = ['dummy_feat_1']
#         span_dict = {
#             'document_id': 4,
#             'label_text': 'FirstName',
#             'dummy_feat_1': 1,
#             'label_id': 3,
#             'start_offset': 0,
#             'end_offset': 1,
#             'line_index': 0,
#         }
#         self.extraction_ai.df_train = pandas.DataFrame([span_dict])
#         self.extraction_ai.df_valid = pandas.DataFrame()
#         self.extraction_ai.fit()
#         # TODO: fit should be possible with offline document if we have df_train (already with span info)
#         self.extraction_ai.fit_label_set_clf()
#         # TODO: add assert
#
#     @unittest.skip(reason='Suggestion for change.')
#     def test_fit_document_without_offsets_features(self):
#         """Test fit() the Label Set classifier without offset featuers."""
#         self.extraction_ai.label_feature_list = ['dummy_feat_1']
#         span_dict = {'document_id': 4, 'label_text': 'FirstName', 'dummy_feat_1': 1, 'label_id': 3, 'line_index': 0}
#         self.extraction_ai.df_train = pandas.DataFrame([span_dict])
#         self.extraction_ai.df_valid = pandas.DataFrame()
#         self.extraction_ai.fit()
#         # TODO: fit should be possible with offline document if we have df_train (already with span info) (8856)
#         self.extraction_ai.fit_label_set_clf()
#         # TODO: add assert
#
#
# class TestLabelSetClfExtractDefaultOnly(unittest.TestCase):
#     """Test Label Set classifier extract method when the only Label Set is the Category."""
#
#     @classmethod
#     def setUpClass(cls) -> None:
#         """Set the test data."""
#         cls.project = Project(id_=46)
#         category = cls.project.get_category_by_id(63)
#         cls.label_set = cls.project.get_label_set_by_id(63)  # default
#         category.label_sets = [cls.label_set]
#         cls.test_document = category.documents()[0]
#
#         for document in category.documents():
#             filtered_annotations = [
#                 annot for annot in document.annotations(use_correct=True) if annot.label_set == cls.label_set
#             ]
#             document._annotations = filtered_annotations
#
#         cls.extraction_ai = DocumentAnnotationMultiClassModel(category=category)
#
#     def test_1_build_project_with_default_label_set_only(self):
#         """Test training with a Document where there are no Label Sets other than the default one."""
#         self.extraction_ai.build()
#         assert self.extraction_ai.label_set_clf is None
#         result = self.extraction_ai.extract(
#             text=self.test_document.text, bbox=self.test_document.get_bbox(), pages=self.test_document.pages
#         )
#
#         assert len(result.keys()) == 9
#         for label_name in result.keys():
#             assert label_name in [label.name for label in self.label_set.labels]
#             assert isinstance(result[label_name], pd.DataFrame)
#
#     def test_2_extract_label_set_with_clf(self):
#         """Test result of extract of Label Set clf with no Label Sets other than the default one."""
#         res_dict = {
#             # label from default Label Set
#             'Vorname': pd.DataFrame(
#                 [
#                     {'label_text': 'Vorname', 'confidence': 0.4, 'line_index': 1},
#                     {'label_text': 'Vorname', 'confidence': 0.6, 'line_index': 2},
#                 ]
#             )
#         }
#
#         self.assertIsNone(self.extraction_ai.label_set_clf)
#         extract_result = self.extraction_ai.extract_label_set_with_clf(self.test_document, pd.DataFrame(), res_dict)
#         assert extract_result == res_dict
#
#
# class TestLabelSetClfExtractMultipleFalseOnly(unittest.TestCase):
#     """Test Label Set classifier extract method when the only Label Set has no option for multiple Annotation Sets."""
#
#     @classmethod
#     def setUpClass(cls) -> None:
#         """Project with 1 Label Set with multiple=False."""
#         cls.project = Project(id_=46)
#         category = cls.project.get_category_by_id(63)
#         cls.label_set1 = cls.project.get_label_set_by_id(63)  # default
#         cls.label_set2 = cls.project.get_label_set_by_id(3707)  # multiple false
#         category.label_sets = [cls.label_set1, cls.label_set2]
#         cls.test_document = category.documents()[0]
#
#         for document in category.documents():
#             filtered_annotations = [
#                 annot
#                 for annot in document.annotations(use_correct=True)
#                 if annot.label_set in [cls.label_set1, cls.label_set2]
#             ]
#             document._annotations = filtered_annotations
#
#         cls.extraction_ai = DocumentAnnotationMultiClassModel(category=category)
#
#     def test_1_extract_method_default_label_set_prediction(self):
#         """Test extract with default predictions from the Label Set Classifier."""
#         res_dict = {
#             # label from default Label Set
#             'Vorname': pd.DataFrame(
#                 [
#                     {'label_text': 'Vorname', 'confidence': 0.4, 'line_index': 1},
#                     {'label_text': 'Vorname', 'confidence': 0.6, 'line_index': 2},
#                 ]
#             ),
#             # Label from Label Set with multiple False
#             'Steuer-Brutto': pd.DataFrame(
#                 [
#                     {'label_text': 'Steuer-Brutto', 'confidence': 0.2, 'line_index': 3},
#                     {'label_text': 'Steuer-Brutto', 'confidence': 0.4, 'line_index': 4},
#                 ]
#             ),
#         }
#
#         res_label_sets = pd.DataFrame(['No', 'No', 'No', 'No'])
#
#         result = self.extraction_ai.extract_from_label_set_output(res_dict, res_label_sets)
#         assert all(result['Vorname'] == res_dict['Vorname'])
#         assert all(result['Verdiensibescheinigung']['Steuer-Brutto'] == res_dict['Steuer-Brutto'])
#
#     def test_2_extract_method_correct_label_cls_correct_label_set_clf(self):
#         """Test extract with correct predictions from the Label Classifier and Label Set Classifier."""
#         res_dict = {
#             # label from default Label Set
#             'Vorname': pd.DataFrame(
#                 [
#                     {'label_text': 'Vorname', 'confidence': 0.4, 'line_index': 1},
#                     {'label_text': 'Vorname', 'confidence': 0.6, 'line_index': 2},
#                 ]
#             ),
#             # Label from Label Set with multiple False
#             'Steuer-Brutto': pd.DataFrame(
#                 [
#                     {'label_text': 'Steuer-Brutto', 'confidence': 0.2, 'line_index': 3},
#                     {'label_text': 'Steuer-Brutto', 'confidence': 0.4, 'line_index': 4},
#                 ]
#             ),
#         }
#         res_label_sets = pd.DataFrame(['Lohnabrechnung', 'No', 'Verdiensibescheinigung', 'No'])
#
#         result = self.extraction_ai.extract_from_label_set_output(res_dict, res_label_sets)
#         assert all(result['Vorname'] == res_dict['Vorname'])
#         assert all(result['Verdiensibescheinigung']['Steuer-Brutto'] == res_dict['Steuer-Brutto'])
#
#     @unittest.skip(reason="Not currently using the choose_top option, which also needs revision.")
#     def test_3_extract_method_correct_label_cls_correct_label_set_clf_choose_top(self):
#         """Test extract with correct predictions from the Label Classifier and Label Set Classifier and choose top."""
#         res_dict = {
#             # label from default Label Set
#             'Vorname': pd.DataFrame(
#                 [
#                     {'label_text': 'Vorname', 'confidence': 0.4, 'line_index': 1},
#                     {'label_text': 'Vorname', 'confidence': 0.6, 'line_index': 2},
#                 ]
#             ),
#             # Label from Label Set with multiple False
#             'Steuer-Brutto': pd.DataFrame(
#                 [
#                     {'label_text': 'Steuer-Brutto', 'confidence': 0.2, 'line_index': 3},
#                     {'label_text': 'Steuer-Brutto', 'confidence': 0.4, 'line_index': 4},
#                 ]
#             ),
#         }
#         res_label_sets = pd.DataFrame(['Lohnabrechnung', 'No', 'Verdiensibescheinigung', 'No'])
#
#         result = self.extraction_ai.extract_from_label_set_output(res_dict, res_label_sets, choose_top=True)
#         assert (
#             result['Vorname']
#             .reset_index(drop=True)
#             .equals(pd.DataFrame([{'label_text': 'Vorname', 'confidence': 0.6, 'line_index': 2}]))
#         )
#         assert (
#             result['Verdiensibescheinigung']['Steuer-Brutto']
#             .reset_index(drop=True)
#             .equals(pd.DataFrame([{'label_text': 'Steuer-Brutto', 'confidence': 0.4, 'line_index': 4}]))
#         )
#
#     def test_4_extract_method_incorrect_label_cls_correct_label_set_clf(self):
#         """Test extract with missing Label predictions and correct Label Set predictions."""
#         res_dict = {
#             # label from default Label Set
#             'Vorname': pd.DataFrame(
#                 [
#                     {'label_text': 'Vorname', 'confidence': 0.4, 'line_index': 1},
#                     {'label_text': 'Vorname', 'confidence': 0.6, 'line_index': 2},
#                 ]
#             ),
#         }
#         res_label_sets = pd.DataFrame(['No', 'No'])
#         result = self.extraction_ai.extract_from_label_set_output(res_dict.copy(), res_label_sets)
#         assert all(result['Vorname'] == res_dict['Vorname'])
#
#     def test_5_extract_method_incorrect_label_cls_incorrect_label_set_clf(self):
#         """Test extract with missing Label predictions and incorrect Label Set predictions."""
#         res_dict = {
#             # label from default Label Set
#             'Vorname': pd.DataFrame(
#                 [
#                     {'label_text': 'Vorname', 'confidence': 0.4, 'line_index': 1},
#                     {'label_text': 'Vorname', 'confidence': 0.6, 'line_index': 2},
#                 ]
#             ),
#         }
#         res_label_sets = pd.DataFrame(['No', 'Verdiensibescheinigung'])
#         result = self.extraction_ai.extract_from_label_set_output(res_dict, res_label_sets)
#         assert all(result['Vorname'] == res_dict['Vorname'])
#
#     def test_6_extract_method_correct_label_cls_incorrect_label_set_clf(self):
#         """Test extract with correct Label predictions and incorrect Label Set predictions."""
#         res_dict = {
#             # label from default Label Set
#             'Vorname': pd.DataFrame(
#                 [
#                     {'label_text': 'Vorname', 'confidence': 0.4, 'line_index': 1},
#                     {'label_text': 'Vorname', 'confidence': 0.6, 'line_index': 2},
#                 ]
#             ),
#             # Label from Label Set with multiple False
#             'Steuer-Brutto': pd.DataFrame(
#                 [
#                     {'label_text': 'Steuer-Brutto', 'confidence': 0.2, 'line_index': 3},
#                     {'label_text': 'Steuer-Brutto', 'confidence': 0.4, 'line_index': 4},
#                 ]
#             ),
#         }
#         res_label_sets = pd.DataFrame(['No', 'No', 'No', 'No'])
#         result = self.extraction_ai.extract_from_label_set_output(res_dict.copy(), res_label_sets)
#         assert all(result['Vorname'] == res_dict['Vorname'])
#         assert all(result['Verdiensibescheinigung']['Steuer-Brutto'] == res_dict['Steuer-Brutto'])
#
#     def test_7_build_project_with_multiple_false_label_sets_only(self):
#         """Test training with a Document where there are no Label Sets other than multiple=False ones."""
#         self.extraction_ai.build()
#         assert self.extraction_ai.label_set_clf is not None
#         result = self.extraction_ai.extract(
#             text=self.test_document.text, bbox=self.test_document.get_bbox(), pages=self.test_document.pages
#         )
#
#         labels_names_1 = [label.name for label in self.label_set1.labels]
#
#         for key in result.keys():
#             assert key in labels_names_1 + [self.label_set2.name]
#
#
# class TestLabelSetClfExtractMultipleTrueOnly(unittest.TestCase):
#     """Test Label Set classifier extract method when the only Label Set has option for multiple Annotation Sets."""
#
#     @classmethod
#     def setUpClass(cls) -> None:
#         """Project with 1 Label Set with multiple=False."""
#         cls.project = Project(id_=46)
#         category = cls.project.get_category_by_id(63)
#         cls.label_set1 = cls.project.get_label_set_by_id(63)  # default
#         cls.label_set2 = cls.project.get_label_set_by_id(64)  # multiple true
#         category.label_sets = [cls.label_set1, cls.label_set2]
#         cls.test_document = category.documents()[0]
#
#         for document in category.documents():
#             filtered_annotations = [
#                 annot
#                 for annot in document.annotations(use_correct=True)
#                 if annot.label_set in [cls.label_set1, cls.label_set2]
#             ]
#             document._annotations = filtered_annotations
#
#         cls.extraction_ai = DocumentAnnotationMultiClassModel(category=category)
#
#     def test_1_extract_method_default_label_set_prediction(self):
#         """Test extract with default predictions from the Label Set Classifier."""
#         res_dict = {
#             # label from default Label Set
#             'Vorname': pd.DataFrame([{'label_text': 'Vorname', 'confidence': 0.4, 'line_index': 1}]),
#             # Label from Label Set with multiple True
#             'Betrag': pd.DataFrame(
#                 [
#                     {'label_text': 'Betrag', 'confidence': 0.2, 'line_index': 3},
#                     {'label_text': 'Betrag', 'confidence': 0.4, 'line_index': 4},
#                     {'label_text': 'Betrag', 'confidence': 0.3, 'line_index': 5},
#                 ]
#             ),
#         }
#
#         res_label_sets = pd.DataFrame(['No', 'No', 'No', 'No', 'No'])
#
#         result = self.extraction_ai.extract_from_label_set_output(res_dict, res_label_sets)
#         assert all(result['Vorname'] == res_dict['Vorname'])
#         assert len(result['Brutto-Bezug']) == 1
#         assert all(result['Brutto-Bezug'][0]['Betrag'] == res_dict['Betrag'])
#
#     def test_2_extract_method_correct_label_cls_correct_label_set_clf(self):
#         """Test extract with correct predictions from the Label Classifier and Label Set Classifier."""
#         res_dict = {
#             # label from default Label Set
#             'Vorname': pd.DataFrame([{'label_text': 'Vorname', 'confidence': 0.4, 'line_index': 1}]),
#             # Label from Label Set with multiple True
#             'Betrag': pd.DataFrame(
#                 [
#                     {'label_text': 'Betrag', 'confidence': 0.2, 'line_index': 3},
#                     {'label_text': 'Betrag', 'confidence': 0.4, 'line_index': 4},
#                     {'label_text': 'Betrag', 'confidence': 0.3, 'line_index': 5},
#                 ]
#             ),
#         }
#         res_label_sets = pd.DataFrame(['Lohnabrechnung', 'No', 'Brutto-Bezug', 'Brutto-Bezug', 'Brutto-Bezug'])
#
#         result = self.extraction_ai.extract_from_label_set_output(res_dict, res_label_sets)
#         assert all(result['Vorname'] == res_dict['Vorname'])
#         assert len(result['Brutto-Bezug']) == 3
#         assert all(result['Brutto-Bezug'][0]['Betrag'] == res_dict['Betrag'].loc[0, :])
#         assert all(result['Brutto-Bezug'][1]['Betrag'] == res_dict['Betrag'].loc[1, :])
#         assert all(result['Brutto-Bezug'][2]['Betrag'] == res_dict['Betrag'].loc[2, :])
#
#     @unittest.skip(reason="Not currently using the choose_top option, which also needs revision.")
#     def test_3_extract_method_correct_label_cls_correct_label_set_clf_choose_top(self):
#         """Test extract with correct predictions from the Label Classifier and Label Set Classifier and choose top."""
#         res_dict = {
#             # label from default Label Set
#             'Vorname': pd.DataFrame([{'label_text': 'Vorname', 'confidence': 0.4, 'line_index': 1}]),
#             # Label from Label Set with multiple True
#             'Betrag': pd.DataFrame(
#                 [
#                     {'label_text': 'Betrag', 'confidence': 0.2, 'line_index': 3},
#                     {'label_text': 'Betrag', 'confidence': 0.4, 'line_index': 4},
#                     {'label_text': 'Betrag', 'confidence': 0.3, 'line_index': 5},
#                 ]
#             ),
#         }
#         res_label_sets = pd.DataFrame(['Lohnabrechnung', 'No', 'Brutto-Bezug', 'Brutto-Bezug', 'Brutto-Bezug'])
#
#         result = self.extraction_ai.extract_from_label_set_output(res_dict, res_label_sets, choose_top=True)
#         assert all(result['Vorname'] == res_dict['Vorname'])
#         assert len(result['Brutto-Bezug']) == 3
#         assert all(result['Brutto-Bezug'][0]['Betrag'] == res_dict['Betrag'].loc[0, :])
#         assert all(result['Brutto-Bezug'][1]['Betrag'] == res_dict['Betrag'].loc[1, :])
#         assert all(result['Brutto-Bezug'][2]['Betrag'] == res_dict['Betrag'].loc[2, :])
#
#     def test_4_extract_method_incorrect_label_cls_correct_label_set_clf(self):
#         """Test extract with missing Label predictions and correct Label Set predictions."""
#         res_dict = {
#             # label from default Label Set
#             'Vorname': pd.DataFrame([{'label_text': 'Vorname', 'confidence': 0.4, 'line_index': 1}]),
#             # Label from Label Set with multiple True
#             'Betrag': pd.DataFrame([{'label_text': 'Betrag', 'confidence': 0.3, 'line_index': 5}]),
#         }
#         res_label_sets = pd.DataFrame(['No', 'No', 'No', 'No', 'Brutto-Bezug'])
#         result = self.extraction_ai.extract_from_label_set_output(res_dict.copy(), res_label_sets)
#
#         assert all(result['Vorname'] == res_dict['Vorname'])
#         assert len(result['Brutto-Bezug']) == 1
#         assert all(result['Brutto-Bezug'][0]['Betrag'] == res_dict['Betrag'])
#
#     def test_5_extract_method_incorrect_label_cls_incorrect_label_set_clf(self):
#         """Test extract with missing Label predictions and incorrect Label Set predictions."""
#         res_dict = {
#             # label from default Label Set
#             'Vorname': pd.DataFrame([{'label_text': 'Vorname', 'confidence': 0.4, 'line_index': 1}]),
#             # Label from Label Set with multiple True
#             'Betrag': pd.DataFrame([{'label_text': 'Betrag', 'confidence': 0.3, 'line_index': 5}]),
#         }
#         res_label_sets = pd.DataFrame(['Brutto-Bezug', 'No', 'No', 'No', 'No'])
#         result = self.extraction_ai.extract_from_label_set_output(res_dict, res_label_sets)
#         assert all(result['Vorname'] == pd.DataFrame([{'label_text': 'Vorname', 'confidence': 0.4, 'line_index': 1}]))
#         assert len(result['Brutto-Bezug']) == 1
#         assert all(result['Brutto-Bezug'][0]['Betrag'] == res_dict['Betrag'])
#
#     def test_6_extract_method_correct_label_cls_incorrect_label_set_clf(self):
#         """Test extract with correct Label predictions and incorrect Label Set predictions."""
#         res_dict = {
#             # label from default Label Set
#             'Vorname': pd.DataFrame([{'label_text': 'Vorname', 'confidence': 0.4, 'line_index': 1}]),
#             # Label from Label Set with multiple True
#             'Betrag': pd.DataFrame(
#                 [
#                     {'label_text': 'Betrag', 'confidence': 0.2, 'line_index': 3},
#                     {'label_text': 'Betrag', 'confidence': 0.4, 'line_index': 4},
#                     {'label_text': 'Betrag', 'confidence': 0.3, 'line_index': 5},
#                 ]
#             ),
#         }
#         res_label_sets = pd.DataFrame(['Lohnabrechnung', 'No', 'No', 'No', 'No'])
#         result = self.extraction_ai.extract_from_label_set_output(res_dict.copy(), res_label_sets)
#         assert all(result['Vorname'] == res_dict['Vorname'])
#         assert len(result['Brutto-Bezug']) == 1
#         assert all(result['Brutto-Bezug'][0]['Betrag'] == res_dict['Betrag'])
#
#     def test_7_build_project_with_multiple_true_label_sets_only(self):
#         """Test training with a Document where there are no Label Sets other than multiple=True ones."""
#         self.extraction_ai.build()
#         assert self.extraction_ai.label_set_clf is not None
#         result = self.extraction_ai.extract(
#             text=self.test_document.text, bbox=self.test_document.get_bbox(), pages=self.test_document.pages
#         )
#
#         labels_names_1 = [label.name for label in self.label_set1.labels]
#
#         for key in result.keys():
#             assert key in labels_names_1 + [self.label_set2.name]
#
#
# class TestLabelSetClfExtractMultipleTrueAndMultipleFalse(unittest.TestCase):
#     """Test Label Set classifier extract method when the only Label Set is the Category."""
#
#     @classmethod
#     def setUpClass(cls) -> None:
#         """Set the test data."""
#         cls.project = Project(id_=46)
#         category = cls.project.get_category_by_id(63)
#         label_set0 = cls.project.get_label_set_by_id(63)  # default
#         label_set1 = cls.project.get_label_set_by_id(64)  # multiple true
#         label_set2 = cls.project.get_label_set_by_id(3707)  # multiple false
#         category.label_sets = [label_set0, label_set1, label_set2]
#         cls.test_document = category.documents()[0]
#
#         for document in category.documents():
#             filtered_annotations = [
#                 annot
#                 for annot in document.annotations(use_correct=True)
#                 if annot.label_set in [label_set0, label_set1, label_set2]
#             ]
#             document._annotations = filtered_annotations
#
#         cls.extraction_ai = DocumentAnnotationMultiClassModel(category=category)
#
#     def test_1_extract_method_default_label_set_prediction(self):
#         """Test extract with default predictions from the Label Set Classifier."""
#         res_dict = {
#             # label from default Label Set
#             'Vorname': pd.DataFrame([{'label_text': 'Vorname', 'confidence': 0.4, 'line_index': 1}]),
#             # Label from Label Set with multiple True
#             'Betrag': pd.DataFrame(
#                 [
#                     {'label_text': 'Betrag', 'confidence': 0.2, 'line_index': 3},
#                     {'label_text': 'Betrag', 'confidence': 0.4, 'line_index': 4},
#                     {'label_text': 'Betrag', 'confidence': 0.3, 'line_index': 5},
#                     {'label_text': 'Betrag', 'confidence': 0.3, 'line_index': 10},
#                 ]
#             ),
#             # Label from Label Set with multiple False
#             'Steuer-Brutto': pd.DataFrame(
#                 [
#                     {'label_text': 'Steuer-Brutto', 'confidence': 0.2, 'line_index': 7},
#                     {'label_text': 'Steuer-Brutto', 'confidence': 0.4, 'line_index': 8},
#                 ]
#             ),
#         }
#
#         res_label_sets = pd.DataFrame(['No', 'No', 'No', 'No', 'No', 'No', 'No', 'No', 'No'])
#
#         result = self.extraction_ai.extract_from_label_set_output(res_dict, res_label_sets)
#         assert all(result['Vorname'] == res_dict['Vorname'])
#         assert len(result['Brutto-Bezug']) == 1
#         assert all(result['Brutto-Bezug'][0]['Betrag'] == res_dict['Betrag'])
#         assert all(result['Verdiensibescheinigung']['Steuer-Brutto'] == res_dict['Steuer-Brutto'])
#
#     def test_2_extract_method_correct_label_cls_correct_label_set_clf(self):
#         """Test extract with correct predictions from the Label Classifier and Label Set Classifier."""
#         res_dict = {
#             # label from default Label Set
#             'Vorname': pd.DataFrame([{'label_text': 'Vorname', 'confidence': 0.4, 'line_index': 1}]),
#             # Label from Label Set with multiple True
#             'Betrag': pd.DataFrame(
#                 [
#                     {'label_text': 'Betrag', 'confidence': 0.2, 'line_index': 3},
#                     {'label_text': 'Betrag', 'confidence': 0.4, 'line_index': 4},
#                     {'label_text': 'Betrag', 'confidence': 0.3, 'line_index': 5},
#                     {'label_text': 'Betrag', 'confidence': 0.3, 'line_index': 10},
#                 ]
#             ),
#             # Label from Label Set with multiple False
#             'Steuer-Brutto': pd.DataFrame(
#                 [
#                     {'label_text': 'Steuer-Brutto', 'confidence': 0.2, 'line_index': 7},
#                     {'label_text': 'Steuer-Brutto', 'confidence': 0.4, 'line_index': 8},
#                 ]
#             ),
#         }
#         res_label_sets = pd.DataFrame(
#             [
#                 'Lohnabrechnung',
#                 'No',
#                 'Brutto-Bezug',
#                 'Brutto-Bezug',
#                 'Brutto-Bezug',
#                 'No',
#                 'Verdiensibescheinigung',
#                 'No',
#                 'No',
#                 'Brutto-Bezug',
#             ]
#         )
#
#         result = self.extraction_ai.extract_from_label_set_output(res_dict, res_label_sets)
#         assert all(result['Vorname'] == res_dict['Vorname'])
#         assert len(result['Brutto-Bezug']) == 4
#         assert all(result['Brutto-Bezug'][0]['Betrag'] == res_dict['Betrag'].loc[0, :])
#         assert all(result['Brutto-Bezug'][1]['Betrag'] == res_dict['Betrag'].loc[1, :])
#         assert all(result['Brutto-Bezug'][2]['Betrag'] == res_dict['Betrag'].loc[2, :])
#         assert all(result['Brutto-Bezug'][3]['Betrag'] == res_dict['Betrag'].loc[3, :])
#         assert all(result['Verdiensibescheinigung']['Steuer-Brutto'] == res_dict['Steuer-Brutto'])
#
#     @unittest.skip(reason="Not currently using the choose_top option, which also needs revision.")
#     def test_3_extract_method_correct_label_cls_correct_label_set_clf_choose_top(self):
#         """Test extract with correct predictions from the Label Classifier and Label Set Classifier and choose top."""
#         res_dict = {
#             # label from default Label Set
#             'Vorname': pd.DataFrame([{'label_text': 'Vorname', 'confidence': 0.4, 'line_index': 1}]),
#             # Label from Label Set with multiple True
#             'Betrag': pd.DataFrame(
#                 [
#                     {'label_text': 'Betrag', 'confidence': 0.2, 'line_index': 3},
#                     {'label_text': 'Betrag', 'confidence': 0.4, 'line_index': 4},
#                     {'label_text': 'Betrag', 'confidence': 0.3, 'line_index': 5},
#                 ]
#             ),
#         }
#         res_label_sets = pd.DataFrame(['Lohnabrechnung', 'Brutto-Bezug', 'Brutto-Bezug', 'Brutto-Bezug'])
#
#         result = self.extraction_ai.extract_from_label_set_output(res_dict, res_label_sets, choose_top=True)
#         assert all(result['Vorname'] == res_dict['Vorname'])
#         assert len(result['Brutto-Bezug']) == 3
#         assert all(result['Brutto-Bezug'][0]['Betrag'] == res_dict['Betrag'].loc[0, :])
#         assert all(result['Brutto-Bezug'][1]['Betrag'] == res_dict['Betrag'].loc[1, :])
#         assert all(result['Brutto-Bezug'][2]['Betrag'] == res_dict['Betrag'].loc[2, :])
#
#     def test_4_extract_method_incorrect_label_cls_correct_label_set_clf(self):
#         """Test extract with missing Label predictions and correct Label Set predictions."""
#         res_dict = {
#             # label from default Label Set
#             'Vorname': pd.DataFrame([{'label_text': 'Vorname', 'confidence': 0.4, 'line_index': 1}]),
#             # Label from Label Set with multiple True
#             'Betrag': pd.DataFrame(
#                 [
#                     {'label_text': 'Betrag', 'confidence': 0.3, 'line_index': 5},
#                     {'label_text': 'Betrag', 'confidence': 0.3, 'line_index': 10},
#                 ]
#             ),
#             # Label from Label Set with multiple False
#             'Steuer-Brutto': pd.DataFrame(
#                 [
#                     {'label_text': 'Steuer-Brutto', 'confidence': 0.2, 'line_index': 7},
#                 ]
#             ),
#         }
#         res_label_sets = pd.DataFrame(
#             [
#                 'Lohnabrechnung',
#                 'No',
#                 'No',
#                 'No',
#                 'Brutto-Bezug',
#                 'No',
#                 'Verdiensibescheinigung',
#                 'No',
#                 'No',
#                 'Brutto-Bezug',
#             ]
#         )
#
#         result = self.extraction_ai.extract_from_label_set_output(res_dict.copy(), res_label_sets)
#         assert all(result['Vorname'] == res_dict['Vorname'])
#         assert len(result['Brutto-Bezug']) == 2
#         assert all(result['Brutto-Bezug'][0]['Betrag'] == res_dict['Betrag'].loc[0, :])
#         assert all(result['Brutto-Bezug'][1]['Betrag'] == res_dict['Betrag'].loc[1, :])
#         assert all(result['Verdiensibescheinigung']['Steuer-Brutto'] == res_dict['Steuer-Brutto'])
#
#     def test_5_extract_method_incorrect_label_cls_incorrect_label_set_clf(self):
#         """Test extract with missing Label predictions and incorrect Label Set predictions."""
#         res_dict = {
#             # label from default Label Set
#             'Vorname': pd.DataFrame([{'label_text': 'Vorname', 'confidence': 0.4, 'line_index': 1}]),
#             # Label from Label Set with multiple True
#             'Betrag': pd.DataFrame(
#                 [
#                     {'label_text': 'Betrag', 'confidence': 0.3, 'line_index': 5},
#                     {'label_text': 'Betrag', 'confidence': 0.3, 'line_index': 10},
#                 ]
#             ),
#             # Label from Label Set with multiple False
#             'Steuer-Brutto': pd.DataFrame(
#                 [
#                     {'label_text': 'Steuer-Brutto', 'confidence': 0.2, 'line_index': 7},
#                 ]
#             ),
#         }
#         res_label_sets = pd.DataFrame(
#             ['Brutto-Bezug', 'No', 'No', 'No', 'Verdiensibescheinigung', 'No', 'Lohnabrechnung', 'No', 'No', 'No']
#         )
#
#         result = self.extraction_ai.extract_from_label_set_output(res_dict, res_label_sets)
#         assert all(result['Vorname'] == pd.DataFrame([{'label_text': 'Vorname', 'confidence': 0.4, 'line_index': 1}]))
#         assert len(result['Brutto-Bezug']) == 1
#         assert all(result['Brutto-Bezug'][0]['Betrag'] == res_dict['Betrag'])
#         assert all(result['Verdiensibescheinigung']['Steuer-Brutto'] == res_dict['Steuer-Brutto'])
#
#     def test_6_build_project_with_all_label_set_types(self):
#         """Test training with a document where there are all label set types."""
#         self.extraction_ai.build()
#         assert self.extraction_ai.label_set_clf is not None
#         result = self.extraction_ai.extract(
#             text=self.test_document.text, bbox=self.test_document.get_bbox(), pages=self.test_document.pages
#         )
#         assert len(result.keys()) == 10
#
#
# class TestLabelSetClf(unittest.TestCase):
#     # TODO: use empty project? (TestLabelSetClfBasicProject)
#
#     @classmethod
#     def setUpClass(cls) -> None:
#         """Set the test data (Project 1199)."""
#         cls.prj = Project(id_=46, update=True)
#         cls.category = cls.prj.categories[0]
#         cls.document_id = 196137
#         cls.document = cls.prj.get_document_by_id(cls.document_id)
#         cls.extraction_ai = DocumentAnnotationMultiClassModel(category=cls.category)
#
#     def test_1_fit_invalid_document(self):
#         """Test fit() the Label Set classifier with an invalid document - not belonging to the category."""
#         self.extraction_ai.label_feature_list = ['dummy_feat_1']
#         self.extraction_ai.df_train = pandas.DataFrame([{'document_id': 1, 'label_text': 'test', 'dummy_feat_1': 1}])
#         self.extraction_ai.df_valid = pandas.DataFrame()
#         with self.assertRaises(IndexError):
#             self.extraction_ai.fit()
#             self.extraction_ai.fit_label_set_clf()
#
#     def test_2_fit_label_clf(self):
#         """Minimal setup to do the fitting."""
#         self.extraction_ai.label_feature_list = ['dummy_feat_1']
#         document_id = self.category.documents()[0].id_
#         self.extraction_ai.df_train = pandas.DataFrame(
#             [
#                 {
#                     'document_id': document_id,
#                     'start_offset': 0,
#                     'end_offset': 1,
#                     'line_index': 0,
#                     'label_text': 'Vorname',
#                     'dummy_feat_1': 1,
#                 },
#                 {
#                     'document_id': document_id,
#                     'start_offset': 0,
#                     'end_offset': 1,
#                     'line_index': 0,
#                     'label_text': 'Nachname',
#                     'dummy_feat_1': 1,
#                 },
#             ]
#         )
#         self.extraction_ai.df_valid = pandas.DataFrame()
#         self.extraction_ai.fit()
#         self.extraction_ai.fit_label_set_clf()
#         assert len(self.extraction_ai.label_set_feature_list) == len(self.extraction_ai.labels)
#
#     def test_3_fit_label_extract(self):
#         """Minimal setup to do the fitting."""
#         document = self.category.documents()[0]
#         self.extraction_ai.build()
#         assert sorted(self.extraction_ai.label_set_feature_list) == sorted(
#             [
#                 'EMPTY_LABEL',
#                 'Vorname',
#                 'Betrag',
#                 'Faktor',
#                 'Menge',
#                 'Netto-Verdienst',
#                 'Steuerrechtliche Abzüge',
#                 'Nachname',
#                 'Steuer-Brutto',
#                 'Gesamt-Brutto',
#                 'Auszahlungsbetrag',
#                 'Austellungsdatum',
#                 'Bezeichnung',
#                 'Lohnart',
#                 'Bank inkl. IBAN',
#                 'Personalausweis',
#                 'Steuerklasse',
#                 'Sozialversicherung',
#             ]
#         )
#         self.extraction_ai.extract(text=document.text, bbox=document.get_bbox(), pages=document.pages)
#
#     def test_8_fit_label_set_clf_is_skipped(self):
#         """Test if the fit of the Label Set Classifier is skipped if there are only default Label Sets."""
#         for label_set in self.category.label_sets:
#             label_set.is_default = True
#         extraction_ai = DocumentAnnotationMultiClassModel(category=self.category)
#         extraction_ai.build()
#         # restore project status
#         for label_set in self.category.label_sets:
#             if label_set.id_ != 63:
#                 label_set.is_default = False
#         assert extraction_ai.label_set_clf is None
#
#     def test_7_fit_label_set_clf_is_skipped_wrong_behaviour(self):
#         """Test if the fit of the Label Set Classifier happens if there are only Label Sets with multiple False."""
#         for label_set in self.category.label_sets:
#             label_set.has_multiple_annotation_sets = False
#         extraction_ai = DocumentAnnotationMultiClassModel(category=self.category)
#         extraction_ai.build()
#         # restore project status
#         for label_set in self.category.label_sets:
#             if label_set.id_ in [64, 3706, 3606]:
#                 label_set.has_multiple_annotation_sets = True
#         assert extraction_ai.label_set_clf is not None
#
#     def test_6_extract_method_both_predictions_empty(self):
#         """Test extract with empty predictions from Label Classifier and Label Set Classifier."""
#         with self.assertRaises(ValueError) as context:
#             _ = self.extraction_ai.extract_from_label_set_output({}, pd.DataFrame())
#             assert (
#                 'Label Set Classifier result is empty and it should have the default value "No".' in context.exception
#             )
#
#     def test_4_extract_method_empty_label_prediction(self):
#         """Test extract with empty predictions from the Label Classifier."""
#         res_dict = {}
#         res_label_sets = pd.DataFrame(['No', 'No', 'Verdiensibescheinigung', 'No'])
#         result = self.extraction_ai.extract_from_label_set_output(res_dict, res_label_sets)
#         assert result == {}
#
#     def test_5_extract_method_empty_label_set_prediction(self):
#         """Test extract with empty predictions from the Label Set Classifier."""
#         res_dict = {
#             # label from default Label Set
#             'Vorname': pd.DataFrame(
#                 [
#                     {'label_text': 'Vorname', 'confidence': 0.4, 'line_index': 1},
#                     {'label_text': 'Vorname', 'confidence': 0.6, 'line_index': 2},
#                 ]
#             ),
#         }
#         res_label_sets = pd.DataFrame()
#         with self.assertRaises(ValueError) as context:
#             _ = self.extraction_ai.extract_from_label_set_output(res_dict, res_label_sets)
#
#             assert (
#                 'Label Set Classifier result is empty and it should have the default value "No".' in context.exception
#             )
#
#
# class CreateCandidatesDatasetTestDocumentAnnotationMultiClassModel(unittest.TestCase):
#     """Test for create_candidates_dataset."""
#
#     @classmethod
#     def setUpClass(cls) -> None:
#         """Set the test data (Project 46)."""
#         # TODO: use an empty Project
#         cls.prj = Project(id_=46, update=True)
#
#         cls.document_id = 44863  # 196137
#         # cls.document = cls.prj.get_document_by_id(cls.document_id)
#         cls.document = next(x for x in cls.prj.documents if x.id_ == cls.document_id)
#         # cls.document = next(x for x in cls.prj.no_status_documents if x.id_ == cls.document_id)
#         cls.category = cls.prj.categories[0]
#         extraction_ai = DocumentAnnotationMultiClassModel(category=cls.category)
#         cls.extraction_ai = extraction_ai.create_candidates_dataset()
#         cls.df = cls.extraction_ai.df_train
#
#     def test_length_df_train(self):
#         df = self.df.copy()
#         assert sum(len(x.spans) for x in self.document.annotations()) == \
#         df[df.document_id == self.document_id].shape[0]
#
#     def test_filter_feedback_required(self):
#         """All existing feedback required annotations (with ID) need to be filtered out."""
#         df = self.df.copy()
#         assert df[(~df['annotation_id'].isnull()) & (~df['revised']) & (~df['is_correct'])].shape[0] == 0
#
#     def test_filter_declined(self):
#         """All existing declined annotations (with ID) need to be filtered out."""
#         df = self.df.copy()
#         assert df[~df['id_'].isnull() & df['revised'] & ~df['is_correct']].shape[0] == 0
#
#     def test_document_id(self):
#         """All annotations must be of the category documents."""
#         df = self.df.copy()
#         assert list(df['document_id'].unique()) == list(set([doc.id_ for doc in self.category.documents()]))
#
#     def test_multiline_positional_attributes(self):
#         """Test splitting of annotations provide valid results."""
#         df = self.df.copy()
#
#         label = next(x for x in self.prj.labels if x.id_ == 12470)
#         multiline_annotations = [x for x in self.document.annotations() if x.label and x.label.id_ == label.id_]
#
#         for annotation in multiline_annotations:
#             # assert annotation.id
#             assert annotation.annotation_set
#             assert annotation.annotation_set.label_set.name
#             assert annotation.bboxes
#
#             for span in annotation._spans:
#                 box = get_bboxes(self.document.get_bbox(), span.start_offset, span.end_offset)[0]
#                 filter_df = df[(df['start_offset'] == span.start_offset) & (df['end_offset'] == span.end_offset)]
#
#                 assert filter_df['offset_string'].iat[0] == span.offset_string
#                 assert filter_df['l_dist0'].iat[0] >= 0
#                 assert filter_df['l_dist1'].iat[0] >= 0
#                 assert filter_df['r_dist0'].iat[0] >= 0
#                 assert filter_df['r_dist1'].iat[0] >= 0
#
#             for attribute in ['page_index', 'x0', 'x1', 'y0', 'y1']:
#                 logger.info(f'Check {attribute} for annotation {annotation}.')
#                 assert abs(box[attribute] - filter_df[attribute].iat[0]) < 0.1
#
#     @unittest.skip(reason="Needs revision/ implementation. - we are getting a negative 'l_dist0'")
#     def test_positional_attributes(self):
#         df = self.df.copy()
#         df = df[df['document_id'] == self.document_id]
#
#         label = next(x for x in self.prj.labels if x.id_ == 12470)
#         not_multiline_annotations = [x for x in self.document.annotations() if x.label and x.label.id_ != label.id_]
#         for annotation in not_multiline_annotations:
#             for span in annotation._spans:
#                 assert annotation.id_
#                 assert annotation.annotation_set
#                 assert annotation.annotation_set.label_set.name
#                 assert annotation.bboxes
#
#                 box = get_bboxes(annotation.document.get_bbox(), annotation.start_offset, annotation.end_offset)[0]
#                 filter_df = df[
#                     (df['start_offset'] == annotation.start_offset) & (df['end_offset'] == annotation.end_offset)
#                 ]
#
#                 assert filter_df['offset_string'].iat[0] == span.offset_string
#                 assert filter_df['l_dist0'].iat[0] >= 0
#                 assert filter_df['l_dist1'].iat[0] >= 0
#                 assert filter_df['r_dist0'].iat[0] >= 0
#                 assert filter_df['r_dist1'].iat[0] >= 0
#
#                 for attribute in ['page_index', 'x0', 'x1', 'y0', 'y1']:
#                     logger.info(f'Check {attribute} for annotation {annotation}.')
#                     assert abs(box[attribute] - filter_df[attribute].iat[0]) < 0.1
#
#     def test_feature_function_number_of_features(self):
#         """
#         Test feature function.
#
#         feature_list consists of:
#         - string_feature_column_order
#             Generated by convert_to_feat() in multiclass_clf.py, generates 51 features.
#             builds on:
#             - strip_accents()
#             - vowel_count()
#             - special_count()
#             - space_count()
#             - digit_count()
#             - upper_count()
#             - date_count()
#             - num_count()
#             - normalize_to_python_float()
#             - unique_char_count()
#             - duplicate_count()
#             - count_string_differences()
#             - year_month_day_count()
#             - substring_count()
#             - starts_with_substring()
#             - ends_with_substring()
#         - abs_pos_feature_list
#             Uses ["x0", "y0", "x1", "y1", "page_index", "area"] which are direct annotation attributes
#         - l_keys
#             Defined by n_left_nearest:
#             l_dist_n distance to nth left neighbour
#             if n_nearest_across_lines is more keys are present: why?
#         - r_keys
#             Defined by n_right_nearest:
#             r_dist_n distance to nth right neighbour
#             if n_nearest_across_lines is more keys are present: why?
#         - relative_string_feature_list
#             for each left and right neighbour take the full 51 features.
#         - relative_pos_feature_list
#             "relative_position_in_page" page index as percentage of page length.
#         - word_on_page_feature_name_list
#         - first_word_features (if first_word)
#             uses 4 features ['first_word_x0', 'first_word_y0', 'first_word_x1', 'first_word_y1']
#             51 string features are generated but no used
#
#         """
#         # We use
#         string_features = [
#             'accented_char_count',
#             # 'feat_as_float', Deactivated as we already have normalize_to_float.
#             'feat_day_count',
#             'feat_digit_len',
#             'feat_duplicate_count',
#             'feat_ends_with_minus',
#             'feat_ends_with_plus',
#             'feat_len',
#             'feat_month_count',
#             'feat_num_count',
#             'feat_space_len',
#             'feat_special_len',
#             'feat_starts_with_minus',
#             'feat_starts_with_plus',
#             'feat_substring_count_a',
#             'feat_substring_count_ae',
#             'feat_substring_count_c',
#             'feat_substring_count_ch',
#             'feat_substring_count_comma',
#             'feat_substring_count_e',
#             'feat_substring_count_ei',
#             'feat_substring_count_en',
#             'feat_substring_count_er',
#             'feat_substring_count_f',
#             'feat_substring_count_g',
#             'feat_substring_count_h',
#             'feat_substring_count_i',
#             'feat_substring_count_j',
#             'feat_substring_count_k',
#             'feat_substring_count_m',
#             'feat_substring_count_minus',
#             'feat_substring_count_n',
#             'feat_substring_count_oe',
#             'feat_substring_count_ohn',
#             'feat_substring_count_on',
#             'feat_substring_count_percent',
#             'feat_substring_count_period',
#             'feat_substring_count_plus',
#             'feat_substring_count_r',
#             'feat_substring_count_s',
#             'feat_substring_count_sch',
#             'feat_substring_count_slash',
#             'feat_substring_count_str',
#             'feat_substring_count_u',
#             'feat_substring_count_ue',
#             'feat_substring_count_y',
#             'feat_unique_char_count',
#             'feat_upper_len',
#             'feat_vowel_len',
#             'feat_year_count',
#         ]
#
#         abs_pos_feature = [
#             "x0",
#             "y0",
#             "x1",
#             "y1",
#             "x0_relative",
#             "y0_relative",
#             "x1_relative",
#             "y1_relative",
#             "page_index",
#             "page_index_relative"
#             # "area"
#         ]
#         # relative_position_on_page = ["relative_position_in_page"]
#
#         neighbours_distances = 4
#         neighbours_features = 4 * len(string_features)
#         first_page_features = 0  # Deactivated
#         word_on_page_features = 0  # Deactivated
#
#         assert set(string_features).issubset(set(self.extraction_ai.label_feature_list))
#         assert set(abs_pos_feature).issubset(set(self.extraction_ai.label_feature_list))
#         # assert set(relative_position_on_page).issubset(set(self.extraction_ai.label_feature_list))
#
#         expected_feature_count = (
#             len(string_features)
#             + len(abs_pos_feature)
#             + neighbours_distances
#             + neighbours_features
#             + first_page_features
#             + word_on_page_features
#         )
#         assert len(self.extraction_ai.label_feature_list) == expected_feature_count
#
#     def test_non_feature_columns(self):
#         expected_unused_dataframe_columns = {
#             'label_text',
#             'start_offset',
#             'end_offset',
#             'annotation_id',
#             'document_id',
#             'line_index',
#             'offset_string',
#             'r_offset_string0',
#             'r_offset_string1',
#             'l_offset_string0',
#             'l_offset_string1',
#             'confidence',
#             'normalized',
#             'is_correct',
#             'revised',
#             # 'top',
#             # 'bottom',
#             'id_',
#         }
#         unused_dataframe_column = set(list(self.df)) - set(self.extraction_ai.label_feature_list)
#         assert expected_unused_dataframe_columns == unused_dataframe_column
#
#
# class FitTestDocumentAnnotationMultiClassModel(unittest.TestCase):
#     """Test fit() method."""
#
#     @classmethod
#     def setUpClass(cls) -> None:
#         """Set the test data (Project 1100)."""
#         cls.prj = Project(id_=46)
#         cls.category = cls.prj.get_category_by_id(63)
#         cls.extraction_ai = DocumentAnnotationMultiClassModel(category=cls.category)
#
#     def test_fit(self):
#         """Minimal setup to do the fitting."""
#         self.extraction_ai.label_feature_list = ['dummy_feat_1']
#         document_id = self.category.documents()[0].id_
#         self.extraction_ai.df_train = pandas.DataFrame(
#             [{'document_id': document_id, 'label_text': 'test', 'dummy_feat_1': 1}]
#         )
#         self.extraction_ai.df_valid = pandas.DataFrame()
#         self.extraction_ai.fit()
#
#
# class TestExtractDocumentAnnotationMultiClassModel(unittest.TestCase):
#     """Test extract() method."""
#
#     @classmethod
#     def setUpClass(cls) -> None:
#         """Set the test data (Project 46)."""
#         cls.prj = Project(id_=46)
#         cls.category = cls.prj.get_category_by_id(63)
#         cls.documents = cls.category.documents()
#         cls.extraction_ai = DocumentAnnotationMultiClassModel(category=cls.category)
#         cls.extraction_ai = cls.extraction_ai.build()  # TODO why do we need build() here this makes test slow.
#
#     def test_extract_output_format(self):
#         """Test output format of the extract method."""
#         document = self.documents[0]
#         ai_result = self.extraction_ai.extract(text=document.text, bbox=document.get_bbox(), pages=document.pages)
#         assert isinstance(ai_result, dict)
#         for key, value in ai_result.items():
#             assert isinstance(value, pd.DataFrame) or isinstance(value, dict) or isinstance(value, list)
#
#     def test_extract_labels_and_label_sets(self):
#         """Test labels and label sets in the result keys."""
#         document = self.documents[0]
#         ai_result = self.extraction_ai.extract(text=document.text, bbox=document.get_bbox(), pages=document.pages)
#         category_labels_names = [
#             label.name for label in self.prj.labels if self.extraction_ai.category in label.label_sets
#         ]
#         category_label_sets_names = [label_set.name for label_set in self.extraction_ai.category.label_sets]
#
#         assert len(ai_result.keys()) > 0
#         for key, value in ai_result.items():
#             # key needs to be either a label or label set from the category
#             assert key in category_labels_names or key in category_label_sets_names
#
#     def test_extract_on_empty_document(self):
#         """Test extract() on an empty Document - no text."""
#         document = Document(text='', project=self.prj, category=self.extraction_ai.category)
#         ai_result = self.extraction_ai.extract(text=document.text, bbox=document.get_bbox(), pages=document.pages)
#         assert ai_result == {}
#
#     def test_extract_result_is_valid(self):
#         document = Document(text='', project=self.prj, category=self.extraction_ai.category)
#         ai_result = self.extraction_ai.extract(text=document.text, bbox=document.get_bbox(), pages=document.pages)
#
#         for _, value in ai_result.items():
#             if isinstance(value, pd.DataFrame):
#                 assert is_valid_extraction_dataframe(ai_result, n_features_columns=260)
#
#             elif isinstance(value, list) or isinstance(value, dict):
#                 if not isinstance(value, list):
#                     value = [value]
#
#                 for entry in value:
#                     for _, extraction in entry.items():
#                         assert is_valid_extraction_dataframe(extraction, n_features_columns=260)
#
#
# class EvaluateTestDocumentAnnotationMultiClassModel(unittest.TestCase):
#     """Test evaluate() method."""
#
#     @classmethod
#     def setUpClass(cls) -> None:
#         """Set the test data (Project 1100)."""
#         # TODO: use empty Project
#         cls.prj = Project(id_=46)
#         cls.category = cls.prj.get_category_by_id(63)
#         cls.extraction_ai = DocumentAnnotationMultiClassModel(category=cls.category)
#
#     def test_evaluate_empty_test_df(self):
#         self.extraction_ai.df_test = None
#         with self.assertRaises(AttributeError):
#             self.extraction_ai.evaluate()
#
#     def test_evaluate(self):
#         # Do minimal training
#         self.extraction_ai.label_feature_list = ['dummy_feat_1']
#         self.extraction_ai.df_train = pandas.DataFrame([{'label_text': 'test', 'dummy_feat_1': 1}])
#         self.extraction_ai.df_test = pandas.DataFrame(
#             [{'confidence': 0.1, 'is_correct': True, 'label_text': 'test', 'dummy_feat_1': 1}]
#         )
#         self.extraction_ai.fit()
#
#         self.extraction_ai.evaluate()
#         df = self.extraction_ai.df_prob.iloc[:, 1]
#         assert len(df[df[0] != df.isnull()]) == 1
#
#
# class TestLoseWeight(unittest.TestCase):
#     """Test lose_weight() method."""
#
#     def test_lose_weight_without_documents(self):
#         """Test lose_weight without loading the documents in the project."""
#         prj = Project(id_=46, update=True)
#         category = prj.get_category_by_id(63)
#         extraction_ai = DocumentAnnotationMultiClassModel(category=category)
#         extraction_ai.lose_weight()
#         size_in_mb = asizeof.asizeof(extraction_ai) / 1_000_000  # Convert to MB
#         self.assertTrue(size_in_mb < 0.25)  # 2.46 MB
#
#     def test_lose_weight(self):
#         """Test lose_weight after loading the documents in the project (with build())."""
#         prj = Project(id_=46, update=True)
#         category = prj.get_category_by_id(63)
#         extraction_ai = DocumentAnnotationMultiClassModel(category=category)
#         extraction_ai.build()
#         extraction_ai.lose_weight()
#         size_in_mb = asizeof.asizeof(extraction_ai) / 1_000_000  # Convert to MB
#         self.assertTrue(size_in_mb < 0.5)
#
#     def test_lose_weight_changes_in_category_documents(self):
#         """
#         Lose weight removes Documents in the Category.
#
#         It's necessary for running multiple training iterations (e.g. parameters search)
#         """
#         prj = Project(id_=46, update=True)
#         category = prj.get_category_by_id(63)
#         extraction_ai = DocumentAnnotationMultiClassModel(category=category)
#         extraction_ai.build()
#         extraction_ai.lose_weight()
#         assert category.documents() == []
#         assert category.test_documents() == []
#
#
# class TestSave(unittest.TestCase):
#     def test_save(self):
#         """The name of the saved file should contain the name of the Category."""
#         prj = Project(id_=46)
#         category = prj.get_category_by_id(63)
#         extraction_ai = DocumentAnnotationMultiClassModel(category=category)
#         file_name = extraction_ai.save()
#         self.assertTrue(category.name.lower() in file_name)
#
#     def test_saved_model_without_documents(self):
#         """Saved model does not include Documents."""
#         prj = Project(id_=46)
#         category = prj.get_category_by_id(63)
#         extraction_ai = DocumentAnnotationMultiClassModel(category=category)
#         extraction_ai.build()
#         file_name = extraction_ai.save()
#         model = load_pickle(file_name)
#         assert len(category.documents()) == 25
#         assert model.documents == []
#         assert model.test_documents == []
#
#     def test_not_possible_to_get_documents_from_category_of_saved_model(self):
#         """Saved model does not keep the Documents of the Category."""
#         prj = Project(id_=46)
#         category = prj.get_category_by_id(63)
#         extraction_ai = DocumentAnnotationMultiClassModel(category=category)
#         extraction_ai.build()
#         file_name = extraction_ai.save()
#         model = load_pickle(file_name)
#         assert len(category.documents()) == 25
#         assert model.category.project.documents == []
#         assert model.category.documents() == []
#
#     def test_model_size_after_save(self):
#         """Save should create a file with less than 0.5 MB."""
#         prj = Project(id_=46)
#         category = prj.get_category_by_id(63)
#         extraction_ai = DocumentAnnotationMultiClassModel(category=category)
#         extraction_ai.build()
#         file_name = extraction_ai.save()
#         model = load_pickle(file_name)
#         size_in_mb = asizeof.asizeof(model) / 1_000_000  # Convert to MB
#         self.assertTrue(size_in_mb < 0.5)
#
#
# def test_get_n_nearest_features_empty():
#     """Test calling get_n_nearest_features with empty annoation document."""
#
#     project = Project(id_=None)
#     category = Category(project=project, id_=1)
#     project.add_category(category)
#     document = Document(project=project, category=category)
#     assert len(project.virtual_documents) == 1
#
#     extraction_ai = DocumentAnnotationMultiClassModel(category=category)
#     extraction_ai.get_n_nearest_features(document=document, annotations=[])
#
#
# class TestNnearestFeatures(unittest.TestCase):
#     def setUp(self):
#         self.project = Project(id_=None)
#         self.category = Category(project=self.project, id_=1)
#         self.project.add_category(self.category)
#
#         self.label_set = LabelSet(id_=33, project=self.project, categories=[self.category])
#         self.label = Label(id_=22, text='LabelName', project=self.project, label_sets=[self.label_set], threshold=0.5)
#         document_bbox = {
#             '0': {'x0': 0, 'x1': 1, 'y0': 0, 'y1': 1, 'top': 10, 'bottom': 11, 'page_number': 1},
#             '1': {'x0': 2, 'x1': 3, 'y0': 0, 'y1': 1, 'top': 10, 'bottom': 11, 'page_number': 1},
#             '3': {'x0': 3, 'x1': 4, 'y0': 0, 'y1': 1, 'top': 10, 'bottom': 11, 'page_number': 1},
#             '4': {'x0': 4, 'x1': 5, 'y0': 0, 'y1': 1, 'top': 10, 'bottom': 11, 'page_number': 1},
#         }
#         self.document = Document(
#             project=self.project,
#             category=self.category,
#             text='hi ha',
#             bbox=document_bbox,
#             dataset_status=2,
#             pages=[{'original_size': (100, 100)}],
#         )
#
#     def test_get_n_nearest_features(self):
#
#         span_1 = Span(start_offset=0, end_offset=2)
#         span_2 = Span(start_offset=3, end_offset=5)
#         annotation_set_1 = AnnotationSet(id_=1, document=self.document, label_set=self.label_set)
#         annotation_1 = Annotation(
#             document=self.document,
#             is_correct=True,
#             annotation_set=annotation_set_1,
#             label=self.label,
#             label_set=self.label_set,
#             spans=[span_1],
#         )
#         annotation_2 = Annotation(
#             document=self.document,
#             is_correct=True,
#             annotation_set=annotation_set_1,
#             label=self.label,
#             label_set=self.label_set,
#             spans=[span_2],
#         )
#         assert annotation_1.offset_string == ['hi']
#         assert annotation_2.offset_string == ['ha']
#         extraction_ai = DocumentAnnotationMultiClassModel(category=self.category)
#         neighbours = extraction_ai.n_nearest_left + extraction_ai.n_nearest_right
#
#         df, feature_list = extraction_ai.get_n_nearest_features(
#             document=self.document, annotations=self.document.annotations()
#         )
#         assert len(feature_list) == FEATURE_COUNT * neighbours + len(['l_dist0', 'l_dist1', 'r_dist0', 'r_dist1'])
#         assert df.shape == (2, FEATURE_COUNT * neighbours + 4 + 4)
#         for key in ['l0', 'l1', 'r0', 'r1']:
#             assert len([x for x in df if x.startswith(key)]) == FEATURE_COUNT  # We have 49 feature entries.
#
#         assert (df['l_offset_string0'] == ['', 'hi']).all()
#         assert (df['r_offset_string0'] == ['ha', '']).all()
#         assert (df['l_offset_string1'] == ['', '']).all()
#         assert (df['r_offset_string1'] == ['', '']).all()
#         # in df but no feature
#         # {str} 'l_offset_string1'
#         # {str} 'r_offset_string1'
#         # {str} 'l_offset_string0'
#         # {str} 'r_offset_string0'
#
#     def test_get_n_nearest_features_partial(self):
#
#         span_1 = Span(start_offset=0, end_offset=2)
#         span_2 = Span(start_offset=3, end_offset=4)
#         annotation_set_1 = AnnotationSet(id_=1, document=self.document, label_set=self.label_set)
#         annotation_1 = Annotation(
#             document=self.document,
#             is_correct=True,
#             annotation_set=annotation_set_1,
#             label=self.label,
#             label_set=self.label_set,
#             spans=[span_1],
#         )
#         annotation_2 = Annotation(
#             document=self.document,
#             is_correct=True,
#             annotation_set=annotation_set_1,
#             label=self.label,
#             label_set=self.label_set,
#             spans=[span_2],
#         )
#         assert annotation_1.offset_string == ['hi']
#         assert annotation_2.offset_string == ['h']
#         extraction_ai = DocumentAnnotationMultiClassModel(category=self.category)
#         neighbours = extraction_ai.n_nearest_left + extraction_ai.n_nearest_right
#
#         df, feature_list = extraction_ai.get_n_nearest_features(
#             document=self.document, annotations=self.document.annotations()
#         )
#         assert len(feature_list) == FEATURE_COUNT * neighbours + len(['l_dist0', 'l_dist1', 'r_dist0', 'r_dist1'])
#         assert df.shape == (2, FEATURE_COUNT * neighbours + 4 + 4)
#         for key in ['l0', 'l1', 'r0', 'r1']:
#             assert len([x for x in df if x.startswith(key)]) == FEATURE_COUNT  # We have 49 feature entries.
#
#         assert (df['l_offset_string0'] == ['', 'hi']).all()
#         assert (df['r_offset_string0'] == ['ha', '']).all()
#         assert (df['l_offset_string1'] == ['', '']).all()
#         assert (df['r_offset_string1'] == ['', '']).all()
#         # in df but no feature
#         # {str} 'l_offset_string1'
#         # {str} 'r_offset_string1'
#         # {str} 'l_offset_string0'
#         # {str} 'r_offset_string0'
#
#
# FEATURE_COUNT = 49
#
#
# def test_get_span_features():
#     """Test calling get_n_nearest_features with empty annoation document."""
#
#     project = Project(id_=None)
#     category = Category(project=project, id_=1)
#     project.add_category(category)
#     document = Document(project=project, category=category)
#     assert len(project.virtual_documents) == 1
#
#     df, feature_list = get_span_features(
#         document=document,
#         annotations=document.annotations(),
#     )
#     assert df.shape == (0, 49)
#     assert len(feature_list) == FEATURE_COUNT
#
#
# class TestSpanFeatures(unittest.TestCase):
#     def setUp(self):
#         self.project = Project(id_=None)
#         self.category = Category(project=self.project, id_=1)
#         self.project.add_category(self.category)
#
#         self.label_set = LabelSet(id_=33, project=self.project, categories=[self.category])
#         self.label = Label(id_=22, text='LabelName', project=self.project, label_sets=[self.label_set], threshold=0.5)
#         document_bbox = {
#             '0': {'x0': 0, 'x1': 1, 'y0': 0, 'y1': 1, 'top': 10, 'bottom': 11, 'page_number': 1},
#             '1': {'x0': 2, 'x1': 3, 'y0': 0, 'y1': 1, 'top': 10, 'bottom': 11, 'page_number': 1},
#             '3': {'x0': 3, 'x1': 4, 'y0': 0, 'y1': 1, 'top': 10, 'bottom': 11, 'page_number': 1},
#             '4': {'x0': 4, 'x1': 5, 'y0': 0, 'y1': 1, 'top': 10, 'bottom': 11, 'page_number': 1},
#         }
#         self.document = Document(
#             project=self.project,
#             category=self.category,
#             text='hi ha',
#             bbox=document_bbox,
#             dataset_status=2,
#             pages=[{'original_size': (100, 100)}],
#         )
#
#     def test_get_span_features(self):
#         span_1 = Span(start_offset=0, end_offset=2)
#         span_2 = Span(start_offset=3, end_offset=5)
#         annotation_set_1 = AnnotationSet(id_=1, document=self.document, label_set=self.label_set)
#         annotation_1 = Annotation(
#             document=self.document,
#             is_correct=True,
#             annotation_set=annotation_set_1,
#             label=self.label,
#             label_set=self.label_set,
#             spans=[span_1],
#         )
#         annotation_2 = Annotation(
#             document=self.document,
#             is_correct=True,
#             annotation_set=annotation_set_1,
#             label=self.label,
#             label_set=self.label_set,
#             spans=[span_2],
#         )
#         assert annotation_1.offset_string == ['hi']
#         assert annotation_2.offset_string == ['ha']
#
#         [span.bbox() for annotation in self.document.annotations() for span in annotation.spans]
#
#         df, feature_list = get_span_features(
#             document=self.document,
#             annotations=self.document.annotations(),
#         )
#         assert DocumentAnnotationMultiClassModel._SPAN_FEATURE_LIST == feature_list
#         assert list(df) == feature_list
#
#     def test_get_n_nearest_features_partial(self):
#         span_1 = Span(start_offset=0, end_offset=2)
#         span_2 = Span(start_offset=3, end_offset=4)
#         annotation_set_1 = AnnotationSet(id_=1, document=self.document, label_set=self.label_set)
#         annotation_1 = Annotation(
#             document=self.document,
#             is_correct=True,
#             annotation_set=annotation_set_1,
#             label=self.label,
#             label_set=self.label_set,
#             spans=[span_1],
#         )
#         annotation_2 = Annotation(
#             document=self.document,
#             is_correct=True,
#             annotation_set=annotation_set_1,
#             label=self.label,
#             label_set=self.label_set,
#             spans=[span_2],
#         )
#         assert annotation_1.offset_string == ['hi']
#         assert annotation_2.offset_string == ['h']
#
#         [span.bbox() for annotation in self.document.annotations() for span in annotation.spans]
#
#         df, feature_list = get_span_features(
#             document=self.document,
#             annotations=self.document.annotations(),
#         )
#         assert DocumentAnnotationMultiClassModel._SPAN_FEATURE_LIST == feature_list
#         assert list(df) == feature_list
#
#
# def test_get_spatial_features_empty():
#     """Test calling get_n_nearest_features with empty annoation document."""
#
#     project = Project(id_=None)
#     category = Category(project=project, id_=1)
#     project.add_category(category)
#     document = Document(project=project, category=category)
#     assert len(project.virtual_documents) == 1
#
#     abs_pos_feature_list = DocumentAnnotationMultiClassModel._ABS_POS_FEATURE_LIST
#     meta_information_list = DocumentAnnotationMultiClassModel._META_INFORMATION_LIST
#     df, feature_list = get_spatial_features(
#         annotations=document.annotations(),
#         abs_pos_feature_list=abs_pos_feature_list,
#         meta_information_list=meta_information_list,
#     )
#     assert df.empty
#     assert feature_list == []
#
#
# class TestSpanFeatures(unittest.TestCase):
#     def setUp(self):
#         self.project = Project(id_=None)
#         self.category = Category(project=self.project, id_=1)
#         self.project.add_category(self.category)
#
#         self.label_set = LabelSet(id_=33, project=self.project, categories=[self.category])
#         self.label = Label(id_=22, text='LabelName', project=self.project, label_sets=[self.label_set], threshold=0.5)
#         document_bbox = {
#             '0': {'x0': 0, 'x1': 1, 'y0': 0, 'y1': 1, 'top': 10, 'bottom': 11, 'page_number': 1},
#             '1': {'x0': 2, 'x1': 3, 'y0': 0, 'y1': 1, 'top': 10, 'bottom': 11, 'page_number': 1},
#             '3': {'x0': 3, 'x1': 4, 'y0': 0, 'y1': 1, 'top': 10, 'bottom': 11, 'page_number': 1},
#             '4': {'x0': 4, 'x1': 5, 'y0': 0, 'y1': 1, 'top': 10, 'bottom': 11, 'page_number': 1},
#         }
#         self.document = Document(
#             project=self.project,
#             category=self.category,
#             text='hi ha',
#             bbox=document_bbox,
#             dataset_status=2,
#             pages=[{'original_size': (100, 100)}],
#         )
#
#     def test_get_span_features(self):
#         span_1 = Span(start_offset=0, end_offset=2)
#         span_2 = Span(start_offset=3, end_offset=5)
#         annotation_set_1 = AnnotationSet(id_=1, document=self.document, label_set=self.label_set)
#         annotation_1 = Annotation(
#             document=self.document,
#             is_correct=True,
#             annotation_set=annotation_set_1,
#             label=self.label,
#             label_set=self.label_set,
#             spans=[span_1],
#         )
#         annotation_2 = Annotation(
#             document=self.document,
#             is_correct=True,
#             annotation_set=annotation_set_1,
#             label=self.label,
#             label_set=self.label_set,
#             spans=[span_2],
#         )
#         assert annotation_1.offset_string == ['hi']
#         assert annotation_2.offset_string == ['ha']
#
#         abs_pos_feature_list = DocumentAnnotationMultiClassModel._ABS_POS_FEATURE_LIST
#         meta_information_list = DocumentAnnotationMultiClassModel._META_INFORMATION_LIST
#
#         [span.bbox() for annotation in self.document.annotations() for span in annotation.spans]
#
#         df, feature_list = get_spatial_features(
#             annotations=self.document.annotations(),
#             abs_pos_feature_list=abs_pos_feature_list,
#             meta_information_list=meta_information_list,
#         )
#         assert abs_pos_feature_list == feature_list
#         assert list(df) == [
#             'id_',
#             'confidence',
#             'offset_string',
#             'normalized',
#             'start_offset',
#             'end_offset',
#             'is_correct',
#             'revised',
#             'annotation_id',
#             'document_id',
#             'x0',
#             'x1',
#             'y0',
#             'y1',
#             'page_index',
#             'line_index',
#             'x0_relative',
#             'x1_relative',
#             'y0_relative',
#             'y1_relative',
#             'page_index_relative',
#         ]
#
#         assert (df['x0'] == [0, 3]).all()
#         assert (df['x1'] == [3, 5]).all()
#         assert (df['y0'] == [0, 0]).all()
#         assert (df['y1'] == [1, 1]).all()
#
#         assert (df['page_index'] == [0, 0]).all()
#         assert (df['page_index_relative'] == [0, 0]).all()
#         assert (df['line_index'] == [0, 0]).all()
#
#         assert (df['x0_relative'] == [0 / 100, 3 / 100]).all()
#         assert (df['x1_relative'] == [3 / 100, 5 / 100]).all()
#         assert (df['y0_relative'] == [0 / 100, 0 / 100]).all()
#         assert (df['y1_relative'] == [1 / 100, 1 / 100]).all()
#
#     def test_get_n_nearest_features_partial(self):
#         span_1 = Span(start_offset=0, end_offset=2)
#         span_2 = Span(start_offset=3, end_offset=4)
#         annotation_set_1 = AnnotationSet(id_=1, document=self.document, label_set=self.label_set)
#         annotation_1 = Annotation(
#             document=self.document,
#             is_correct=True,
#             annotation_set=annotation_set_1,
#             label=self.label,
#             label_set=self.label_set,
#             spans=[span_1],
#         )
#         annotation_2 = Annotation(
#             document=self.document,
#             is_correct=True,
#             annotation_set=annotation_set_1,
#             label=self.label,
#             label_set=self.label_set,
#             spans=[span_2],
#         )
#         assert annotation_1.offset_string == ['hi']
#         assert annotation_2.offset_string == ['h']
#
#         abs_pos_feature_list = DocumentAnnotationMultiClassModel._ABS_POS_FEATURE_LIST
#         meta_information_list = DocumentAnnotationMultiClassModel._META_INFORMATION_LIST
#
#         [span.bbox() for annotation in self.document.annotations() for span in annotation.spans]
#
#         df, feature_list = get_spatial_features(
#             annotations=self.document.annotations(),
#             abs_pos_feature_list=abs_pos_feature_list,
#             meta_information_list=meta_information_list,
#         )
#         assert abs_pos_feature_list == feature_list
#         assert list(df) == [
#             'id_',
#             'confidence',
#             'offset_string',
#             'normalized',
#             'start_offset',
#             'end_offset',
#             'is_correct',
#             'revised',
#             'annotation_id',
#             'document_id',
#             'x0',
#             'x1',
#             'y0',
#             'y1',
#             'page_index',
#             'line_index',
#             'x0_relative',
#             'x1_relative',
#             'y0_relative',
#             'y1_relative',
#             'page_index_relative',
#         ]
#
#         assert (df['x0'] == [0, 3]).all()
#         assert (df['x1'] == [3, 4]).all()
#         assert (df['y0'] == [0, 0]).all()
#         assert (df['y1'] == [1, 1]).all()
#
#         assert (df['page_index'] == [0, 0]).all()
#         assert (df['page_index_relative'] == [0, 0]).all()
#         assert (df['line_index'] == [0, 0]).all()
#
#         assert (df['x0_relative'] == [0 / 100, 3 / 100]).all()
#         assert (df['x1_relative'] == [3 / 100, 4 / 100]).all()
#         assert (df['y0_relative'] == [0 / 100, 0 / 100]).all()
#         assert (df['y1_relative'] == [1 / 100, 1 / 100]).all()<|MERGE_RESOLUTION|>--- conflicted
+++ resolved
@@ -146,7 +146,6 @@
 @parameterized.parameterized_class(
     ('use_separate_labels', 'evaluate_full_result', 'data_quality_result', 'clf_quality_result'),
     [
-<<<<<<< HEAD
         (
             False,
             0.7945205479452054,  # w/ full dataset: 0.9237668161434978
@@ -154,10 +153,6 @@
             0.9705882352941176,
         ),
         (True, 0.7945205479452054, 0.9704641350210971, 0.967741935483871),  # w/ full dataset: 0.9783549783549783
-=======
-        (False, 0.8055555555555556),  # w/ full dataset: 0.9363636363636364
-        (True, 0.8055555555555556),  # w/ full dataset: 0.9739130434782609
->>>>>>> 8acf4eba
     ],
 )
 class TestWhitespaceRFExtractionAI(unittest.TestCase):
