# -*- coding: utf-8 -*-
"""Test to train an Extraction AI."""
from copy import deepcopy
import linecache
import logging
import math
import tracemalloc
import unittest
import parameterized
import os
from requests import HTTPError

import pytest
import pandas as pd
from sklearn.datasets import make_classification
from sklearn.ensemble import RandomForestClassifier

from konfuzio_sdk.data import Project, Document, AnnotationSet
from konfuzio_sdk.trainer.information_extraction import (
    num_count,
    date_count,
    digit_count,
    space_count,
    special_count,
    vowel_count,
    upper_count,
    duplicate_count,
    substring_count,
    unique_char_count,
    strip_accents,
    count_string_differences,
    year_month_day_count,
    add_extractions_as_annotations,
    RFExtractionAI,
)
from konfuzio_sdk.api import upload_ai_model
from konfuzio_sdk.tokenizer.regex import WhitespaceTokenizer, RegexTokenizer
from konfuzio_sdk.tokenizer.base import ListTokenizer
from tests.variables import OFFLINE_PROJECT, TEST_DOCUMENT_ID
from konfuzio_sdk.samples import LocalTextProject

logger = logging.getLogger(__name__)

FEATURE_COUNT = 49

TEST_WITH_FULL_DATASET = False


def display_top(snapshot, key_type='lineno', limit=30):
    """Trace memory allocations, see https://docs.python.org/3/library/tracemalloc.html."""
    snapshot = snapshot.filter_traces(
        (
            tracemalloc.Filter(False, "<frozen importlib._bootstrap>"),
            tracemalloc.Filter(False, "<unknown>"),
            tracemalloc.Filter(False, "<logging>"),
            tracemalloc.Filter(False, "<tracemalloc>"),
        )
    )
    top_stats = snapshot.statistics(key_type)

    logger.info("Top %s lines" % limit)
    for index, stat in enumerate(top_stats[:limit], 1):
        frame = stat.traceback[0]
        logger.info("#%s: %s:%s: %.1f KiB" % (index, frame.filename, frame.lineno, stat.size / 1024))
        line = linecache.getline(frame.filename, frame.lineno).strip()
        if line:
            logger.info('    %s' % line)

    other = top_stats[limit:]
    if other:
        size = sum(stat.size for stat in other)
        logger.info("%s other: %.1f KiB" % (len(other), size / 1024))
    total = sum(stat.size for stat in top_stats)
    logger.info("Total allocated size: %.1f KiB" % (total / 1024))


entity_results_data = [
    (0, ('Austellungsdatum', 159, 169)),
    (1, ('Personalausweis', 352, 357)),
    (2, ('Steuerklasse', 365, 366)),
    (3, ('Personalausweis', 1194, 1199)),
    (4, ('Gesamt-Brutto', 1498, 1504)),
    (5, ('Vorname', 1507, 1518)),
    (6, ('Nachname', 1519, 1527)),
    (7, ('Gesamt-Brutto', 1582, 1587)),
    (8, ('Lohnart', 1758, 1762)),
    (9, ('Bezeichnung', 1763, 1769)),
    (10, ('Betrag', 1831, 1839)),
    (11, ('Gesamt-Brutto', 2111, 2119)),
    (12, ('Sozialversicherung', 2255, 2262)),
    (13, ('Sozialversicherung', 2269, 2274)),
    (14, ('Sozialversicherung', 2281, 2285)),
    (15, ('Sozialversicherung', 2292, 2296)),
    (16, ('Steuerrechtliche Abzüge', 2324, 2330)),
    (17, ('Netto-Verdienst', 3004, 3012)),
    (18, ('Steuer-Brutto', 3141, 3149)),
    (19, ('Auszahlungsbetrag', 3777, 3785)),
]

clf_classes = [
    'Austellungsdatum',
    'Auszahlungsbetrag',
    'Bank inkl. IBAN',
    'Betrag',
    'Bezeichnung',
    'Faktor',
    'Gesamt-Brutto',
    'Lohnart',
    'Menge',
    'NO_LABEL',
    'Nachname',
    'Netto-Verdienst',
    'Personalausweis',
    'Sozialversicherung',
    'Steuer-Brutto',
    'Steuerklasse',
    'Steuerrechtliche Abzüge',
    'Vorname',
]

separate_labels_clf_classes = [
    'Brutto-Bezug__Betrag',
    'Brutto-Bezug__Bezeichnung',
    'Brutto-Bezug__Faktor',
    'Brutto-Bezug__Lohnart',
    'Brutto-Bezug__Menge',
    'Lohnabrechnung__Austellungsdatum',
    'Lohnabrechnung__Auszahlungsbetrag',
    'Lohnabrechnung__Bank inkl. IBAN',
    'Lohnabrechnung__Gesamt-Brutto',
    'Lohnabrechnung__Nachname',
    'Lohnabrechnung__Netto-Verdienst',
    'Lohnabrechnung__Personalausweis',
    'Lohnabrechnung__Steuerklasse',
    'Lohnabrechnung__Vorname',
    'NO_LABEL_SET__NO_LABEL',
    'Netto-Bezug__Lohnart',
    'Steuer__Sozialversicherung',
    'Steuer__Steuerrechtliche Abzüge',
    'Verdiensibescheinigung__Steuer-Brutto',
]

template_clf_classes = ['Brutto-Bezug', 'Lohnabrechnung', 'Netto-Bezug', 'No', 'Steuer', 'Verdiensibescheinigung']


@parameterized.parameterized_class(
    ('use_separate_labels', 'evaluate_full_result'),
    [
        (False, 0.7945205479452054),  # w/ full dataset: 0.9237668161434978
        (True, 0.7945205479452054),  # w/ full dataset: 0.9783549783549783
    ],
)
class TestWhitespaceRFExtractionAI(unittest.TestCase):
    """Test New SDK Information Extraction."""

    @classmethod
    def setUpClass(cls) -> None:
        """Set up the Data and Pipeline."""
        cls.project = Project(id_=None, project_folder=OFFLINE_PROJECT)
        tokenizer = WhitespaceTokenizer()
        cls.pipeline = RFExtractionAI(use_separate_labels=cls.use_separate_labels, tokenizer=tokenizer)

        cls.tests_annotations = list()

    def test_1_configure_pipeline(self):
        """Make sure the Data and Pipeline is configured."""
        self.pipeline.category = self.project.get_category_by_id(id_=63)

        if not TEST_WITH_FULL_DATASET:
            train_doc_ids = [44823, 44834, 44839, 44840, 44841]
            self.pipeline.documents = [self.project.get_document_by_id(doc_id) for doc_id in train_doc_ids]
        else:
            self.pipeline.documents = self.project.get_category_by_id(63).documents()

        if not TEST_WITH_FULL_DATASET:
            test_doc_ids = [44865]
            self.pipeline.test_documents = [self.project.get_document_by_id(doc_id) for doc_id in test_doc_ids]
        else:
            self.pipeline.test_documents = self.project.get_category_by_id(63).test_documents()

        # todo have a separate test case for calculating features of offline documents

    def test_2_make_features(self):
        """Make sure the Data and Pipeline is configured."""
        # we have intentional unrevised annotations in the Training set which will block feature calculation
        with pytest.raises(ValueError, match="is unrevised in this dataset and can't be used for training"):
            self.pipeline.df_train, self.pipeline.label_feature_list = self.pipeline.feature_function(
                documents=self.pipeline.documents, require_revised_annotations=True
            )
        # if we set them as revised and rejected, the features can be calculated again
        doc_with_unrevised_anns = self.project.get_document_by_id(44823)
        unrevised_annotations = [
            a
            for a in doc_with_unrevised_anns.annotations(use_correct=False)
            if not a.revised and not a.is_correct and a.confidence > 0.1
        ]
        expected_unrevised_ids = [9760937, 9647432]
        for i, a in enumerate(unrevised_annotations):
            assert a.id_ == expected_unrevised_ids[i]
            a.revised = True
        self.pipeline.df_train, self.pipeline.label_feature_list = self.pipeline.feature_function(
            documents=self.pipeline.documents, require_revised_annotations=True
        )

    def test_3_fit(self) -> None:
        """Start to train the Model."""
        self.pipeline.fit()

        if self.pipeline.use_separate_labels:
            assert len(self.pipeline.clf.classes_) == 19
            assert list(self.pipeline.clf.classes_) == separate_labels_clf_classes
        else:
            assert len(self.pipeline.clf.classes_) == 18
            assert list(self.pipeline.clf.classes_) == clf_classes

        assert list(self.pipeline.template_clf.classes_) == template_clf_classes

    def test_4_save_model(self):
        """Save the model."""
        self.pipeline.pipeline_path = self.pipeline.save(output_dir=self.project.model_folder)
        assert os.path.isfile(self.pipeline.pipeline_path)
        # os.remove(self.pipeline.pipeline_path)  # cleanup

    def test_5_upload_ai_model(self):
        """Upload the model."""
        assert os.path.isfile(self.pipeline.pipeline_path)

        try:
            upload_ai_model(ai_model_path=self.pipeline.pipeline_path, category_ids=[self.pipeline.category.id_])
        except HTTPError as e:
            assert '403' in str(e)

    def test_6_evaluate_full(self):
        """Evaluate DocumentEntityMultiClassModel."""
        evaluation = self.pipeline.evaluate_full()

        assert evaluation.f1(None) == self.evaluate_full_result

    def test_7_extract_test_document(self):
        """Extract a randomly selected Test Document."""
        test_document = self.project.get_document_by_id(TEST_DOCUMENT_ID)
        res_doc = self.pipeline.extract(document=test_document)

        self.tests_annotations += res_doc.annotations(use_correct=False)
        assert len(self.tests_annotations) == 20

    @parameterized.parameterized.expand(entity_results_data)
    def test_8_test_annotations(self, i, expected):
        """Test extracted annotations."""
        ann = self.tests_annotations[i]
        ann_tuple = (ann.label.name, ann.start_offset, ann.end_offset)
        assert ann_tuple == expected

    @classmethod
    def tearDownClass(cls) -> None:
        """Clear Project files."""
        if os.path.isfile(cls.pipeline.pipeline_path):
            os.remove(cls.pipeline.pipeline_path)  # cleanup


@parameterized.parameterized_class(
    ('use_separate_labels', 'evaluate_full_result'),
    [
        (False, 0.8378378378378378),  # w/ full dataset: 0.8930232558139535
        (True, 0.8157894736842105),  # w/ full dataset: 0.9469026548672567
    ],
)
class TestRegexRFExtractionAI(unittest.TestCase):
    """Test New SDK Information Extraction."""

    @classmethod
    def setUpClass(cls) -> None:
        """Set up the Data and Pipeline."""
        cls.project = Project(id_=None, project_folder=OFFLINE_PROJECT)
        cls.pipeline = RFExtractionAI(use_separate_labels=cls.use_separate_labels)

        cls.tests_annotations = list()

    def test_1_configure_pipeline(self):
        """Make sure the Data and Pipeline is configured."""
        self.pipeline.tokenizer = ListTokenizer(tokenizers=[])
        self.pipeline.category = self.project.get_category_by_id(id_=63)

        for label in self.pipeline.category.labels:
            for regex in label.regex(categories=[self.pipeline.category], update=True):
                self.pipeline.tokenizer.tokenizers.append(RegexTokenizer(regex=regex))

        if not TEST_WITH_FULL_DATASET:
            train_doc_ids = [44823, 44834, 44839, 44840, 44841]
            self.pipeline.documents = [self.project.get_document_by_id(doc_id) for doc_id in train_doc_ids]
        else:
            self.pipeline.documents = self.project.get_category_by_id(63).documents()

        if not TEST_WITH_FULL_DATASET:
            test_doc_ids = [44865]
            self.pipeline.test_documents = [self.project.get_document_by_id(doc_id) for doc_id in test_doc_ids]
        else:
            self.pipeline.test_documents = self.project.get_category_by_id(63).test_documents()

        # todo have a separate test case for calculating features of offline documents

    def test_2_make_features(self):
        """Make sure the Data and Pipeline is configured."""
        # We have intentional unrevised annotations in the Training set which will block feature calculation,
        # unless we set require_revised_annotations=False (which is default), which we are doing here, so we ignore them
        # See TestDocumentEntityMultiClassModel::test_2_make_features for the case with require_revised_annotations=True
        self.pipeline.df_train, self.pipeline.label_feature_list = self.pipeline.feature_function(
<<<<<<< HEAD
            documents=self.pipeline.documents, retokenize=False, require_revised_annotations=False
=======
            documents=self.pipeline.documents, require_revised_annotations=False
>>>>>>> f7cb7ab2
        )

    def test_3_fit(self) -> None:
        """Start to train the Model."""
        self.pipeline.fit()

        if self.pipeline.use_separate_labels:
            assert len(self.pipeline.clf.classes_) == 19
            assert list(self.pipeline.clf.classes_) == separate_labels_clf_classes
        else:
            assert len(self.pipeline.clf.classes_) == 18
            assert list(self.pipeline.clf.classes_) == clf_classes

        assert list(self.pipeline.template_clf.classes_) == template_clf_classes

    def test_4_save_model(self):
        """Save the model."""
        self.pipeline.pipeline_path = self.pipeline.save(output_dir=self.project.model_folder)
        assert os.path.isfile(self.pipeline.pipeline_path)

    def test_5_upload_ai_model(self):
        """Upload the model."""
        assert os.path.isfile(self.pipeline.pipeline_path)

        try:
            upload_ai_model(ai_model_path=self.pipeline.pipeline_path, category_ids=[self.pipeline.category.id_])
        except HTTPError as e:
            assert '403' in str(e)

    def test_6_evaluate_full(self):
        """Evaluate DocumentEntityMultiClassModel."""
        evaluation = self.pipeline.evaluate_full()

        assert evaluation.f1(None) == self.evaluate_full_result

    def test_7_extract_test_document(self):
        """Extract a randomly selected Test Document."""
        test_document = self.project.get_document_by_id(TEST_DOCUMENT_ID)
        res_doc = self.pipeline.extract(document=test_document)

        self.tests_annotations += res_doc.annotations(use_correct=False)
        assert len(self.tests_annotations) == 20

    @parameterized.parameterized.expand(entity_results_data)
    def test_8_test_annotations(self, i, expected):
        """Test extracted annotations."""
        ann = self.tests_annotations[i]
        ann_tuple = (ann.label.name, ann.start_offset, ann.end_offset)
        assert ann_tuple == expected

    @classmethod
    def tearDownClass(cls) -> None:
        """Clear Project files."""
        dir = cls.project.regex_folder

        for f in os.listdir(dir):
            os.remove(os.path.join(dir, f))

        if os.path.isfile(cls.pipeline.pipeline_path):
            os.remove(cls.pipeline.pipeline_path)  # cleanup


class TestInformationExtraction(unittest.TestCase):
    """Test to train an extraction Model for Documents."""

    @classmethod
    def setUpClass(cls) -> None:
        """Set up the Data and Pipeline."""
        cls.project = Project(id_=None, project_folder=OFFLINE_PROJECT)

    def test_extraction_without_tokenizer(self):
        """Test extraction on a Document."""
        pipeline = RFExtractionAI()
        document = self.project.get_document_by_id(TEST_DOCUMENT_ID)
        with pytest.raises(AttributeError) as einfo:
            pipeline.extract(document)
        assert 'missing Tokenizer' in str(einfo.value)

    def test_extraction_without_clf(self):
        """Test extraction without classifier."""
        document = self.project.get_document_by_id(TEST_DOCUMENT_ID)
        pipeline = RFExtractionAI()
        pipeline.tokenizer = WhitespaceTokenizer()
        with pytest.raises(AttributeError, match='does not provide a Label Classifier'):
            pipeline.extract(document)

    def test_feature_function(self):
        """Test to generate features."""
        document = self.project.get_document_by_id(TEST_DOCUMENT_ID)
        pipeline = RFExtractionAI()
        pipeline.tokenizer = WhitespaceTokenizer()
        features, feature_names, errors = pipeline.features(document)
        assert len(feature_names) == 270  # todo investigate if all features are calculated correctly, see #9289
        # feature order should stay the same to get predictable results
        assert feature_names[-1] == 'first_word_y1'
        assert feature_names[42] == 'feat_substring_count_h'

    def test_extract_with_unfitted_clf(self):
        """Test to extract a Document."""
        document = self.project.get_document_by_id(TEST_DOCUMENT_ID)
        pipeline = RFExtractionAI()
        pipeline.tokenizer = WhitespaceTokenizer()
        pipeline.clf = RandomForestClassifier(max_depth=5, n_estimators=10, max_features=1)
        with pytest.raises(AttributeError, match='instance is not fitted yet'):
            _, _ = pipeline.extract(document)

    def test_extract_with_fitted_clf(self):
        """Test to extract a Document."""
        document = self.project.get_document_by_id(TEST_DOCUMENT_ID)
        pipeline = RFExtractionAI()
        pipeline.tokenizer = WhitespaceTokenizer()
        pipeline.clf = RandomForestClassifier(max_depth=5, n_estimators=10, max_features=1)
        X, y = make_classification(
            n_samples=1000, n_features=4, n_informative=2, n_redundant=0, random_state=0, shuffle=False
        )
        pipeline.clf.fit(X, y)
        with pytest.raises(KeyError, match='do not match the features of the pipeline'):
            pipeline.extract(document)

    def test_extract_with_correctly_fitted_clf(self):
        """Test to extract a Document."""
        document = self.project.get_document_by_id(TEST_DOCUMENT_ID)
        pipeline = RFExtractionAI()
        pipeline.tokenizer = WhitespaceTokenizer()
        pipeline.clf = RandomForestClassifier(max_depth=5, n_estimators=10, max_features=1)
        X, y = make_classification(
            n_samples=1000, n_features=2, n_informative=2, n_redundant=0, random_state=0, shuffle=False
        )
        pipeline.clf.fit(X, y)
        pipeline.label_feature_list = ['start_offset', 'end_offset']
        pipeline.category = document.category

        # todo
        # virtual_doc = pipeline.extract(document)
        # assert len(virtual_doc.annotations(use_correct=False)) > 0
        # assert len(virtual_doc.annotation_sets()) > 0

    def test_feature_function_with_label_limit(self):
        """Test to generate features with many spatial features.."""
        document = self.project.get_document_by_id(TEST_DOCUMENT_ID)
        pipeline = RFExtractionAI()
        pipeline.no_label_limit = 0.5
        pipeline.tokenizer = WhitespaceTokenizer()
        pipeline.n_nearest = 10
        features, feature_names, errors = pipeline.features(document)
        assert len(feature_names) == 1102  # todo investigate if all features are calculated correctly, see #9289
        assert features['is_correct'].sum() == 21
        assert features['revised'].sum() == 2

    def test_label_train_document(self):
        """Test label_train_document method for feature extraction."""
        project = LocalTextProject()
        pipeline = RFExtractionAI()
        pipeline.tokenizer = WhitespaceTokenizer()

        document = project.local_training_document

        virtual_doc = deepcopy(document)
        virtual_doc = pipeline.tokenizer.tokenize(virtual_doc)
        pipeline.label_train_document(virtual_doc, document)

        annotations = virtual_doc.annotations(use_correct=False)

        assert len(annotations) == 5
        assert " ".join(ann.offset_string[0] for ann in annotations) == "Hi all, I like fish."
        assert [ann.label.name for ann in annotations] == [
            'DefaultLabelName',
            'NO_LABEL',
            'LabelName 2',
            'NO_LABEL',
            'NO_LABEL',
        ]

    def test_separate_labels(self):
        """Test separate_labels method for res_dict when using use_separate_labels extraction model."""
        pipeline = RFExtractionAI(use_separate_labels=True)

        res_test_dict = {
            'Brutto-Bezug': [
                {
                    'Brutto-Bezug__Betrag': pd.DataFrame(),
                    'Brutto-Bezug__Bezeichnung': pd.DataFrame(),
                },
                {
                    'Brutto-Bezug__Betrag': pd.DataFrame(),
                    'Brutto-Bezug__Bezeichnung': pd.DataFrame(),
                    'Brutto-Bezug__Faktor': pd.DataFrame(),
                },
            ],
            'Steuer': [
                {'Steuer__Sozialversicherung': pd.DataFrame(), 'Steuer__Steuerrechtliche Abzüge': pd.DataFrame()}
            ],
            'Lohnabrechnung__Netto-Verdienst': pd.DataFrame(),
            'Lohnabrechnung__Nachname': pd.DataFrame(),
            'NO_LABEL_SET': {'NO_LABEL_SET__NO_LABEL': pd.DataFrame()},
        }

        res_test_reparate_dict = pipeline.separate_labels(res_test_dict)
        list(res_test_reparate_dict.keys()) == ['Brutto-Bezug', 'Steuer', 'Lohnabrechnung', 'NO_LABEL_SET']

        len(res_test_reparate_dict['Brutto-Bezug']) == 2
        list(res_test_reparate_dict['Brutto-Bezug'][0].keys()) == ['Betrag', 'Bezeichnung']
        list(res_test_reparate_dict['Brutto-Bezug'][1].keys()) == ['Betrag', 'Bezeichnung', 'Faktor']

        len(res_test_reparate_dict['Steuer']) == 1
        list(res_test_reparate_dict['Steuer'][0].keys()) == ['Sozialversicherung', 'Steuerrechtliche Abzüge']

        list(res_test_reparate_dict['Lohnabrechnung'].keys()) == ['Netto-Verdienst', 'Nachname']

        list(res_test_reparate_dict['NO_LABEL_SET'].keys()) == ['NO_LABEL']


class TestAddExtractionAsAnnotation(unittest.TestCase):
    """Test add an Extraction result as Annotation to a Document."""

    @classmethod
    def setUpClass(cls) -> None:
        """Set LocalTextProject with example prediction."""
        cls.project = LocalTextProject()
        cls.category = cls.project.get_category_by_id(1)
        cls.label_set = cls.project.get_label_set_by_id(3)
        cls.label = cls.project.get_label_by_id(4)
        cls.sample_document = cls.project.local_none_document
        # example of an extraction
        cls.extraction = {
            'Start': 15,
            'End': 20,
            'Accuracy': 0.2,
            'page_index': 0,
            'x0': 10,
            'x1': 20,
            'y0': 10,
            'y1': 20,
            'top': 200,
            'bottom': 210,
        }
        cls.extraction_df = pd.DataFrame(data=[cls.extraction])

    def test_1_add_extraction_to_sample_document(self):
        """Test add extraction to the sample document."""
        annotation_set = AnnotationSet(id_=99, document=self.sample_document, label_set=self.label_set)

        add_extractions_as_annotations(
            extractions=self.extraction_df,
            document=self.sample_document,
            label=self.label,
            label_set=self.label_set,
            annotation_set=annotation_set,
        )

        assert len(self.sample_document.annotations(use_correct=False)) == 1

    def test_2_status_of_annotation_created(self):
        """Test status of te annotation created in the sample document."""
        annotation = self.sample_document.annotations(use_correct=False)[0]
        assert not annotation.is_correct
        assert not annotation.revised

    def test_3_number_of_spans_of_annotation_created(self):
        """Test number of Spans in the annotation created in the sample document."""
        annotation = self.sample_document.annotations(use_correct=False)[0]
        assert len(annotation.spans) == 1

    def test_4_span_attributes_of_annotation_created(self):
        """Test attributes of the span in the annotation created in the sample document."""
        annotation = self.sample_document.annotations(use_correct=False)[0]
        assert annotation.spans[0].start_offset == self.extraction_df.loc[0, 'Start']
        assert annotation.spans[0].end_offset == self.extraction_df.loc[0, 'End']
        # The document used does not have bounding boxes, so we cannot have the coordinates
        assert annotation.spans[0].offset_string == 'pizza'
        assert annotation.spans[0].bbox() is None

    def test_add_empty_extraction_to_empty_document(self):
        """Test add empty extraction to an empty document - no text."""
        document = Document(text='', project=self.project, category=self.category)
        annotation_set_1 = AnnotationSet(id_=97, document=document, label_set=self.label_set)
        extraction_df = pd.DataFrame()

        add_extractions_as_annotations(
            extractions=extraction_df,
            document=document,
            label=self.label,
            label_set=self.label_set,
            annotation_set=annotation_set_1,
        )
        assert document.annotations(use_correct=False) == []

    def test_add_empty_extraction_to_document(self):
        """Test add empty extraction to a document."""
        document = Document(text='Hello', project=self.project, category=self.category)
        annotation_set_1 = AnnotationSet(id_=98, document=document, label_set=self.label_set)
        extraction_df = pd.DataFrame()

        add_extractions_as_annotations(
            extractions=extraction_df,
            document=document,
            label=self.label,
            label_set=self.label_set,
            annotation_set=annotation_set_1,
        )
        assert document.annotations(use_correct=False) == []

    def test_add_extraction_to_empty_document(self):
        """Test add extraction to an empty document - no text."""
        document = Document(text='', project=self.project, category=self.category)
        annotation_set_1 = AnnotationSet(id_=1, document=document, label_set=self.label_set)

        # The document used is an empty document, therefore it does not have text or bounding boxes,
        # so we cannot have the offset string or the coordinates and it shouldn't have been extracted at all
        with pytest.raises(NotImplementedError, match='does not have a correspondence in the text of Document'):
            add_extractions_as_annotations(
                extractions=self.extraction_df,
                document=document,
                label=self.label,
                label_set=self.label_set,
                annotation_set=annotation_set_1,
            )

    def test_add_invalid_extraction(self):
        """Test add an invalid extraction - missing fields."""
        document = Document(project=self.project, category=self.category, text='From 14.12.2021 to 1.1.2022.')
        annotation_set_1 = AnnotationSet(id_=1, document=document, label_set=self.label_set)
        extraction = {'start_offset': 5, 'end_offset': 10}

        extraction_df = pd.DataFrame(data=[extraction])

        with pytest.raises(ValueError, match='Extraction do not contain all required fields'):
            add_extractions_as_annotations(
                extractions=extraction_df,
                document=document,
                label=self.label,
                label_set=self.label_set,
                annotation_set=annotation_set_1,
            )


class TestExtractionToDocument(unittest.TestCase):
    """Test the conversion of the Extraction results from the AI to a Document."""

    @classmethod
    def setUpClass(cls) -> None:
        """Set LocalTextProject with example predictions."""
        cls.project = LocalTextProject()
        cls.category = cls.project.get_category_by_id(1)
        cls.label_set_0 = cls.project.get_label_set_by_id(2)
        # cls.label_set_1 = cls.project.get_label_set_by_id(3)
        cls.label_0 = cls.project.get_label_by_id(4)
        cls.label_1 = cls.project.get_label_by_id(5)
        cls.sample_document = cls.project.local_none_document
        # label_set_1 = LabelSet(id_=10, name='label set name', project=project, categories=[category])

        # example 1 of an extraction
        cls.extraction_1 = {
            'Start': 5,
            'End': 10,
            'Accuracy': 0.2,
            'page_index': 0,
            'x0': 10,
            'x1': 20,
            'y0': 10,
            'y1': 20,
            'top': 200,
            'bottom': 210,
        }

        # example 2 of an extraction
        cls.extraction_2 = {
            'Start': 15,
            'End': 20,
            'Accuracy': 0.2,
            'page_index': 0,
            'x0': 20,
            'x1': 30,
            'y0': 20,
            'y1': 30,
            'top': 200,
            'bottom': 210,
        }

    def test_empty_extraction_result_to_document(self):
        """Test conversion of an empty AI output to a Document."""
        virtual_doc = RFExtractionAI().extraction_result_to_document(self.sample_document, extraction_result={})
        assert virtual_doc.annotations(use_correct=False) == []

    def test_empty_extraction_result_to_empty_document(self):
        """Test conversion of an empty AI output to an empty Document."""
        document = Document(text='', project=self.project, category=self.category)
        virtual_doc = RFExtractionAI().extraction_result_to_document(document, extraction_result={})
        assert virtual_doc.annotations(use_correct=False) == []

    def test_extraction_result_with_empty_dataframe_to_document(self):
        """Test conversion of an AI output with an empty dataframe to a Document."""
        document = Document(project=self.project, category=self.category, text='From 14.12.2021 to 1.1.2022.')
        virtual_doc = RFExtractionAI().extraction_result_to_document(
            document, extraction_result={'label in category label set': pd.DataFrame()}
        )
        assert virtual_doc.annotations(use_correct=False) == []

    def test_extraction_result_with_empty_dictionary_to_document(self):
        """Test conversion of an AI output with an empty dictionary to a Document."""
        virtual_doc = RFExtractionAI().extraction_result_to_document(
            self.sample_document, extraction_result={'LabelSetName': {}}
        )
        assert virtual_doc.annotations(use_correct=False) == []

    def test_extraction_result_with_empty_list_to_document(self):
        """Test conversion of an AI output with an empty list to a Document."""
        virtual_doc = RFExtractionAI().extraction_result_to_document(
            self.sample_document, extraction_result={'LabelSetName': []}
        )
        assert virtual_doc.annotations(use_correct=False) == []

    def test_extraction_result_with_empty_list_to_empty_document(self):
        """Test conversion of an AI output with an empty list to an empty Document."""
        virtual_doc = RFExtractionAI().extraction_result_to_document(
            self.sample_document, extraction_result={'LabelSetName': []}
        )
        assert virtual_doc.annotations(use_correct=False) == []

    def test_extraction_result_for_category_label_set(self):
        """Test conversion of an AI output with an extraction for a label in the Category Label Set."""
        extraction_result = {'DefaultLabelName': pd.DataFrame(data=[self.extraction_1])}
        virtual_doc = RFExtractionAI().extraction_result_to_document(
            self.sample_document, extraction_result=extraction_result
        )
        assert len(virtual_doc.annotations(use_correct=False)) == 1
        annotation = virtual_doc.annotations(use_correct=False)[0]
        assert annotation.label.name == 'DefaultLabelName'
        assert annotation.label_set == self.project.get_label_set_by_name('CategoryName')

    def test_extraction_result_for_label_set_with_single_annotation_set(self):
        """Test conversion of an AI output with multiple extractions for a label in a Label Set - 1 Annotation Set."""
        extraction_result = {'LabelSetName': {'LabelName': pd.DataFrame(data=[self.extraction_1, self.extraction_2])}}
        virtual_doc = RFExtractionAI().extraction_result_to_document(
            self.sample_document, extraction_result=extraction_result
        )
        assert len(virtual_doc.annotations(use_correct=False)) == 2
        annotation_1 = virtual_doc.annotations(use_correct=False)[0]
        annotation_2 = virtual_doc.annotations(use_correct=False)[1]
        assert annotation_1.label.name == annotation_2.label.name == 'LabelName'
        assert annotation_1.label_set == annotation_2.label_set == self.project.get_label_set_by_name('LabelSetName')
        assert annotation_1.annotation_set.id_ == annotation_2.annotation_set.id_

    def test_extraction_result_for_label_set_with_multiple_annotation_sets(self):
        """Test conversion of an AI output with extractions for a label in a Label Set for different Annotation Sets."""
        extraction_result = {
            'LabelSetName': [
                {'LabelName': pd.DataFrame(data=[self.extraction_1])},
                {'LabelName': pd.DataFrame(data=[self.extraction_2])},
            ]
        }
        virtual_doc = RFExtractionAI().extraction_result_to_document(
            self.sample_document, extraction_result=extraction_result
        )
        assert len(virtual_doc.annotations(use_correct=False)) == 2
        annotation_1 = virtual_doc.annotations(use_correct=False)[0]
        annotation_2 = virtual_doc.annotations(use_correct=False)[1]
        assert annotation_1.label.name == annotation_2.label.name == 'LabelName'
        assert annotation_1.label_set == annotation_2.label_set == self.project.get_label_set_by_name('LabelSetName')
        assert annotation_1.annotation_set.id_ != annotation_2.annotation_set.id_

    def test_extraction_result_for_non_existing_label(self):
        """Test conversion of an AI output with extractions for a label that does not exist in the doc's category."""
        extraction_result = {
            'LabelSetName': [
                {'LabelName': pd.DataFrame(data=[self.extraction_1])},
                {'NonExistingLabelName': pd.DataFrame(data=[self.extraction_2])},
            ]
        }
        with pytest.raises(IndexError):
            RFExtractionAI().extraction_result_to_document(self.sample_document, extraction_result=extraction_result)

    def test_extraction_result_for_non_existing_label_set(self):
        """Test conversion of an AI output with extractions for a labelset that does not exist in the doc's category."""
        extraction_result = {
            'LabelSetName': [{'LabelName': pd.DataFrame(data=[self.extraction_1])}],
            'NonExistingLabelSet': [{'LabelName': pd.DataFrame(data=[self.extraction_2])}],
        }
        with pytest.raises(IndexError):
            RFExtractionAI().extraction_result_to_document(self.sample_document, extraction_result=extraction_result)

    def test_extraction_result_with_non_dataframe_object(self):
        """Test conversion of an AI output with extractions containing objects that are not Dataframes."""
        extraction_result = {'LabelSetName': [{'LabelName': self.extraction_1}]}
        with pytest.raises(TypeError, match='Provided extraction object should be a Dataframe, got a'):
            RFExtractionAI().extraction_result_to_document(self.sample_document, extraction_result=extraction_result)

    def test_extraction_result_with_invalid_dataframe(self):
        """Test conversion of an AI output with extractions invalid Dataframe columns."""
        invalid_df = pd.DataFrame(data=[self.extraction_2])
        invalid_df = invalid_df.drop(columns=["Start"])
        extraction_result = {'LabelSetName': [{'LabelName': invalid_df}]}
        with pytest.raises(ValueError, match='Extraction do not contain all required fields'):
            RFExtractionAI().extraction_result_to_document(self.sample_document, extraction_result=extraction_result)


class TestGetExtractionResults(unittest.TestCase):
    """Test the conversion of the Extraction results from the AI to a Document."""

    @classmethod
    def setUpClass(cls) -> None:
        """Set LocalTextProject with example predictions."""
        cls.project = Project(id_=None, project_folder=OFFLINE_PROJECT)
        cls.document = cls.project.get_document_by_id(44867)
        cls.result_dict = {
            'Lohnabrechnung': {
                'Vorname': pd.DataFrame(
                    data={
                        'Candidate': ['Simon-Muster'],
                        'Translated_Candidate': ['Simon-Muster'],
                        'Accuracy': [0.94],
                        'Start': [1273],
                        'End': [1285],
                    }
                ),
                'Nachname': pd.DataFrame(
                    data={
                        'Candidate': ['Merlot'],
                        'Translated_Candidate': ['Merlot'],
                        'Accuracy': [0.67],
                        'Start': [1287],
                        'End': [1293],
                    }
                ),
            }
        }

    def test_get_extraction_results_with_virtual_doc(self):
        """Get back the extractions from our virtual doc."""
        virtual_doc = extraction_result_to_document(self.document, self.result_dict)
        ann1, ann2 = virtual_doc.annotations(use_correct=False)
        assert ann1.bboxes[0] == {
            'bottom': 212.84699999999998,
            'end_offset': 1285,
            'line_number': 22,
            'offset_string': 'Simon-Muster',
            'offset_string_original': 'Simon-Muster',
            'page_index': 0,
            'start_offset': 1273,
            'top': 204.84699999999998,
            'x0': 66.0,
            'x1': 137.04,
            'y0': 628.833,
            'y1': 636.833,
        }
        assert ann2.bboxes[0] == {
            'bottom': 212.84699999999998,
            'end_offset': 1293,
            'line_number': 22,
            'offset_string': 'Merlot',
            'offset_string_original': 'Merlot',
            'page_index': 0,
            'start_offset': 1287,
            'top': 204.84699999999998,
            'x0': 143.28,
            'x1': 178.56,
            'y0': 628.833,
            'y1': 636.833,
        }


def test_feat_num_count():
    """Test string conversion."""
    # Debug code for df: df[df[self.label_feature_list].isin([np.nan, np.inf, -np.inf]).any(1)]
    error_string_1 = '10042020200917e747'
    res = num_count(error_string_1)
    assert not math.isinf(res)

    error_string_2 = '26042020081513e749'
    res = num_count(error_string_2)
    assert not math.isinf(res)


def test_date_count():
    """Test string conversion."""
    result = date_count("01.01.2010")
    assert result == 1


def test_date_count_right_format_wrong_date():
    """Test string conversion."""
    date_count("aa.dd.dhsfkbhsdf")


def test_date_count_index_error():
    """Test string conversion."""
    date_count("ad")


def test_digit_count():
    """Test string conversion."""
    result = digit_count("123456789ABC")
    assert result == 9


def test_num_count_wrong_format():
    """Test string conversion."""
    num_count("word")


def test_space_count():
    """Test string conversion."""
    result = space_count("1 2 3 4 5 ")
    assert result == 5


def test_space_count_with_tabs():
    """Test string conversion."""
    result = space_count("\t")
    assert result == 4


def test_special_count():
    """Test string conversion."""
    result = special_count("!_:ThreeSpecialChars")
    assert result == 3


def test_vowel_count():
    """Test string conversion."""
    result = vowel_count("vowel")
    assert result == 2


def test_upper_count():
    """Test string conversion."""
    result = upper_count("UPPERlower!")
    assert result == 5


def test_num_count():
    """Test string conversion."""
    result = num_count("1.500,34")
    assert result == 1500.34


def test_duplicate_count():
    """Test string conversion."""
    result = duplicate_count("AAABBCCDDE")
    assert result == 9


def test_substring_count():
    """Test string conversion."""
    result = substring_count(["Apple", "Annaconda"], "a")
    assert result == [1, 3]


def test_unique_char_count():
    """Test string conversion."""
    result = unique_char_count("12345678987654321")
    assert result == 9


def test_accented_char_strip_and_count():
    """Test string conversion."""
    l_test = ['Hallà', 'àèìòùé', 'Nothing']

    l_stripped = [strip_accents(s) for s in l_test]
    assert l_stripped[0] == 'Halla'
    assert l_stripped[1] == 'aeioue'
    assert l_stripped[2] == 'Nothing'

    l_diff = [count_string_differences(s1, s2) for s1, s2 in zip(l_test, l_stripped)]
    assert l_diff[0] == 1
    assert l_diff[1] == 6
    assert l_diff[2] == 0


test_data_year_month_day_count = [
    (['1. November 2019'], ([2019], [11], [1]), 51453),
    (['1.Oktober2019 '], ([2019], [10], [1]), 51452),
    (['1. September 2019'], ([2019], [9], [1]), 51451),
    (['1.August2019'], ([2019], [8], [1]), 51450),
    (['23.0919'], ([2019], [9], [23]), 51449),
    (['011019'], ([2019], [10], [1]), 51449),
    (['0210.19'], ([2019], [10], [2]), 51449),
    (['1. Mai 2019'], ([2019], [5], [1]), 51448),
    (['16.122019'], ([2019], [12], [16]), 50954),
    (['07092012'], ([2012], [9], [7]), 0),
    (['14132020'], ([0], [0], [0]), 0),
    (['250785'], ([1985], [7], [25]), 0),
    (['1704.2020'], ([2020], [4], [17]), 0),
    (['/04.12.'], ([0], [12], [4]), 47776),
    (['04.12./'], ([0], [12], [4]), 47776),
    (['02-05-2019'], ([2019], [5], [2]), 54858),
    (['1. Oktober2019'], ([2019], [10], [1]), 0),
    (['13 Mar 2020'], ([2020], [3], [13]), 37527),
    (['30, Juni'], ([0], [6], [30]), 53921),
    (['2019-06-01'], ([2019], [6], [1]), 38217),
    (['30 Sep 2019'], ([2019], [9], [30]), 39970),
    (['July 1, 2019'], ([2019], [7], [1]), 38208),
    (['(29.03.2018)'], ([2018], [3], [29]), 51432),
    (['03,12.'], ([0], [12], [3]), 51439),
    (['23,01.'], ([0], [1], [23]), 51430),
    (['03,07,'], ([0], [0], [0]), 51435),
    (['05.09;'], ([0], [9], [5]), 51436),
    (['24,01.'], ([0], [1], [24]), 51430),
    (['15.02.‚2019'], ([2019], [2], [15]), 54970),
]


@pytest.mark.parametrize("test_input, expected, document_id", test_data_year_month_day_count)
def test_dates(test_input, expected, document_id):
    """Test string conversion."""
    res = year_month_day_count(test_input)
    assert res[0][0] == expected[0][0]
    assert res[1][0] == expected[1][0]
    assert res[2][0] == expected[2][0]


test_data_num = [
    ('3,444, 40+', 3444.4, 51438),
    ('5.473,04S', -5473.04, 51443),
    (' 362,85H', 362.85, 51443),
    ('3,288,50', 3288.50, 45551),
    ('1,635,74', 1635.74, 51426),
    ('0,00', 0, 514449),
    ('331.500', 331500, 57398),
    ('4.361.163', 4361163, 57268),
    ('4.361.163-', -4361163, 0),
    ('aghdabh', 0, 0),
    ('2019-20-12', 20192012.0, 0),
]


@pytest.mark.parametrize("test_input, expected, document_id", test_data_num)
def test_num(test_input, expected, document_id):
    """Test string conversion."""
    assert num_count(test_input) == expected


#
# """Test models in models_labels_multiclass."""
# import logging
# import unittest
#
# import pandas
# import pandas as pd
# import pytest
# from konfuzio_sdk.data import Project, Category, Document, Label, LabelSet, AnnotationSet, Annotation, Span
# from pympler import asizeof
#
# from konfuzio.wrapper import get_bboxes, is_valid_extraction_dataframe
#
# from konfuzio_sdk.pipelines.extraction_ai import DocumentAnnotationMultiClassModel
#
# logger = logging.getLogger(__name__)
#
#
# # 1) dataset creation/cleaning (458).
# # 2) Searching existing testcases and writing the module/name to this file
# # 3) Complete testcases, what is missing.
#
# # Tests should inside the functions and test should indicate which variables are changed.
# # Tests should verify that overall for TestProject (46, Payslip / Trainticket) is correct (e.g. 100% Quality)
#
#
# @unittest.skip("Empty document crashes n-nearest.")
# def test_build_with_labels_only_associated_with_category():
#     """Test training with a document where the labels belong to the Category Label Set - no other Label Sets."""
#     project = Project(id_=46)
#     category = project.get_category_by_id(63)
#     category.label_sets = [project.get_label_set_by_id(63)]
#     label = category.label_sets[0].labels[0]
#
#     project._documents = [x for x in project._documents if x.id_ == 44834]
#
#     # Training documents only with Annotations for Label "label"
#     for document in category.documents():
#         document._annotations = document.annotations(use_correct=True, label=label)
#
#     extraction_ai = DocumentAnnotationMultiClassModel(category=category)
#     extraction_ai.build()
#     result = extraction_ai.extract(text=document.text, bbox=document.get_bbox(), pages=document.pages)
#
#     assert set(extraction_ai.df_train.label_text.unique()) == set([label.name, extraction_ai.no_label.name])
#     assert len(result.keys()) == 1
#     assert isinstance(result[label.name], pd.DataFrame)
#
#
# def test_build_with_label_set_without_multiple_annotation_sets():
#     """Test training with a document where the labels belong to a Label Set without multiple Annotation Sets."""
#     project = Project(id_=46)
#     category = project.get_category_by_id(63)
#     label_set = project.get_label_set_by_id(3707)
#     category.label_sets = [label_set]
#     label = project.get_label_by_id(12503)
#     assert label in category.label_sets[0].labels
#
#     project._documents = [x for x in project._documents if x.id_ == 44834]
#
#     # Training documents only with Annotations for Label "label"
#     for document in category.documents():
#         document._annotations = document.annotations(use_correct=True, label=label)
#
#     extraction_ai = DocumentAnnotationMultiClassModel(category=category)
#     extraction_ai.build()
#     result = extraction_ai.extract(text=document.text, bbox=document.get_bbox(), pages=document.pages)
#
#     assert len(result.keys()) == 1
#     assert isinstance(result[label_set.name], dict)
#     assert label.name in result[label_set.name].keys()
#     assert isinstance(result[label_set.name][label.name], pd.DataFrame)
#
#
# def test_build_label_set_with_multiple_annotation_sets():
#     """Test training with a document where the labels belong to a Label Set with multiple Annotation Sets."""
#     project = Project(id_=46)
#     category = project.get_category_by_id(63)
#     label_set = project.get_label_set_by_id(64)
#     category.label_sets = [label_set]
#     label = project.get_label_by_id(861)
#     assert label in category.label_sets[0].labels
#
#     project._documents = [x for x in project._documents if x.id_ == 44834]
#
#     # Training documents only with Annotations for Label "label"
#     for document in category.documents():
#         document._annotations = document.annotations(use_correct=True, label=label)
#
#     extraction_ai = DocumentAnnotationMultiClassModel(category=category)
#     extraction_ai.build()
#     result = extraction_ai.extract(text=document.text, bbox=document.get_bbox(), pages=document.pages)
#
#     assert len(result.keys()) == 1
#     assert isinstance(result[label_set.name], list)
#     assert isinstance(result[label_set.name][0], dict)
#     assert isinstance(result[label_set.name][0][label.name], pd.DataFrame)
#
#
# @unittest.skip("Needs revision and implementation.")
# def test_build_label_sets_with_shared_labels():
#     """
#     Test training with a document where a Label is shared between 2 Label Sets.
#
#     The first Label Set (first ID) does not have the option for multiple Annotation Sets and the second has the option
#     for multiple Annotation Sets.
#     The order is important.
#
#     Both Label Sets should have results.
#     TODO: atm the first Label Set without the option for multiple Annotation Sets,
#      takes all the results for the shared
#         Label.
#     """
#     project = Project(id_=46)
#     category = project.get_category_by_id(63)
#     label_set_1 = project.get_label_set_by_id(64)
#     label_set_1.has_multiple_annotation_sets = False
#     label_set_2 = project.get_label_set_by_id(3706)
#     category.label_sets = [label_set_1, label_set_2]
#     label = project.get_label_by_id(861)
#     assert label in category.label_sets[0].labels
#
#     # Training documents only with Annotations for Label "label"
#     for document in category.documents():
#         document._annotations = document.annotations(use_correct=True, label=label)
#
#     extraction_ai = DocumentAnnotationMultiClassModel(category=category)
#     extraction_ai.build()
#     result = extraction_ai.extract(text=document.text, bbox=document.get_bbox(), pages=document.pages)
#
#     assert len(result.keys()) == 2
#     assert isinstance(result[label_set_1.name], dict)
#     assert isinstance(result[label_set_2.name], list)
#     assert not result[label_set_1.name][label.name].empty
#     assert len(result[label_set_2.name]) > 0
#     assert set(extraction_ai.label_set_clf.classes_.tolist()) == set([label_set_1.name, label_set_2.name, 'No'])
#
#
# @unittest.skip("Separate labels not supported")
# class SeparateLabelsTestDocumentEntityMulticlassModel(unittest.TestCase):
#     """
#     Test separate_labels function.
#
#     Existing test cases:
#
#     test_data.TestAPIDataSetup.test_separate_labels
#     => Tests training and the number of labels after separation using project 46
#
#     Missing test:
#     - number of annotations per label after separation
#     - Test label IDs or names instead of length of label list
#     - Test annotation_set label IDs or names instead of length of annotation_set label list
#     - Test new instances created by separations have negative ids
#
#     test_models_labels_multiclass.TestSeparateLabelsEntityMultiClassModel.test_training
#     => Tests training and the number of labels after separation using project 458
#
#     Missing test:
#     - content of extract() result
#     - No leakage of annotations from shared labels across categories and within categories (Nachname)
#     """
#
#     @classmethod
#     def setUpClass(cls) -> None:
#         """Set the test data (Project 1100)."""
#         cls.prj = Project(id_=1199)
#
#     def test_separate_labels(self):
#         # res = separate_labels(project=self.prj)
#         # assert....
#         pass
#
#
# class TestDocumentModelInitialization(unittest.TestCase):
#     @classmethod
#     def setUpClass(cls) -> None:
#         """Set the test data (Project 1199)."""
#         # TODO: use emtpy project
#         cls.prj = Project(id_=46)
#         cls.category = cls.prj.categories[0]
#         cls.document_id = 196137
#         cls.document = cls.prj.get_document_by_id(cls.document_id)
#         cls.extraction_ai = DocumentAnnotationMultiClassModel(category=cls.category)
#
#     def test_category(self):
#         """Test Extraction AI has Category."""
#         assert self.extraction_ai.category == self.category
#
#     def test_label_sets_with_ids(self):
#         """Test Extraction AI has Label Sets from category."""
#         assert set(filter(lambda x: x.id_, self.extraction_ai.label_sets)) == set(
#             filter(lambda x: x.id_, self.category.label_sets)
#         )
#
#     def test_labels_with_ids(self):
#         """Test Extraction AI has Labels from category."""
#         assert set(filter(lambda x: x.id_, self.extraction_ai.labels)) == set(
#             filter(lambda x: x.id_ and set(x.label_sets).issubset(self.category.label_sets), self.prj.labels)
#         )
#
#     @unittest.skip('Tokenizer creates new NO_Label')
#     def test_labels(self):
#         # TODO: NO LABEL is not added to the extraction AI but is added to the project
#         assert self.extraction_ai.labels == self.prj.labels
#
#     @unittest.skip('Tokenizer creates new NO_Label')
#     def test_label_sets(self):
#         # TODO: Label Set for NO LABEL is added to extraction AI but not to the project
#         assert self.extraction_ai.label_sets == self.prj.label_sets
#
#
# class TestLabelSetClfBasicProject(unittest.TestCase):
#     """Test fit of the Label Set classifier."""
#
#     # WIP: tests need to be completed
#
#     @classmethod
#     def setUpClass(cls) -> None:
#         """Set the test data."""
#         cls.prj = Project(id_=None)
#         cls.category = Category(project=cls.prj, id_=1)
#         cls.prj.add_category(cls.category)
#
#         label_set = LabelSet(
#             project=cls.prj, name='LabelSet1', categories=[cls.category], id_=2, has_multiple_annotation_sets=True
#         )
#         label = Label(project=cls.prj, label_sets=[label_set], text='FirstName', id_=3)
#
#         cls.document = Document(project=cls.prj, category=cls.category, text='A\nB')
#
#         # TODO: we need to add annotation even if we pass df_train
#         span = Span(start_offset=0, end_offset=1)
#         annotation_set = AnnotationSet(document=cls.document, label_set=label_set)
#         _ = Annotation(
#             label=label, annotation_set=annotation_set, label_set=label_set, document=cls.document, spans=[span]
#         )
#
#         cls.extraction_ai = DocumentAnnotationMultiClassModel(category=cls.category)
#
#     def test_fit_document_not_belonging_to_category(self):
#         """Test fit() the Label Set classifier with an invalid document - not belonging to the category."""
#         self.extraction_ai.label_feature_list = ['dummy_feat_1']
#         self.extraction_ai.df_train = pandas.DataFrame([{'document_id': 1, 'label_text': 'test', 'dummy_feat_1': 1}])
#         self.extraction_ai.df_valid = pandas.DataFrame()
#         with self.assertRaises(IndexError):
#             self.extraction_ai.fit_label_set_clf()
#
#     def test_fit_document_without_id(self):
#         """Test fit() the Label Set classifier with an invalid document - without ID."""
#         self.extraction_ai.label_feature_list = ['dummy_feat_1']
#         self.extraction_ai.df_train = \
#         pandas.DataFrame([{'document_id': None, 'label_text': 'test', 'dummy_feat_1': 1}])
#         self.extraction_ai.df_valid = pandas.DataFrame()
#         with self.assertRaises(ValueError) as context:
#             self.extraction_ai.fit_label_set_clf()
#             assert 'No objects to concatenate' in context
#
#     @unittest.skip(reason='Suggestion for change.')
#     def test_fit_document_without_label_classifier(self):
#         """Test fit() the Label Set classifier without having fitted the Label classifier."""
#         self.extraction_ai.label_feature_list = ['dummy_feat_1']
#         self.extraction_ai.df_train = pandas.DataFrame([{'document_id': 4, 'label_text': 'test', 'dummy_feat_1': 1}])
#         self.extraction_ai.df_valid = pandas.DataFrame()
#         # TODO: fit should e possible without label clf (8857)
#         self.extraction_ai.fit_label_set_clf()
#         # TODO: add assert
#
#     @unittest.skip(reason='Suggestion for change.')
#     def test_fit_document_without_label_features(self):
#         """Test fit() the Label Set classifier without Label features."""
#         self.extraction_ai.label_feature_list = []
#         self.extraction_ai.df_train = pandas.DataFrame([{'document_id': 4, 'label_text': 'test'}])
#         self.extraction_ai.df_valid = pandas.DataFrame()
#         self.extraction_ai.fit()
#         # TODO: fit should e possible without label features (8857)
#         self.extraction_ai.fit_label_set_clf()
#         # TODO: add assert
#
#     @unittest.skip(reason='Suggestion for change.')
#     def test_fit_document_without_label_features_list(self):
#         """Test fit() the Label Set classifier without the Label features list."""
#         self.extraction_ai.label_feature_list = []
#         self.extraction_ai.df_train = pandas.DataFrame([{'document_id': 4, 'label_text': 'test', 'dummy_feat_1': 1}])
#         self.extraction_ai.df_valid = pandas.DataFrame()
#         self.extraction_ai.fit()
#         # TODO: fit should be possible without label features (8857)
#         self.extraction_ai.fit_label_set_clf()
#         # TODO: add assert
#
#     @unittest.skip(reason='Suggestion for change.')
#     def test_fit_document_complete_features(self):
#         """Test fit() the Label Set classifier with complete features."""
#         self.extraction_ai.label_feature_list = ['dummy_feat_1']
#         span_dict = {
#             'document_id': 4,
#             'label_text': 'FirstName',
#             'dummy_feat_1': 1,
#             'label_id': 3,
#             'start_offset': 0,
#             'end_offset': 1,
#             'line_index': 0,
#         }
#         self.extraction_ai.df_train = pandas.DataFrame([span_dict])
#         self.extraction_ai.df_valid = pandas.DataFrame()
#         self.extraction_ai.fit()
#         # TODO: fit should be possible with offline document if we have df_train (already with span info)
#         self.extraction_ai.fit_label_set_clf()
#         # TODO: add assert
#
#     @unittest.skip(reason='Suggestion for change.')
#     def test_fit_document_without_offsets_features(self):
#         """Test fit() the Label Set classifier without offset featuers."""
#         self.extraction_ai.label_feature_list = ['dummy_feat_1']
#         span_dict = {'document_id': 4, 'label_text': 'FirstName', 'dummy_feat_1': 1, 'label_id': 3, 'line_index': 0}
#         self.extraction_ai.df_train = pandas.DataFrame([span_dict])
#         self.extraction_ai.df_valid = pandas.DataFrame()
#         self.extraction_ai.fit()
#         # TODO: fit should be possible with offline document if we have df_train (already with span info) (8856)
#         self.extraction_ai.fit_label_set_clf()
#         # TODO: add assert
#
#
# class TestLabelSetClfExtractDefaultOnly(unittest.TestCase):
#     """Test Label Set classifier extract method when the only Label Set is the Category."""
#
#     @classmethod
#     def setUpClass(cls) -> None:
#         """Set the test data."""
#         cls.project = Project(id_=46)
#         category = cls.project.get_category_by_id(63)
#         cls.label_set = cls.project.get_label_set_by_id(63)  # default
#         category.label_sets = [cls.label_set]
#         cls.test_document = category.documents()[0]
#
#         for document in category.documents():
#             filtered_annotations = [
#                 annot for annot in document.annotations(use_correct=True) if annot.label_set == cls.label_set
#             ]
#             document._annotations = filtered_annotations
#
#         cls.extraction_ai = DocumentAnnotationMultiClassModel(category=category)
#
#     def test_1_build_project_with_default_label_set_only(self):
#         """Test training with a Document where there are no Label Sets other than the default one."""
#         self.extraction_ai.build()
#         assert self.extraction_ai.label_set_clf is None
#         result = self.extraction_ai.extract(
#             text=self.test_document.text, bbox=self.test_document.get_bbox(), pages=self.test_document.pages
#         )
#
#         assert len(result.keys()) == 9
#         for label_name in result.keys():
#             assert label_name in [label.name for label in self.label_set.labels]
#             assert isinstance(result[label_name], pd.DataFrame)
#
#     def test_2_extract_label_set_with_clf(self):
#         """Test result of extract of Label Set clf with no Label Sets other than the default one."""
#         res_dict = {
#             # label from default Label Set
#             'Vorname': pd.DataFrame(
#                 [
#                     {'label_text': 'Vorname', 'confidence': 0.4, 'line_index': 1},
#                     {'label_text': 'Vorname', 'confidence': 0.6, 'line_index': 2},
#                 ]
#             )
#         }
#
#         self.assertIsNone(self.extraction_ai.label_set_clf)
#         extract_result = self.extraction_ai.extract_label_set_with_clf(self.test_document, pd.DataFrame(), res_dict)
#         assert extract_result == res_dict
#
#
# class TestLabelSetClfExtractMultipleFalseOnly(unittest.TestCase):
#     """Test Label Set classifier extract method when the only Label Set has no option for multiple Annotation Sets."""
#
#     @classmethod
#     def setUpClass(cls) -> None:
#         """Project with 1 Label Set with multiple=False."""
#         cls.project = Project(id_=46)
#         category = cls.project.get_category_by_id(63)
#         cls.label_set1 = cls.project.get_label_set_by_id(63)  # default
#         cls.label_set2 = cls.project.get_label_set_by_id(3707)  # multiple false
#         category.label_sets = [cls.label_set1, cls.label_set2]
#         cls.test_document = category.documents()[0]
#
#         for document in category.documents():
#             filtered_annotations = [
#                 annot
#                 for annot in document.annotations(use_correct=True)
#                 if annot.label_set in [cls.label_set1, cls.label_set2]
#             ]
#             document._annotations = filtered_annotations
#
#         cls.extraction_ai = DocumentAnnotationMultiClassModel(category=category)
#
#     def test_1_extract_method_default_label_set_prediction(self):
#         """Test extract with default predictions from the Label Set Classifier."""
#         res_dict = {
#             # label from default Label Set
#             'Vorname': pd.DataFrame(
#                 [
#                     {'label_text': 'Vorname', 'confidence': 0.4, 'line_index': 1},
#                     {'label_text': 'Vorname', 'confidence': 0.6, 'line_index': 2},
#                 ]
#             ),
#             # Label from Label Set with multiple False
#             'Steuer-Brutto': pd.DataFrame(
#                 [
#                     {'label_text': 'Steuer-Brutto', 'confidence': 0.2, 'line_index': 3},
#                     {'label_text': 'Steuer-Brutto', 'confidence': 0.4, 'line_index': 4},
#                 ]
#             ),
#         }
#
#         res_label_sets = pd.DataFrame(['No', 'No', 'No', 'No'])
#
#         result = self.extraction_ai.extract_from_label_set_output(res_dict, res_label_sets)
#         assert all(result['Vorname'] == res_dict['Vorname'])
#         assert all(result['Verdiensibescheinigung']['Steuer-Brutto'] == res_dict['Steuer-Brutto'])
#
#     def test_2_extract_method_correct_label_cls_correct_label_set_clf(self):
#         """Test extract with correct predictions from the Label Classifier and Label Set Classifier."""
#         res_dict = {
#             # label from default Label Set
#             'Vorname': pd.DataFrame(
#                 [
#                     {'label_text': 'Vorname', 'confidence': 0.4, 'line_index': 1},
#                     {'label_text': 'Vorname', 'confidence': 0.6, 'line_index': 2},
#                 ]
#             ),
#             # Label from Label Set with multiple False
#             'Steuer-Brutto': pd.DataFrame(
#                 [
#                     {'label_text': 'Steuer-Brutto', 'confidence': 0.2, 'line_index': 3},
#                     {'label_text': 'Steuer-Brutto', 'confidence': 0.4, 'line_index': 4},
#                 ]
#             ),
#         }
#         res_label_sets = pd.DataFrame(['Lohnabrechnung', 'No', 'Verdiensibescheinigung', 'No'])
#
#         result = self.extraction_ai.extract_from_label_set_output(res_dict, res_label_sets)
#         assert all(result['Vorname'] == res_dict['Vorname'])
#         assert all(result['Verdiensibescheinigung']['Steuer-Brutto'] == res_dict['Steuer-Brutto'])
#
#     @unittest.skip(reason="Not currently using the choose_top option, which also needs revision.")
#     def test_3_extract_method_correct_label_cls_correct_label_set_clf_choose_top(self):
#         """Test extract with correct predictions from the Label Classifier and Label Set Classifier and choose top."""
#         res_dict = {
#             # label from default Label Set
#             'Vorname': pd.DataFrame(
#                 [
#                     {'label_text': 'Vorname', 'confidence': 0.4, 'line_index': 1},
#                     {'label_text': 'Vorname', 'confidence': 0.6, 'line_index': 2},
#                 ]
#             ),
#             # Label from Label Set with multiple False
#             'Steuer-Brutto': pd.DataFrame(
#                 [
#                     {'label_text': 'Steuer-Brutto', 'confidence': 0.2, 'line_index': 3},
#                     {'label_text': 'Steuer-Brutto', 'confidence': 0.4, 'line_index': 4},
#                 ]
#             ),
#         }
#         res_label_sets = pd.DataFrame(['Lohnabrechnung', 'No', 'Verdiensibescheinigung', 'No'])
#
#         result = self.extraction_ai.extract_from_label_set_output(res_dict, res_label_sets, choose_top=True)
#         assert (
#             result['Vorname']
#             .reset_index(drop=True)
#             .equals(pd.DataFrame([{'label_text': 'Vorname', 'confidence': 0.6, 'line_index': 2}]))
#         )
#         assert (
#             result['Verdiensibescheinigung']['Steuer-Brutto']
#             .reset_index(drop=True)
#             .equals(pd.DataFrame([{'label_text': 'Steuer-Brutto', 'confidence': 0.4, 'line_index': 4}]))
#         )
#
#     def test_4_extract_method_incorrect_label_cls_correct_label_set_clf(self):
#         """Test extract with missing Label predictions and correct Label Set predictions."""
#         res_dict = {
#             # label from default Label Set
#             'Vorname': pd.DataFrame(
#                 [
#                     {'label_text': 'Vorname', 'confidence': 0.4, 'line_index': 1},
#                     {'label_text': 'Vorname', 'confidence': 0.6, 'line_index': 2},
#                 ]
#             ),
#         }
#         res_label_sets = pd.DataFrame(['No', 'No'])
#         result = self.extraction_ai.extract_from_label_set_output(res_dict.copy(), res_label_sets)
#         assert all(result['Vorname'] == res_dict['Vorname'])
#
#     def test_5_extract_method_incorrect_label_cls_incorrect_label_set_clf(self):
#         """Test extract with missing Label predictions and incorrect Label Set predictions."""
#         res_dict = {
#             # label from default Label Set
#             'Vorname': pd.DataFrame(
#                 [
#                     {'label_text': 'Vorname', 'confidence': 0.4, 'line_index': 1},
#                     {'label_text': 'Vorname', 'confidence': 0.6, 'line_index': 2},
#                 ]
#             ),
#         }
#         res_label_sets = pd.DataFrame(['No', 'Verdiensibescheinigung'])
#         result = self.extraction_ai.extract_from_label_set_output(res_dict, res_label_sets)
#         assert all(result['Vorname'] == res_dict['Vorname'])
#
#     def test_6_extract_method_correct_label_cls_incorrect_label_set_clf(self):
#         """Test extract with correct Label predictions and incorrect Label Set predictions."""
#         res_dict = {
#             # label from default Label Set
#             'Vorname': pd.DataFrame(
#                 [
#                     {'label_text': 'Vorname', 'confidence': 0.4, 'line_index': 1},
#                     {'label_text': 'Vorname', 'confidence': 0.6, 'line_index': 2},
#                 ]
#             ),
#             # Label from Label Set with multiple False
#             'Steuer-Brutto': pd.DataFrame(
#                 [
#                     {'label_text': 'Steuer-Brutto', 'confidence': 0.2, 'line_index': 3},
#                     {'label_text': 'Steuer-Brutto', 'confidence': 0.4, 'line_index': 4},
#                 ]
#             ),
#         }
#         res_label_sets = pd.DataFrame(['No', 'No', 'No', 'No'])
#         result = self.extraction_ai.extract_from_label_set_output(res_dict.copy(), res_label_sets)
#         assert all(result['Vorname'] == res_dict['Vorname'])
#         assert all(result['Verdiensibescheinigung']['Steuer-Brutto'] == res_dict['Steuer-Brutto'])
#
#     def test_7_build_project_with_multiple_false_label_sets_only(self):
#         """Test training with a Document where there are no Label Sets other than multiple=False ones."""
#         self.extraction_ai.build()
#         assert self.extraction_ai.label_set_clf is not None
#         result = self.extraction_ai.extract(
#             text=self.test_document.text, bbox=self.test_document.get_bbox(), pages=self.test_document.pages
#         )
#
#         labels_names_1 = [label.name for label in self.label_set1.labels]
#
#         for key in result.keys():
#             assert key in labels_names_1 + [self.label_set2.name]
#
#
# class TestLabelSetClfExtractMultipleTrueOnly(unittest.TestCase):
#     """Test Label Set classifier extract method when the only Label Set has option for multiple Annotation Sets."""
#
#     @classmethod
#     def setUpClass(cls) -> None:
#         """Project with 1 Label Set with multiple=False."""
#         cls.project = Project(id_=46)
#         category = cls.project.get_category_by_id(63)
#         cls.label_set1 = cls.project.get_label_set_by_id(63)  # default
#         cls.label_set2 = cls.project.get_label_set_by_id(64)  # multiple true
#         category.label_sets = [cls.label_set1, cls.label_set2]
#         cls.test_document = category.documents()[0]
#
#         for document in category.documents():
#             filtered_annotations = [
#                 annot
#                 for annot in document.annotations(use_correct=True)
#                 if annot.label_set in [cls.label_set1, cls.label_set2]
#             ]
#             document._annotations = filtered_annotations
#
#         cls.extraction_ai = DocumentAnnotationMultiClassModel(category=category)
#
#     def test_1_extract_method_default_label_set_prediction(self):
#         """Test extract with default predictions from the Label Set Classifier."""
#         res_dict = {
#             # label from default Label Set
#             'Vorname': pd.DataFrame([{'label_text': 'Vorname', 'confidence': 0.4, 'line_index': 1}]),
#             # Label from Label Set with multiple True
#             'Betrag': pd.DataFrame(
#                 [
#                     {'label_text': 'Betrag', 'confidence': 0.2, 'line_index': 3},
#                     {'label_text': 'Betrag', 'confidence': 0.4, 'line_index': 4},
#                     {'label_text': 'Betrag', 'confidence': 0.3, 'line_index': 5},
#                 ]
#             ),
#         }
#
#         res_label_sets = pd.DataFrame(['No', 'No', 'No', 'No', 'No'])
#
#         result = self.extraction_ai.extract_from_label_set_output(res_dict, res_label_sets)
#         assert all(result['Vorname'] == res_dict['Vorname'])
#         assert len(result['Brutto-Bezug']) == 1
#         assert all(result['Brutto-Bezug'][0]['Betrag'] == res_dict['Betrag'])
#
#     def test_2_extract_method_correct_label_cls_correct_label_set_clf(self):
#         """Test extract with correct predictions from the Label Classifier and Label Set Classifier."""
#         res_dict = {
#             # label from default Label Set
#             'Vorname': pd.DataFrame([{'label_text': 'Vorname', 'confidence': 0.4, 'line_index': 1}]),
#             # Label from Label Set with multiple True
#             'Betrag': pd.DataFrame(
#                 [
#                     {'label_text': 'Betrag', 'confidence': 0.2, 'line_index': 3},
#                     {'label_text': 'Betrag', 'confidence': 0.4, 'line_index': 4},
#                     {'label_text': 'Betrag', 'confidence': 0.3, 'line_index': 5},
#                 ]
#             ),
#         }
#         res_label_sets = pd.DataFrame(['Lohnabrechnung', 'No', 'Brutto-Bezug', 'Brutto-Bezug', 'Brutto-Bezug'])
#
#         result = self.extraction_ai.extract_from_label_set_output(res_dict, res_label_sets)
#         assert all(result['Vorname'] == res_dict['Vorname'])
#         assert len(result['Brutto-Bezug']) == 3
#         assert all(result['Brutto-Bezug'][0]['Betrag'] == res_dict['Betrag'].loc[0, :])
#         assert all(result['Brutto-Bezug'][1]['Betrag'] == res_dict['Betrag'].loc[1, :])
#         assert all(result['Brutto-Bezug'][2]['Betrag'] == res_dict['Betrag'].loc[2, :])
#
#     @unittest.skip(reason="Not currently using the choose_top option, which also needs revision.")
#     def test_3_extract_method_correct_label_cls_correct_label_set_clf_choose_top(self):
#         """Test extract with correct predictions from the Label Classifier and Label Set Classifier and choose top."""
#         res_dict = {
#             # label from default Label Set
#             'Vorname': pd.DataFrame([{'label_text': 'Vorname', 'confidence': 0.4, 'line_index': 1}]),
#             # Label from Label Set with multiple True
#             'Betrag': pd.DataFrame(
#                 [
#                     {'label_text': 'Betrag', 'confidence': 0.2, 'line_index': 3},
#                     {'label_text': 'Betrag', 'confidence': 0.4, 'line_index': 4},
#                     {'label_text': 'Betrag', 'confidence': 0.3, 'line_index': 5},
#                 ]
#             ),
#         }
#         res_label_sets = pd.DataFrame(['Lohnabrechnung', 'No', 'Brutto-Bezug', 'Brutto-Bezug', 'Brutto-Bezug'])
#
#         result = self.extraction_ai.extract_from_label_set_output(res_dict, res_label_sets, choose_top=True)
#         assert all(result['Vorname'] == res_dict['Vorname'])
#         assert len(result['Brutto-Bezug']) == 3
#         assert all(result['Brutto-Bezug'][0]['Betrag'] == res_dict['Betrag'].loc[0, :])
#         assert all(result['Brutto-Bezug'][1]['Betrag'] == res_dict['Betrag'].loc[1, :])
#         assert all(result['Brutto-Bezug'][2]['Betrag'] == res_dict['Betrag'].loc[2, :])
#
#     def test_4_extract_method_incorrect_label_cls_correct_label_set_clf(self):
#         """Test extract with missing Label predictions and correct Label Set predictions."""
#         res_dict = {
#             # label from default Label Set
#             'Vorname': pd.DataFrame([{'label_text': 'Vorname', 'confidence': 0.4, 'line_index': 1}]),
#             # Label from Label Set with multiple True
#             'Betrag': pd.DataFrame([{'label_text': 'Betrag', 'confidence': 0.3, 'line_index': 5}]),
#         }
#         res_label_sets = pd.DataFrame(['No', 'No', 'No', 'No', 'Brutto-Bezug'])
#         result = self.extraction_ai.extract_from_label_set_output(res_dict.copy(), res_label_sets)
#
#         assert all(result['Vorname'] == res_dict['Vorname'])
#         assert len(result['Brutto-Bezug']) == 1
#         assert all(result['Brutto-Bezug'][0]['Betrag'] == res_dict['Betrag'])
#
#     def test_5_extract_method_incorrect_label_cls_incorrect_label_set_clf(self):
#         """Test extract with missing Label predictions and incorrect Label Set predictions."""
#         res_dict = {
#             # label from default Label Set
#             'Vorname': pd.DataFrame([{'label_text': 'Vorname', 'confidence': 0.4, 'line_index': 1}]),
#             # Label from Label Set with multiple True
#             'Betrag': pd.DataFrame([{'label_text': 'Betrag', 'confidence': 0.3, 'line_index': 5}]),
#         }
#         res_label_sets = pd.DataFrame(['Brutto-Bezug', 'No', 'No', 'No', 'No'])
#         result = self.extraction_ai.extract_from_label_set_output(res_dict, res_label_sets)
#         assert all(result['Vorname'] == pd.DataFrame([{'label_text': 'Vorname', 'confidence': 0.4, 'line_index': 1}]))
#         assert len(result['Brutto-Bezug']) == 1
#         assert all(result['Brutto-Bezug'][0]['Betrag'] == res_dict['Betrag'])
#
#     def test_6_extract_method_correct_label_cls_incorrect_label_set_clf(self):
#         """Test extract with correct Label predictions and incorrect Label Set predictions."""
#         res_dict = {
#             # label from default Label Set
#             'Vorname': pd.DataFrame([{'label_text': 'Vorname', 'confidence': 0.4, 'line_index': 1}]),
#             # Label from Label Set with multiple True
#             'Betrag': pd.DataFrame(
#                 [
#                     {'label_text': 'Betrag', 'confidence': 0.2, 'line_index': 3},
#                     {'label_text': 'Betrag', 'confidence': 0.4, 'line_index': 4},
#                     {'label_text': 'Betrag', 'confidence': 0.3, 'line_index': 5},
#                 ]
#             ),
#         }
#         res_label_sets = pd.DataFrame(['Lohnabrechnung', 'No', 'No', 'No', 'No'])
#         result = self.extraction_ai.extract_from_label_set_output(res_dict.copy(), res_label_sets)
#         assert all(result['Vorname'] == res_dict['Vorname'])
#         assert len(result['Brutto-Bezug']) == 1
#         assert all(result['Brutto-Bezug'][0]['Betrag'] == res_dict['Betrag'])
#
#     def test_7_build_project_with_multiple_true_label_sets_only(self):
#         """Test training with a Document where there are no Label Sets other than multiple=True ones."""
#         self.extraction_ai.build()
#         assert self.extraction_ai.label_set_clf is not None
#         result = self.extraction_ai.extract(
#             text=self.test_document.text, bbox=self.test_document.get_bbox(), pages=self.test_document.pages
#         )
#
#         labels_names_1 = [label.name for label in self.label_set1.labels]
#
#         for key in result.keys():
#             assert key in labels_names_1 + [self.label_set2.name]
#
#
# class TestLabelSetClfExtractMultipleTrueAndMultipleFalse(unittest.TestCase):
#     """Test Label Set classifier extract method when the only Label Set is the Category."""
#
#     @classmethod
#     def setUpClass(cls) -> None:
#         """Set the test data."""
#         cls.project = Project(id_=46)
#         category = cls.project.get_category_by_id(63)
#         label_set0 = cls.project.get_label_set_by_id(63)  # default
#         label_set1 = cls.project.get_label_set_by_id(64)  # multiple true
#         label_set2 = cls.project.get_label_set_by_id(3707)  # multiple false
#         category.label_sets = [label_set0, label_set1, label_set2]
#         cls.test_document = category.documents()[0]
#
#         for document in category.documents():
#             filtered_annotations = [
#                 annot
#                 for annot in document.annotations(use_correct=True)
#                 if annot.label_set in [label_set0, label_set1, label_set2]
#             ]
#             document._annotations = filtered_annotations
#
#         cls.extraction_ai = DocumentAnnotationMultiClassModel(category=category)
#
#     def test_1_extract_method_default_label_set_prediction(self):
#         """Test extract with default predictions from the Label Set Classifier."""
#         res_dict = {
#             # label from default Label Set
#             'Vorname': pd.DataFrame([{'label_text': 'Vorname', 'confidence': 0.4, 'line_index': 1}]),
#             # Label from Label Set with multiple True
#             'Betrag': pd.DataFrame(
#                 [
#                     {'label_text': 'Betrag', 'confidence': 0.2, 'line_index': 3},
#                     {'label_text': 'Betrag', 'confidence': 0.4, 'line_index': 4},
#                     {'label_text': 'Betrag', 'confidence': 0.3, 'line_index': 5},
#                     {'label_text': 'Betrag', 'confidence': 0.3, 'line_index': 10},
#                 ]
#             ),
#             # Label from Label Set with multiple False
#             'Steuer-Brutto': pd.DataFrame(
#                 [
#                     {'label_text': 'Steuer-Brutto', 'confidence': 0.2, 'line_index': 7},
#                     {'label_text': 'Steuer-Brutto', 'confidence': 0.4, 'line_index': 8},
#                 ]
#             ),
#         }
#
#         res_label_sets = pd.DataFrame(['No', 'No', 'No', 'No', 'No', 'No', 'No', 'No', 'No'])
#
#         result = self.extraction_ai.extract_from_label_set_output(res_dict, res_label_sets)
#         assert all(result['Vorname'] == res_dict['Vorname'])
#         assert len(result['Brutto-Bezug']) == 1
#         assert all(result['Brutto-Bezug'][0]['Betrag'] == res_dict['Betrag'])
#         assert all(result['Verdiensibescheinigung']['Steuer-Brutto'] == res_dict['Steuer-Brutto'])
#
#     def test_2_extract_method_correct_label_cls_correct_label_set_clf(self):
#         """Test extract with correct predictions from the Label Classifier and Label Set Classifier."""
#         res_dict = {
#             # label from default Label Set
#             'Vorname': pd.DataFrame([{'label_text': 'Vorname', 'confidence': 0.4, 'line_index': 1}]),
#             # Label from Label Set with multiple True
#             'Betrag': pd.DataFrame(
#                 [
#                     {'label_text': 'Betrag', 'confidence': 0.2, 'line_index': 3},
#                     {'label_text': 'Betrag', 'confidence': 0.4, 'line_index': 4},
#                     {'label_text': 'Betrag', 'confidence': 0.3, 'line_index': 5},
#                     {'label_text': 'Betrag', 'confidence': 0.3, 'line_index': 10},
#                 ]
#             ),
#             # Label from Label Set with multiple False
#             'Steuer-Brutto': pd.DataFrame(
#                 [
#                     {'label_text': 'Steuer-Brutto', 'confidence': 0.2, 'line_index': 7},
#                     {'label_text': 'Steuer-Brutto', 'confidence': 0.4, 'line_index': 8},
#                 ]
#             ),
#         }
#         res_label_sets = pd.DataFrame(
#             [
#                 'Lohnabrechnung',
#                 'No',
#                 'Brutto-Bezug',
#                 'Brutto-Bezug',
#                 'Brutto-Bezug',
#                 'No',
#                 'Verdiensibescheinigung',
#                 'No',
#                 'No',
#                 'Brutto-Bezug',
#             ]
#         )
#
#         result = self.extraction_ai.extract_from_label_set_output(res_dict, res_label_sets)
#         assert all(result['Vorname'] == res_dict['Vorname'])
#         assert len(result['Brutto-Bezug']) == 4
#         assert all(result['Brutto-Bezug'][0]['Betrag'] == res_dict['Betrag'].loc[0, :])
#         assert all(result['Brutto-Bezug'][1]['Betrag'] == res_dict['Betrag'].loc[1, :])
#         assert all(result['Brutto-Bezug'][2]['Betrag'] == res_dict['Betrag'].loc[2, :])
#         assert all(result['Brutto-Bezug'][3]['Betrag'] == res_dict['Betrag'].loc[3, :])
#         assert all(result['Verdiensibescheinigung']['Steuer-Brutto'] == res_dict['Steuer-Brutto'])
#
#     @unittest.skip(reason="Not currently using the choose_top option, which also needs revision.")
#     def test_3_extract_method_correct_label_cls_correct_label_set_clf_choose_top(self):
#         """Test extract with correct predictions from the Label Classifier and Label Set Classifier and choose top."""
#         res_dict = {
#             # label from default Label Set
#             'Vorname': pd.DataFrame([{'label_text': 'Vorname', 'confidence': 0.4, 'line_index': 1}]),
#             # Label from Label Set with multiple True
#             'Betrag': pd.DataFrame(
#                 [
#                     {'label_text': 'Betrag', 'confidence': 0.2, 'line_index': 3},
#                     {'label_text': 'Betrag', 'confidence': 0.4, 'line_index': 4},
#                     {'label_text': 'Betrag', 'confidence': 0.3, 'line_index': 5},
#                 ]
#             ),
#         }
#         res_label_sets = pd.DataFrame(['Lohnabrechnung', 'Brutto-Bezug', 'Brutto-Bezug', 'Brutto-Bezug'])
#
#         result = self.extraction_ai.extract_from_label_set_output(res_dict, res_label_sets, choose_top=True)
#         assert all(result['Vorname'] == res_dict['Vorname'])
#         assert len(result['Brutto-Bezug']) == 3
#         assert all(result['Brutto-Bezug'][0]['Betrag'] == res_dict['Betrag'].loc[0, :])
#         assert all(result['Brutto-Bezug'][1]['Betrag'] == res_dict['Betrag'].loc[1, :])
#         assert all(result['Brutto-Bezug'][2]['Betrag'] == res_dict['Betrag'].loc[2, :])
#
#     def test_4_extract_method_incorrect_label_cls_correct_label_set_clf(self):
#         """Test extract with missing Label predictions and correct Label Set predictions."""
#         res_dict = {
#             # label from default Label Set
#             'Vorname': pd.DataFrame([{'label_text': 'Vorname', 'confidence': 0.4, 'line_index': 1}]),
#             # Label from Label Set with multiple True
#             'Betrag': pd.DataFrame(
#                 [
#                     {'label_text': 'Betrag', 'confidence': 0.3, 'line_index': 5},
#                     {'label_text': 'Betrag', 'confidence': 0.3, 'line_index': 10},
#                 ]
#             ),
#             # Label from Label Set with multiple False
#             'Steuer-Brutto': pd.DataFrame(
#                 [
#                     {'label_text': 'Steuer-Brutto', 'confidence': 0.2, 'line_index': 7},
#                 ]
#             ),
#         }
#         res_label_sets = pd.DataFrame(
#             [
#                 'Lohnabrechnung',
#                 'No',
#                 'No',
#                 'No',
#                 'Brutto-Bezug',
#                 'No',
#                 'Verdiensibescheinigung',
#                 'No',
#                 'No',
#                 'Brutto-Bezug',
#             ]
#         )
#
#         result = self.extraction_ai.extract_from_label_set_output(res_dict.copy(), res_label_sets)
#         assert all(result['Vorname'] == res_dict['Vorname'])
#         assert len(result['Brutto-Bezug']) == 2
#         assert all(result['Brutto-Bezug'][0]['Betrag'] == res_dict['Betrag'].loc[0, :])
#         assert all(result['Brutto-Bezug'][1]['Betrag'] == res_dict['Betrag'].loc[1, :])
#         assert all(result['Verdiensibescheinigung']['Steuer-Brutto'] == res_dict['Steuer-Brutto'])
#
#     def test_5_extract_method_incorrect_label_cls_incorrect_label_set_clf(self):
#         """Test extract with missing Label predictions and incorrect Label Set predictions."""
#         res_dict = {
#             # label from default Label Set
#             'Vorname': pd.DataFrame([{'label_text': 'Vorname', 'confidence': 0.4, 'line_index': 1}]),
#             # Label from Label Set with multiple True
#             'Betrag': pd.DataFrame(
#                 [
#                     {'label_text': 'Betrag', 'confidence': 0.3, 'line_index': 5},
#                     {'label_text': 'Betrag', 'confidence': 0.3, 'line_index': 10},
#                 ]
#             ),
#             # Label from Label Set with multiple False
#             'Steuer-Brutto': pd.DataFrame(
#                 [
#                     {'label_text': 'Steuer-Brutto', 'confidence': 0.2, 'line_index': 7},
#                 ]
#             ),
#         }
#         res_label_sets = pd.DataFrame(
#             ['Brutto-Bezug', 'No', 'No', 'No', 'Verdiensibescheinigung', 'No', 'Lohnabrechnung', 'No', 'No', 'No']
#         )
#
#         result = self.extraction_ai.extract_from_label_set_output(res_dict, res_label_sets)
#         assert all(result['Vorname'] == pd.DataFrame([{'label_text': 'Vorname', 'confidence': 0.4, 'line_index': 1}]))
#         assert len(result['Brutto-Bezug']) == 1
#         assert all(result['Brutto-Bezug'][0]['Betrag'] == res_dict['Betrag'])
#         assert all(result['Verdiensibescheinigung']['Steuer-Brutto'] == res_dict['Steuer-Brutto'])
#
#     def test_6_build_project_with_all_label_set_types(self):
#         """Test training with a document where there are all label set types."""
#         self.extraction_ai.build()
#         assert self.extraction_ai.label_set_clf is not None
#         result = self.extraction_ai.extract(
#             text=self.test_document.text, bbox=self.test_document.get_bbox(), pages=self.test_document.pages
#         )
#         assert len(result.keys()) == 10
#
#
# class TestLabelSetClf(unittest.TestCase):
#     # TODO: use empty project? (TestLabelSetClfBasicProject)
#
#     @classmethod
#     def setUpClass(cls) -> None:
#         """Set the test data (Project 1199)."""
#         cls.prj = Project(id_=46, update=True)
#         cls.category = cls.prj.categories[0]
#         cls.document_id = 196137
#         cls.document = cls.prj.get_document_by_id(cls.document_id)
#         cls.extraction_ai = DocumentAnnotationMultiClassModel(category=cls.category)
#
#     def test_1_fit_invalid_document(self):
#         """Test fit() the Label Set classifier with an invalid document - not belonging to the category."""
#         self.extraction_ai.label_feature_list = ['dummy_feat_1']
#         self.extraction_ai.df_train = pandas.DataFrame([{'document_id': 1, 'label_text': 'test', 'dummy_feat_1': 1}])
#         self.extraction_ai.df_valid = pandas.DataFrame()
#         with self.assertRaises(IndexError):
#             self.extraction_ai.fit()
#             self.extraction_ai.fit_label_set_clf()
#
#     def test_2_fit_label_clf(self):
#         """Minimal setup to do the fitting."""
#         self.extraction_ai.label_feature_list = ['dummy_feat_1']
#         document_id = self.category.documents()[0].id_
#         self.extraction_ai.df_train = pandas.DataFrame(
#             [
#                 {
#                     'document_id': document_id,
#                     'start_offset': 0,
#                     'end_offset': 1,
#                     'line_index': 0,
#                     'label_text': 'Vorname',
#                     'dummy_feat_1': 1,
#                 },
#                 {
#                     'document_id': document_id,
#                     'start_offset': 0,
#                     'end_offset': 1,
#                     'line_index': 0,
#                     'label_text': 'Nachname',
#                     'dummy_feat_1': 1,
#                 },
#             ]
#         )
#         self.extraction_ai.df_valid = pandas.DataFrame()
#         self.extraction_ai.fit()
#         self.extraction_ai.fit_label_set_clf()
#         assert len(self.extraction_ai.label_set_feature_list) == len(self.extraction_ai.labels)
#
#     def test_3_fit_label_extract(self):
#         """Minimal setup to do the fitting."""
#         document = self.category.documents()[0]
#         self.extraction_ai.build()
#         assert sorted(self.extraction_ai.label_set_feature_list) == sorted(
#             [
#                 'EMPTY_LABEL',
#                 'Vorname',
#                 'Betrag',
#                 'Faktor',
#                 'Menge',
#                 'Netto-Verdienst',
#                 'Steuerrechtliche Abzüge',
#                 'Nachname',
#                 'Steuer-Brutto',
#                 'Gesamt-Brutto',
#                 'Auszahlungsbetrag',
#                 'Austellungsdatum',
#                 'Bezeichnung',
#                 'Lohnart',
#                 'Bank inkl. IBAN',
#                 'Personalausweis',
#                 'Steuerklasse',
#                 'Sozialversicherung',
#             ]
#         )
#         self.extraction_ai.extract(text=document.text, bbox=document.get_bbox(), pages=document.pages)
#
#     def test_8_fit_label_set_clf_is_skipped(self):
#         """Test if the fit of the Label Set Classifier is skipped if there are only default Label Sets."""
#         for label_set in self.category.label_sets:
#             label_set.is_default = True
#         extraction_ai = DocumentAnnotationMultiClassModel(category=self.category)
#         extraction_ai.build()
#         # restore project status
#         for label_set in self.category.label_sets:
#             if label_set.id_ != 63:
#                 label_set.is_default = False
#         assert extraction_ai.label_set_clf is None
#
#     def test_7_fit_label_set_clf_is_skipped_wrong_behaviour(self):
#         """Test if the fit of the Label Set Classifier happens if there are only Label Sets with multiple False."""
#         for label_set in self.category.label_sets:
#             label_set.has_multiple_annotation_sets = False
#         extraction_ai = DocumentAnnotationMultiClassModel(category=self.category)
#         extraction_ai.build()
#         # restore project status
#         for label_set in self.category.label_sets:
#             if label_set.id_ in [64, 3706, 3606]:
#                 label_set.has_multiple_annotation_sets = True
#         assert extraction_ai.label_set_clf is not None
#
#     def test_6_extract_method_both_predictions_empty(self):
#         """Test extract with empty predictions from Label Classifier and Label Set Classifier."""
#         with self.assertRaises(ValueError) as context:
#             _ = self.extraction_ai.extract_from_label_set_output({}, pd.DataFrame())
#             assert (
#                 'Label Set Classifier result is empty and it should have the default value "No".' in context.exception
#             )
#
#     def test_4_extract_method_empty_label_prediction(self):
#         """Test extract with empty predictions from the Label Classifier."""
#         res_dict = {}
#         res_label_sets = pd.DataFrame(['No', 'No', 'Verdiensibescheinigung', 'No'])
#         result = self.extraction_ai.extract_from_label_set_output(res_dict, res_label_sets)
#         assert result == {}
#
#     def test_5_extract_method_empty_label_set_prediction(self):
#         """Test extract with empty predictions from the Label Set Classifier."""
#         res_dict = {
#             # label from default Label Set
#             'Vorname': pd.DataFrame(
#                 [
#                     {'label_text': 'Vorname', 'confidence': 0.4, 'line_index': 1},
#                     {'label_text': 'Vorname', 'confidence': 0.6, 'line_index': 2},
#                 ]
#             ),
#         }
#         res_label_sets = pd.DataFrame()
#         with self.assertRaises(ValueError) as context:
#             _ = self.extraction_ai.extract_from_label_set_output(res_dict, res_label_sets)
#
#             assert (
#                 'Label Set Classifier result is empty and it should have the default value "No".' in context.exception
#             )
#
#
# class CreateCandidatesDatasetTestDocumentAnnotationMultiClassModel(unittest.TestCase):
#     """Test for create_candidates_dataset."""
#
#     @classmethod
#     def setUpClass(cls) -> None:
#         """Set the test data (Project 46)."""
#         # TODO: use an empty Project
#         cls.prj = Project(id_=46, update=True)
#
#         cls.document_id = 44863  # 196137
#         # cls.document = cls.prj.get_document_by_id(cls.document_id)
#         cls.document = next(x for x in cls.prj.documents if x.id_ == cls.document_id)
#         # cls.document = next(x for x in cls.prj.no_status_documents if x.id_ == cls.document_id)
#         cls.category = cls.prj.categories[0]
#         extraction_ai = DocumentAnnotationMultiClassModel(category=cls.category)
#         cls.extraction_ai = extraction_ai.create_candidates_dataset()
#         cls.df = cls.extraction_ai.df_train
#
#     def test_length_df_train(self):
#         df = self.df.copy()
#         assert sum(len(x.spans) for x in self.document.annotations()) == \
#         df[df.document_id == self.document_id].shape[0]
#
#     def test_filter_feedback_required(self):
#         """All existing feedback required annotations (with ID) need to be filtered out."""
#         df = self.df.copy()
#         assert df[(~df['annotation_id'].isnull()) & (~df['revised']) & (~df['is_correct'])].shape[0] == 0
#
#     def test_filter_declined(self):
#         """All existing declined annotations (with ID) need to be filtered out."""
#         df = self.df.copy()
#         assert df[~df['id_'].isnull() & df['revised'] & ~df['is_correct']].shape[0] == 0
#
#     def test_document_id(self):
#         """All annotations must be of the category documents."""
#         df = self.df.copy()
#         assert list(df['document_id'].unique()) == list(set([doc.id_ for doc in self.category.documents()]))
#
#     def test_multiline_positional_attributes(self):
#         """Test splitting of annotations provide valid results."""
#         df = self.df.copy()
#
#         label = next(x for x in self.prj.labels if x.id_ == 12470)
#         multiline_annotations = [x for x in self.document.annotations() if x.label and x.label.id_ == label.id_]
#
#         for annotation in multiline_annotations:
#             # assert annotation.id
#             assert annotation.annotation_set
#             assert annotation.annotation_set.label_set.name
#             assert annotation.bboxes
#
#             for span in annotation._spans:
#                 box = get_bboxes(self.document.get_bbox(), span.start_offset, span.end_offset)[0]
#                 filter_df = df[(df['start_offset'] == span.start_offset) & (df['end_offset'] == span.end_offset)]
#
#                 assert filter_df['offset_string'].iat[0] == span.offset_string
#                 assert filter_df['l_dist0'].iat[0] >= 0
#                 assert filter_df['l_dist1'].iat[0] >= 0
#                 assert filter_df['r_dist0'].iat[0] >= 0
#                 assert filter_df['r_dist1'].iat[0] >= 0
#
#             for attribute in ['page_index', 'x0', 'x1', 'y0', 'y1']:
#                 logger.info(f'Check {attribute} for annotation {annotation}.')
#                 assert abs(box[attribute] - filter_df[attribute].iat[0]) < 0.1
#
#     @unittest.skip(reason="Needs revision/ implementation. - we are getting a negative 'l_dist0'")
#     def test_positional_attributes(self):
#         df = self.df.copy()
#         df = df[df['document_id'] == self.document_id]
#
#         label = next(x for x in self.prj.labels if x.id_ == 12470)
#         not_multiline_annotations = [x for x in self.document.annotations() if x.label and x.label.id_ != label.id_]
#         for annotation in not_multiline_annotations:
#             for span in annotation._spans:
#                 assert annotation.id_
#                 assert annotation.annotation_set
#                 assert annotation.annotation_set.label_set.name
#                 assert annotation.bboxes
#
#                 box = get_bboxes(annotation.document.get_bbox(), annotation.start_offset, annotation.end_offset)[0]
#                 filter_df = df[
#                     (df['start_offset'] == annotation.start_offset) & (df['end_offset'] == annotation.end_offset)
#                 ]
#
#                 assert filter_df['offset_string'].iat[0] == span.offset_string
#                 assert filter_df['l_dist0'].iat[0] >= 0
#                 assert filter_df['l_dist1'].iat[0] >= 0
#                 assert filter_df['r_dist0'].iat[0] >= 0
#                 assert filter_df['r_dist1'].iat[0] >= 0
#
#                 for attribute in ['page_index', 'x0', 'x1', 'y0', 'y1']:
#                     logger.info(f'Check {attribute} for annotation {annotation}.')
#                     assert abs(box[attribute] - filter_df[attribute].iat[0]) < 0.1
#
#     def test_feature_function_number_of_features(self):
#         """
#         Test feature function.
#
#         feature_list consists of:
#         - string_feature_column_order
#             Generated by convert_to_feat() in multiclass_clf.py, generates 51 features.
#             builds on:
#             - strip_accents()
#             - vowel_count()
#             - special_count()
#             - space_count()
#             - digit_count()
#             - upper_count()
#             - date_count()
#             - num_count()
#             - normalize_to_python_float()
#             - unique_char_count()
#             - duplicate_count()
#             - count_string_differences()
#             - year_month_day_count()
#             - substring_count()
#             - starts_with_substring()
#             - ends_with_substring()
#         - abs_pos_feature_list
#             Uses ["x0", "y0", "x1", "y1", "page_index", "area"] which are direct annotation attributes
#         - l_keys
#             Defined by n_left_nearest:
#             l_dist_n distance to nth left neighbour
#             if n_nearest_across_lines is more keys are present: why?
#         - r_keys
#             Defined by n_right_nearest:
#             r_dist_n distance to nth right neighbour
#             if n_nearest_across_lines is more keys are present: why?
#         - relative_string_feature_list
#             for each left and right neighbour take the full 51 features.
#         - relative_pos_feature_list
#             "relative_position_in_page" page index as percentage of page length.
#         - word_on_page_feature_name_list
#         - first_word_features (if first_word)
#             uses 4 features ['first_word_x0', 'first_word_y0', 'first_word_x1', 'first_word_y1']
#             51 string features are generated but no used
#
#         """
#         # We use
#         string_features = [
#             'accented_char_count',
#             # 'feat_as_float', Deactivated as we already have normalize_to_float.
#             'feat_day_count',
#             'feat_digit_len',
#             'feat_duplicate_count',
#             'feat_ends_with_minus',
#             'feat_ends_with_plus',
#             'feat_len',
#             'feat_month_count',
#             'feat_num_count',
#             'feat_space_len',
#             'feat_special_len',
#             'feat_starts_with_minus',
#             'feat_starts_with_plus',
#             'feat_substring_count_a',
#             'feat_substring_count_ae',
#             'feat_substring_count_c',
#             'feat_substring_count_ch',
#             'feat_substring_count_comma',
#             'feat_substring_count_e',
#             'feat_substring_count_ei',
#             'feat_substring_count_en',
#             'feat_substring_count_er',
#             'feat_substring_count_f',
#             'feat_substring_count_g',
#             'feat_substring_count_h',
#             'feat_substring_count_i',
#             'feat_substring_count_j',
#             'feat_substring_count_k',
#             'feat_substring_count_m',
#             'feat_substring_count_minus',
#             'feat_substring_count_n',
#             'feat_substring_count_oe',
#             'feat_substring_count_ohn',
#             'feat_substring_count_on',
#             'feat_substring_count_percent',
#             'feat_substring_count_period',
#             'feat_substring_count_plus',
#             'feat_substring_count_r',
#             'feat_substring_count_s',
#             'feat_substring_count_sch',
#             'feat_substring_count_slash',
#             'feat_substring_count_str',
#             'feat_substring_count_u',
#             'feat_substring_count_ue',
#             'feat_substring_count_y',
#             'feat_unique_char_count',
#             'feat_upper_len',
#             'feat_vowel_len',
#             'feat_year_count',
#         ]
#
#         abs_pos_feature = [
#             "x0",
#             "y0",
#             "x1",
#             "y1",
#             "x0_relative",
#             "y0_relative",
#             "x1_relative",
#             "y1_relative",
#             "page_index",
#             "page_index_relative"
#             # "area"
#         ]
#         # relative_position_on_page = ["relative_position_in_page"]
#
#         neighbours_distances = 4
#         neighbours_features = 4 * len(string_features)
#         first_page_features = 0  # Deactivated
#         word_on_page_features = 0  # Deactivated
#
#         assert set(string_features).issubset(set(self.extraction_ai.label_feature_list))
#         assert set(abs_pos_feature).issubset(set(self.extraction_ai.label_feature_list))
#         # assert set(relative_position_on_page).issubset(set(self.extraction_ai.label_feature_list))
#
#         expected_feature_count = (
#             len(string_features)
#             + len(abs_pos_feature)
#             + neighbours_distances
#             + neighbours_features
#             + first_page_features
#             + word_on_page_features
#         )
#         assert len(self.extraction_ai.label_feature_list) == expected_feature_count
#
#     def test_non_feature_columns(self):
#         expected_unused_dataframe_columns = {
#             'label_text',
#             'start_offset',
#             'end_offset',
#             'annotation_id',
#             'document_id',
#             'line_index',
#             'offset_string',
#             'r_offset_string0',
#             'r_offset_string1',
#             'l_offset_string0',
#             'l_offset_string1',
#             'confidence',
#             'normalized',
#             'is_correct',
#             'revised',
#             # 'top',
#             # 'bottom',
#             'id_',
#         }
#         unused_dataframe_column = set(list(self.df)) - set(self.extraction_ai.label_feature_list)
#         assert expected_unused_dataframe_columns == unused_dataframe_column
#
#
# class FitTestDocumentAnnotationMultiClassModel(unittest.TestCase):
#     """Test fit() method."""
#
#     @classmethod
#     def setUpClass(cls) -> None:
#         """Set the test data (Project 1100)."""
#         cls.prj = Project(id_=46)
#         cls.category = cls.prj.get_category_by_id(63)
#         cls.extraction_ai = DocumentAnnotationMultiClassModel(category=cls.category)
#
#     def test_fit(self):
#         """Minimal setup to do the fitting."""
#         self.extraction_ai.label_feature_list = ['dummy_feat_1']
#         document_id = self.category.documents()[0].id_
#         self.extraction_ai.df_train = pandas.DataFrame(
#             [{'document_id': document_id, 'label_text': 'test', 'dummy_feat_1': 1}]
#         )
#         self.extraction_ai.df_valid = pandas.DataFrame()
#         self.extraction_ai.fit()
#
#
# class TestExtractDocumentAnnotationMultiClassModel(unittest.TestCase):
#     """Test extract() method."""
#
#     @classmethod
#     def setUpClass(cls) -> None:
#         """Set the test data (Project 46)."""
#         cls.prj = Project(id_=46)
#         cls.category = cls.prj.get_category_by_id(63)
#         cls.documents = cls.category.documents()
#         cls.extraction_ai = DocumentAnnotationMultiClassModel(category=cls.category)
#         cls.extraction_ai = cls.extraction_ai.build()  # TODO why do we need build() here this makes test slow.
#
#     def test_extract_output_format(self):
#         """Test output format of the extract method."""
#         document = self.documents[0]
#         ai_result = self.extraction_ai.extract(text=document.text, bbox=document.get_bbox(), pages=document.pages)
#         assert isinstance(ai_result, dict)
#         for key, value in ai_result.items():
#             assert isinstance(value, pd.DataFrame) or isinstance(value, dict) or isinstance(value, list)
#
#     def test_extract_labels_and_label_sets(self):
#         """Test labels and label sets in the result keys."""
#         document = self.documents[0]
#         ai_result = self.extraction_ai.extract(text=document.text, bbox=document.get_bbox(), pages=document.pages)
#         category_labels_names = [
#             label.name for label in self.prj.labels if self.extraction_ai.category in label.label_sets
#         ]
#         category_label_sets_names = [label_set.name for label_set in self.extraction_ai.category.label_sets]
#
#         assert len(ai_result.keys()) > 0
#         for key, value in ai_result.items():
#             # key needs to be either a label or label set from the category
#             assert key in category_labels_names or key in category_label_sets_names
#
#     def test_extract_on_empty_document(self):
#         """Test extract() on an empty Document - no text."""
#         document = Document(text='', project=self.prj, category=self.extraction_ai.category)
#         ai_result = self.extraction_ai.extract(text=document.text, bbox=document.get_bbox(), pages=document.pages)
#         assert ai_result == {}
#
#     def test_extract_result_is_valid(self):
#         document = Document(text='', project=self.prj, category=self.extraction_ai.category)
#         ai_result = self.extraction_ai.extract(text=document.text, bbox=document.get_bbox(), pages=document.pages)
#
#         for _, value in ai_result.items():
#             if isinstance(value, pd.DataFrame):
#                 assert is_valid_extraction_dataframe(ai_result, n_features_columns=260)
#
#             elif isinstance(value, list) or isinstance(value, dict):
#                 if not isinstance(value, list):
#                     value = [value]
#
#                 for entry in value:
#                     for _, extraction in entry.items():
#                         assert is_valid_extraction_dataframe(extraction, n_features_columns=260)
#
#
# class EvaluateTestDocumentAnnotationMultiClassModel(unittest.TestCase):
#     """Test evaluate() method."""
#
#     @classmethod
#     def setUpClass(cls) -> None:
#         """Set the test data (Project 1100)."""
#         # TODO: use empty Project
#         cls.prj = Project(id_=46)
#         cls.category = cls.prj.get_category_by_id(63)
#         cls.extraction_ai = DocumentAnnotationMultiClassModel(category=cls.category)
#
#     def test_evaluate_empty_test_df(self):
#         self.extraction_ai.df_test = None
#         with self.assertRaises(AttributeError):
#             self.extraction_ai.evaluate()
#
#     def test_evaluate(self):
#         # Do minimal training
#         self.extraction_ai.label_feature_list = ['dummy_feat_1']
#         self.extraction_ai.df_train = pandas.DataFrame([{'label_text': 'test', 'dummy_feat_1': 1}])
#         self.extraction_ai.df_test = pandas.DataFrame(
#             [{'confidence': 0.1, 'is_correct': True, 'label_text': 'test', 'dummy_feat_1': 1}]
#         )
#         self.extraction_ai.fit()
#
#         self.extraction_ai.evaluate()
#         df = self.extraction_ai.df_prob.iloc[:, 1]
#         assert len(df[df[0] != df.isnull()]) == 1
#
#
# class TestLoseWeight(unittest.TestCase):
#     """Test lose_weight() method."""
#
#     def test_lose_weight_without_documents(self):
#         """Test lose_weight without loading the documents in the project."""
#         prj = Project(id_=46, update=True)
#         category = prj.get_category_by_id(63)
#         extraction_ai = DocumentAnnotationMultiClassModel(category=category)
#         extraction_ai.lose_weight()
#         size_in_mb = asizeof.asizeof(extraction_ai) / 1_000_000  # Convert to MB
#         self.assertTrue(size_in_mb < 0.25)  # 2.46 MB
#
#     def test_lose_weight(self):
#         """Test lose_weight after loading the documents in the project (with build())."""
#         prj = Project(id_=46, update=True)
#         category = prj.get_category_by_id(63)
#         extraction_ai = DocumentAnnotationMultiClassModel(category=category)
#         extraction_ai.build()
#         extraction_ai.lose_weight()
#         size_in_mb = asizeof.asizeof(extraction_ai) / 1_000_000  # Convert to MB
#         self.assertTrue(size_in_mb < 0.5)
#
#     def test_lose_weight_changes_in_category_documents(self):
#         """
#         Lose weight removes Documents in the Category.
#
#         It's necessary for running multiple training iterations (e.g. parameters search)
#         """
#         prj = Project(id_=46, update=True)
#         category = prj.get_category_by_id(63)
#         extraction_ai = DocumentAnnotationMultiClassModel(category=category)
#         extraction_ai.build()
#         extraction_ai.lose_weight()
#         assert category.documents() == []
#         assert category.test_documents() == []
#
#
# class TestSave(unittest.TestCase):
#     def test_save(self):
#         """The name of the saved file should contain the name of the Category."""
#         prj = Project(id_=46)
#         category = prj.get_category_by_id(63)
#         extraction_ai = DocumentAnnotationMultiClassModel(category=category)
#         file_name = extraction_ai.save()
#         self.assertTrue(category.name.lower() in file_name)
#
#     def test_saved_model_without_documents(self):
#         """Saved model does not include Documents."""
#         prj = Project(id_=46)
#         category = prj.get_category_by_id(63)
#         extraction_ai = DocumentAnnotationMultiClassModel(category=category)
#         extraction_ai.build()
#         file_name = extraction_ai.save()
#         model = load_pickle(file_name)
#         assert len(category.documents()) == 25
#         assert model.documents == []
#         assert model.test_documents == []
#
#     def test_not_possible_to_get_documents_from_category_of_saved_model(self):
#         """Saved model does not keep the Documents of the Category."""
#         prj = Project(id_=46)
#         category = prj.get_category_by_id(63)
#         extraction_ai = DocumentAnnotationMultiClassModel(category=category)
#         extraction_ai.build()
#         file_name = extraction_ai.save()
#         model = load_pickle(file_name)
#         assert len(category.documents()) == 25
#         assert model.category.project.documents == []
#         assert model.category.documents() == []
#
#     def test_model_size_after_save(self):
#         """Save should create a file with less than 0.5 MB."""
#         prj = Project(id_=46)
#         category = prj.get_category_by_id(63)
#         extraction_ai = DocumentAnnotationMultiClassModel(category=category)
#         extraction_ai.build()
#         file_name = extraction_ai.save()
#         model = load_pickle(file_name)
#         size_in_mb = asizeof.asizeof(model) / 1_000_000  # Convert to MB
#         self.assertTrue(size_in_mb < 0.5)
#
#
# def test_get_n_nearest_features_empty():
#     """Test calling get_n_nearest_features with empty annoation document."""
#
#     project = Project(id_=None)
#     category = Category(project=project, id_=1)
#     project.add_category(category)
#     document = Document(project=project, category=category)
#     assert len(project.virtual_documents) == 1
#
#     extraction_ai = DocumentAnnotationMultiClassModel(category=category)
#     extraction_ai.get_n_nearest_features(document=document, annotations=[])
#
#
# class TestNnearestFeatures(unittest.TestCase):
#     def setUp(self):
#         self.project = Project(id_=None)
#         self.category = Category(project=self.project, id_=1)
#         self.project.add_category(self.category)
#
#         self.label_set = LabelSet(id_=33, project=self.project, categories=[self.category])
#         self.label = Label(id_=22, text='LabelName', project=self.project, label_sets=[self.label_set], threshold=0.5)
#         document_bbox = {
#             '0': {'x0': 0, 'x1': 1, 'y0': 0, 'y1': 1, 'top': 10, 'bottom': 11, 'page_number': 1},
#             '1': {'x0': 2, 'x1': 3, 'y0': 0, 'y1': 1, 'top': 10, 'bottom': 11, 'page_number': 1},
#             '3': {'x0': 3, 'x1': 4, 'y0': 0, 'y1': 1, 'top': 10, 'bottom': 11, 'page_number': 1},
#             '4': {'x0': 4, 'x1': 5, 'y0': 0, 'y1': 1, 'top': 10, 'bottom': 11, 'page_number': 1},
#         }
#         self.document = Document(
#             project=self.project,
#             category=self.category,
#             text='hi ha',
#             bbox=document_bbox,
#             dataset_status=2,
#             pages=[{'original_size': (100, 100)}],
#         )
#
#     def test_get_n_nearest_features(self):
#
#         span_1 = Span(start_offset=0, end_offset=2)
#         span_2 = Span(start_offset=3, end_offset=5)
#         annotation_set_1 = AnnotationSet(id_=1, document=self.document, label_set=self.label_set)
#         annotation_1 = Annotation(
#             document=self.document,
#             is_correct=True,
#             annotation_set=annotation_set_1,
#             label=self.label,
#             label_set=self.label_set,
#             spans=[span_1],
#         )
#         annotation_2 = Annotation(
#             document=self.document,
#             is_correct=True,
#             annotation_set=annotation_set_1,
#             label=self.label,
#             label_set=self.label_set,
#             spans=[span_2],
#         )
#         assert annotation_1.offset_string == ['hi']
#         assert annotation_2.offset_string == ['ha']
#         extraction_ai = DocumentAnnotationMultiClassModel(category=self.category)
#         neighbours = extraction_ai.n_nearest_left + extraction_ai.n_nearest_right
#
#         df, feature_list = extraction_ai.get_n_nearest_features(
#             document=self.document, annotations=self.document.annotations()
#         )
#         assert len(feature_list) == FEATURE_COUNT * neighbours + len(['l_dist0', 'l_dist1', 'r_dist0', 'r_dist1'])
#         assert df.shape == (2, FEATURE_COUNT * neighbours + 4 + 4)
#         for key in ['l0', 'l1', 'r0', 'r1']:
#             assert len([x for x in df if x.startswith(key)]) == FEATURE_COUNT  # We have 49 feature entries.
#
#         assert (df['l_offset_string0'] == ['', 'hi']).all()
#         assert (df['r_offset_string0'] == ['ha', '']).all()
#         assert (df['l_offset_string1'] == ['', '']).all()
#         assert (df['r_offset_string1'] == ['', '']).all()
#         # in df but no feature
#         # {str} 'l_offset_string1'
#         # {str} 'r_offset_string1'
#         # {str} 'l_offset_string0'
#         # {str} 'r_offset_string0'
#
#     def test_get_n_nearest_features_partial(self):
#
#         span_1 = Span(start_offset=0, end_offset=2)
#         span_2 = Span(start_offset=3, end_offset=4)
#         annotation_set_1 = AnnotationSet(id_=1, document=self.document, label_set=self.label_set)
#         annotation_1 = Annotation(
#             document=self.document,
#             is_correct=True,
#             annotation_set=annotation_set_1,
#             label=self.label,
#             label_set=self.label_set,
#             spans=[span_1],
#         )
#         annotation_2 = Annotation(
#             document=self.document,
#             is_correct=True,
#             annotation_set=annotation_set_1,
#             label=self.label,
#             label_set=self.label_set,
#             spans=[span_2],
#         )
#         assert annotation_1.offset_string == ['hi']
#         assert annotation_2.offset_string == ['h']
#         extraction_ai = DocumentAnnotationMultiClassModel(category=self.category)
#         neighbours = extraction_ai.n_nearest_left + extraction_ai.n_nearest_right
#
#         df, feature_list = extraction_ai.get_n_nearest_features(
#             document=self.document, annotations=self.document.annotations()
#         )
#         assert len(feature_list) == FEATURE_COUNT * neighbours + len(['l_dist0', 'l_dist1', 'r_dist0', 'r_dist1'])
#         assert df.shape == (2, FEATURE_COUNT * neighbours + 4 + 4)
#         for key in ['l0', 'l1', 'r0', 'r1']:
#             assert len([x for x in df if x.startswith(key)]) == FEATURE_COUNT  # We have 49 feature entries.
#
#         assert (df['l_offset_string0'] == ['', 'hi']).all()
#         assert (df['r_offset_string0'] == ['ha', '']).all()
#         assert (df['l_offset_string1'] == ['', '']).all()
#         assert (df['r_offset_string1'] == ['', '']).all()
#         # in df but no feature
#         # {str} 'l_offset_string1'
#         # {str} 'r_offset_string1'
#         # {str} 'l_offset_string0'
#         # {str} 'r_offset_string0'
#
#
# FEATURE_COUNT = 49
#
#
# def test_get_span_features():
#     """Test calling get_n_nearest_features with empty annoation document."""
#
#     project = Project(id_=None)
#     category = Category(project=project, id_=1)
#     project.add_category(category)
#     document = Document(project=project, category=category)
#     assert len(project.virtual_documents) == 1
#
#     df, feature_list = get_span_features(
#         document=document,
#         annotations=document.annotations(),
#     )
#     assert df.shape == (0, 49)
#     assert len(feature_list) == FEATURE_COUNT
#
#
# class TestSpanFeatures(unittest.TestCase):
#     def setUp(self):
#         self.project = Project(id_=None)
#         self.category = Category(project=self.project, id_=1)
#         self.project.add_category(self.category)
#
#         self.label_set = LabelSet(id_=33, project=self.project, categories=[self.category])
#         self.label = Label(id_=22, text='LabelName', project=self.project, label_sets=[self.label_set], threshold=0.5)
#         document_bbox = {
#             '0': {'x0': 0, 'x1': 1, 'y0': 0, 'y1': 1, 'top': 10, 'bottom': 11, 'page_number': 1},
#             '1': {'x0': 2, 'x1': 3, 'y0': 0, 'y1': 1, 'top': 10, 'bottom': 11, 'page_number': 1},
#             '3': {'x0': 3, 'x1': 4, 'y0': 0, 'y1': 1, 'top': 10, 'bottom': 11, 'page_number': 1},
#             '4': {'x0': 4, 'x1': 5, 'y0': 0, 'y1': 1, 'top': 10, 'bottom': 11, 'page_number': 1},
#         }
#         self.document = Document(
#             project=self.project,
#             category=self.category,
#             text='hi ha',
#             bbox=document_bbox,
#             dataset_status=2,
#             pages=[{'original_size': (100, 100)}],
#         )
#
#     def test_get_span_features(self):
#         span_1 = Span(start_offset=0, end_offset=2)
#         span_2 = Span(start_offset=3, end_offset=5)
#         annotation_set_1 = AnnotationSet(id_=1, document=self.document, label_set=self.label_set)
#         annotation_1 = Annotation(
#             document=self.document,
#             is_correct=True,
#             annotation_set=annotation_set_1,
#             label=self.label,
#             label_set=self.label_set,
#             spans=[span_1],
#         )
#         annotation_2 = Annotation(
#             document=self.document,
#             is_correct=True,
#             annotation_set=annotation_set_1,
#             label=self.label,
#             label_set=self.label_set,
#             spans=[span_2],
#         )
#         assert annotation_1.offset_string == ['hi']
#         assert annotation_2.offset_string == ['ha']
#
#         [span.bbox() for annotation in self.document.annotations() for span in annotation.spans]
#
#         df, feature_list = get_span_features(
#             document=self.document,
#             annotations=self.document.annotations(),
#         )
#         assert DocumentAnnotationMultiClassModel._SPAN_FEATURE_LIST == feature_list
#         assert list(df) == feature_list
#
#     def test_get_n_nearest_features_partial(self):
#         span_1 = Span(start_offset=0, end_offset=2)
#         span_2 = Span(start_offset=3, end_offset=4)
#         annotation_set_1 = AnnotationSet(id_=1, document=self.document, label_set=self.label_set)
#         annotation_1 = Annotation(
#             document=self.document,
#             is_correct=True,
#             annotation_set=annotation_set_1,
#             label=self.label,
#             label_set=self.label_set,
#             spans=[span_1],
#         )
#         annotation_2 = Annotation(
#             document=self.document,
#             is_correct=True,
#             annotation_set=annotation_set_1,
#             label=self.label,
#             label_set=self.label_set,
#             spans=[span_2],
#         )
#         assert annotation_1.offset_string == ['hi']
#         assert annotation_2.offset_string == ['h']
#
#         [span.bbox() for annotation in self.document.annotations() for span in annotation.spans]
#
#         df, feature_list = get_span_features(
#             document=self.document,
#             annotations=self.document.annotations(),
#         )
#         assert DocumentAnnotationMultiClassModel._SPAN_FEATURE_LIST == feature_list
#         assert list(df) == feature_list
#
#
# def test_get_spatial_features_empty():
#     """Test calling get_n_nearest_features with empty annoation document."""
#
#     project = Project(id_=None)
#     category = Category(project=project, id_=1)
#     project.add_category(category)
#     document = Document(project=project, category=category)
#     assert len(project.virtual_documents) == 1
#
#     abs_pos_feature_list = DocumentAnnotationMultiClassModel._ABS_POS_FEATURE_LIST
#     meta_information_list = DocumentAnnotationMultiClassModel._META_INFORMATION_LIST
#     df, feature_list = get_spatial_features(
#         annotations=document.annotations(),
#         abs_pos_feature_list=abs_pos_feature_list,
#         meta_information_list=meta_information_list,
#     )
#     assert df.empty
#     assert feature_list == []
#
#
# class TestSpanFeatures(unittest.TestCase):
#     def setUp(self):
#         self.project = Project(id_=None)
#         self.category = Category(project=self.project, id_=1)
#         self.project.add_category(self.category)
#
#         self.label_set = LabelSet(id_=33, project=self.project, categories=[self.category])
#         self.label = Label(id_=22, text='LabelName', project=self.project, label_sets=[self.label_set], threshold=0.5)
#         document_bbox = {
#             '0': {'x0': 0, 'x1': 1, 'y0': 0, 'y1': 1, 'top': 10, 'bottom': 11, 'page_number': 1},
#             '1': {'x0': 2, 'x1': 3, 'y0': 0, 'y1': 1, 'top': 10, 'bottom': 11, 'page_number': 1},
#             '3': {'x0': 3, 'x1': 4, 'y0': 0, 'y1': 1, 'top': 10, 'bottom': 11, 'page_number': 1},
#             '4': {'x0': 4, 'x1': 5, 'y0': 0, 'y1': 1, 'top': 10, 'bottom': 11, 'page_number': 1},
#         }
#         self.document = Document(
#             project=self.project,
#             category=self.category,
#             text='hi ha',
#             bbox=document_bbox,
#             dataset_status=2,
#             pages=[{'original_size': (100, 100)}],
#         )
#
#     def test_get_span_features(self):
#         span_1 = Span(start_offset=0, end_offset=2)
#         span_2 = Span(start_offset=3, end_offset=5)
#         annotation_set_1 = AnnotationSet(id_=1, document=self.document, label_set=self.label_set)
#         annotation_1 = Annotation(
#             document=self.document,
#             is_correct=True,
#             annotation_set=annotation_set_1,
#             label=self.label,
#             label_set=self.label_set,
#             spans=[span_1],
#         )
#         annotation_2 = Annotation(
#             document=self.document,
#             is_correct=True,
#             annotation_set=annotation_set_1,
#             label=self.label,
#             label_set=self.label_set,
#             spans=[span_2],
#         )
#         assert annotation_1.offset_string == ['hi']
#         assert annotation_2.offset_string == ['ha']
#
#         abs_pos_feature_list = DocumentAnnotationMultiClassModel._ABS_POS_FEATURE_LIST
#         meta_information_list = DocumentAnnotationMultiClassModel._META_INFORMATION_LIST
#
#         [span.bbox() for annotation in self.document.annotations() for span in annotation.spans]
#
#         df, feature_list = get_spatial_features(
#             annotations=self.document.annotations(),
#             abs_pos_feature_list=abs_pos_feature_list,
#             meta_information_list=meta_information_list,
#         )
#         assert abs_pos_feature_list == feature_list
#         assert list(df) == [
#             'id_',
#             'confidence',
#             'offset_string',
#             'normalized',
#             'start_offset',
#             'end_offset',
#             'is_correct',
#             'revised',
#             'annotation_id',
#             'document_id',
#             'x0',
#             'x1',
#             'y0',
#             'y1',
#             'page_index',
#             'line_index',
#             'x0_relative',
#             'x1_relative',
#             'y0_relative',
#             'y1_relative',
#             'page_index_relative',
#         ]
#
#         assert (df['x0'] == [0, 3]).all()
#         assert (df['x1'] == [3, 5]).all()
#         assert (df['y0'] == [0, 0]).all()
#         assert (df['y1'] == [1, 1]).all()
#
#         assert (df['page_index'] == [0, 0]).all()
#         assert (df['page_index_relative'] == [0, 0]).all()
#         assert (df['line_index'] == [0, 0]).all()
#
#         assert (df['x0_relative'] == [0 / 100, 3 / 100]).all()
#         assert (df['x1_relative'] == [3 / 100, 5 / 100]).all()
#         assert (df['y0_relative'] == [0 / 100, 0 / 100]).all()
#         assert (df['y1_relative'] == [1 / 100, 1 / 100]).all()
#
#     def test_get_n_nearest_features_partial(self):
#         span_1 = Span(start_offset=0, end_offset=2)
#         span_2 = Span(start_offset=3, end_offset=4)
#         annotation_set_1 = AnnotationSet(id_=1, document=self.document, label_set=self.label_set)
#         annotation_1 = Annotation(
#             document=self.document,
#             is_correct=True,
#             annotation_set=annotation_set_1,
#             label=self.label,
#             label_set=self.label_set,
#             spans=[span_1],
#         )
#         annotation_2 = Annotation(
#             document=self.document,
#             is_correct=True,
#             annotation_set=annotation_set_1,
#             label=self.label,
#             label_set=self.label_set,
#             spans=[span_2],
#         )
#         assert annotation_1.offset_string == ['hi']
#         assert annotation_2.offset_string == ['h']
#
#         abs_pos_feature_list = DocumentAnnotationMultiClassModel._ABS_POS_FEATURE_LIST
#         meta_information_list = DocumentAnnotationMultiClassModel._META_INFORMATION_LIST
#
#         [span.bbox() for annotation in self.document.annotations() for span in annotation.spans]
#
#         df, feature_list = get_spatial_features(
#             annotations=self.document.annotations(),
#             abs_pos_feature_list=abs_pos_feature_list,
#             meta_information_list=meta_information_list,
#         )
#         assert abs_pos_feature_list == feature_list
#         assert list(df) == [
#             'id_',
#             'confidence',
#             'offset_string',
#             'normalized',
#             'start_offset',
#             'end_offset',
#             'is_correct',
#             'revised',
#             'annotation_id',
#             'document_id',
#             'x0',
#             'x1',
#             'y0',
#             'y1',
#             'page_index',
#             'line_index',
#             'x0_relative',
#             'x1_relative',
#             'y0_relative',
#             'y1_relative',
#             'page_index_relative',
#         ]
#
#         assert (df['x0'] == [0, 3]).all()
#         assert (df['x1'] == [3, 4]).all()
#         assert (df['y0'] == [0, 0]).all()
#         assert (df['y1'] == [1, 1]).all()
#
#         assert (df['page_index'] == [0, 0]).all()
#         assert (df['page_index_relative'] == [0, 0]).all()
#         assert (df['line_index'] == [0, 0]).all()
#
#         assert (df['x0_relative'] == [0 / 100, 3 / 100]).all()
#         assert (df['x1_relative'] == [3 / 100, 4 / 100]).all()
#         assert (df['y0_relative'] == [0 / 100, 0 / 100]).all()
#         assert (df['y1_relative'] == [1 / 100, 1 / 100]).all()<|MERGE_RESOLUTION|>--- conflicted
+++ resolved
@@ -305,11 +305,7 @@
         # unless we set require_revised_annotations=False (which is default), which we are doing here, so we ignore them
         # See TestDocumentEntityMultiClassModel::test_2_make_features for the case with require_revised_annotations=True
         self.pipeline.df_train, self.pipeline.label_feature_list = self.pipeline.feature_function(
-<<<<<<< HEAD
             documents=self.pipeline.documents, retokenize=False, require_revised_annotations=False
-=======
-            documents=self.pipeline.documents, require_revised_annotations=False
->>>>>>> f7cb7ab2
         )
 
     def test_3_fit(self) -> None:
