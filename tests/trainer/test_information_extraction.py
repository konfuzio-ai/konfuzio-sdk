--- conflicted
+++ resolved
@@ -11,11 +11,7 @@
 import unittest
 import parameterized
 import os
-<<<<<<< HEAD
-import shutil
-=======
 import sys
->>>>>>> 7384136a
 from requests import HTTPError
 from pkg_resources import get_distribution
 
@@ -174,15 +170,10 @@
     def setUpClass(cls) -> None:
         """Set up the Data and Pipeline."""
         cls.project = Project(id_=None, project_folder=OFFLINE_PROJECT)
-<<<<<<< HEAD
-        tokenizer = WhitespaceTokenizer()
-        cls.pipeline = RFExtractionAI(use_separate_labels=cls.use_separate_labels, tokenizer=tokenizer)
-        cls.pipeline.output_dir = cls.project.model_folder
-=======
+
         cls.pipeline = RFExtractionAI(use_separate_labels=cls.use_separate_labels, tokenizer=None)
         cls.pipeline.pipeline_path_no_konfuzio_sdk = None
 
->>>>>>> 7384136a
         cls.tests_annotations_spans = list()
 
     def test_01_configure_pipeline(self):
@@ -278,9 +269,6 @@
 
         n_project_documents = len(self.project._documents)
 
-<<<<<<< HEAD
-        self.pipeline.pipeline_path = self.pipeline.save(include_konfuzio=False, reduce_weight=True, max_ram="5MB")
-=======
         self.pipeline.pipeline_path = self.pipeline.save(
             output_dir=self.project.model_folder,
             include_konfuzio=True,
@@ -288,7 +276,7 @@
             keep_documents=False,
             max_ram="5MB",
         )
->>>>>>> 7384136a
+
         assert os.path.isfile(self.pipeline.pipeline_path)
 
         assert n_project_documents == len(self.project._documents)
@@ -399,12 +387,9 @@
         """Set up the Data and Pipeline."""
         cls.project = Project(id_=None, project_folder=OFFLINE_PROJECT)
         cls.pipeline = RFExtractionAI(use_separate_labels=cls.use_separate_labels)
-<<<<<<< HEAD
-        cls.pipeline.output_dir = cls.project.model_folder
-=======
+
         cls.pipeline.pipeline_path_no_konfuzio_sdk = None
 
->>>>>>> 7384136a
         cls.tests_annotations_spans = list()
 
     def test_01_configure_pipeline(self):
@@ -481,11 +466,6 @@
         test_documents = self.pipeline.test_documents
         documents = self.pipeline.documents
 
-<<<<<<< HEAD
-        previous_size = asizeof.asizeof(self.pipeline)
-
-        self.pipeline.pipeline_path = self.pipeline.save(include_konfuzio=False, reduce_weight=True, max_ram="5MB")
-=======
         self.pipeline.pipeline_path = self.pipeline.save(
             output_dir=self.project.model_folder,
             include_konfuzio=True,
@@ -493,7 +473,7 @@
             keep_documents=False,
             max_ram="5MB",
         )
->>>>>>> 7384136a
+
         assert os.path.isfile(self.pipeline.pipeline_path)
 
         assert n_project_documents == len(self.project._documents)
